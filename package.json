--- conflicted
+++ resolved
@@ -24,12 +24,7 @@
   "dependencies": {
     "@babel/core": "^7.20.12",
     "@ianvs/prettier-plugin-sort-imports": "^3.7.1",
-<<<<<<< HEAD
     "eslint": "^8.32.0",
-=======
-    "@tailwindcss/line-clamp": "^0.4.2",
-    "eslint": "^8.31.0",
->>>>>>> f7b810a7
     "eslint-config-next": "13.0.0",
     "eslint-config-prettier": "^8.6.0",
     "eslint-config-turbo": "^0.0.7",
