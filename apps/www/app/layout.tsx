--- conflicted
+++ resolved
@@ -93,15 +93,10 @@
             disableTransitionOnChange
           >
             <div vaul-drawer-wrapper="">
-<<<<<<< HEAD
-              <div className="relative flex min-h-screen flex-col bg-background">
-                {children}
-=======
               <div className="relative flex min-h-dvh flex-col bg-background">
                 <SiteHeader />
                 <main className="flex flex-1 flex-col">{children}</main>
                 <SiteFooter />
->>>>>>> d21335ef
               </div>
             </div>
             <TailwindIndicator />
