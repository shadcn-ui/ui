--- conflicted
+++ resolved
@@ -12,7 +12,6 @@
 import {
   Command,
   CommandEmpty,
-  CommandList,
   CommandGroup,
   CommandInput,
   CommandItem,
@@ -182,13 +181,8 @@
                 <PopoverContent className="w-[200px] p-0">
                   <Command>
                     <CommandInput placeholder="Search language..." />
-<<<<<<< HEAD
-                    <CommandList>
-                      <CommandEmpty>No language found.</CommandEmpty>
-=======
                     <CommandEmpty>No language found.</CommandEmpty>
                     <CommandList>
->>>>>>> 59f2d558
                       <CommandGroup>
                         {languages.map((language) => (
                           <CommandItem
