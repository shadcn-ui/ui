import { notFound } from "next/navigation"
import { allDocs } from "contentlayer/generated"

import "@/styles/mdx.css"
import type { Metadata } from "next"
import Link from "next/link"
import { ChevronRight, ExternalLink } from "lucide-react"
import Balancer from "react-wrap-balancer"

import { siteConfig } from "@/config/site"
import { getTableOfContents } from "@/lib/toc"
import { absoluteUrl, cn } from "@/lib/utils"
import { Mdx } from "@/components/mdx-components"
import { OpenInV0Cta } from "@/components/open-in-v0-cta"
import { DocsPager } from "@/components/pager"
import { DashboardTableOfContents } from "@/components/toc"
import { badgeVariants } from "@/registry/new-york/ui/badge"

interface DocPageProps {
  params: {
    slug: string[]
  }
}

async function getDocFromParams({ params }: DocPageProps) {
  const slug = params.slug?.join("/") || ""
  const doc = allDocs.find((doc) => doc.slugAsParams === slug)

  if (!doc) {
    return null
  }

  return doc
}

export async function generateMetadata({
  params,
}: DocPageProps): Promise<Metadata> {
  const doc = await getDocFromParams({ params })

  if (!doc) {
    return {}
  }

  return {
    title: doc.title,
    description: doc.description,
    openGraph: {
      title: doc.title,
      description: doc.description,
      type: "article",
      url: absoluteUrl(doc.slug),
      images: [
        {
          url: siteConfig.ogImage,
          width: 1200,
          height: 630,
          alt: siteConfig.name,
        },
      ],
    },
    twitter: {
      card: "summary_large_image",
      title: doc.title,
      description: doc.description,
      images: [siteConfig.ogImage],
      creator: "@shadcn",
    },
  }
}

export async function generateStaticParams(): Promise<
  DocPageProps["params"][]
> {
  return allDocs.map((doc) => ({
    slug: doc.slugAsParams.split("/"),
  }))
}

export default async function DocPage({ params }: DocPageProps) {
  const doc = await getDocFromParams({ params })

  if (!doc) {
    notFound()
  }

  const toc = await getTableOfContents(doc.body.raw)

  return (
    <main className="relative py-6 lg:gap-10 lg:py-8 xl:grid xl:grid-cols-[1fr_300px]">
      <div className="mx-auto w-full min-w-0 max-w-3xl">
        <div className="mb-4 flex items-center space-x-1 text-sm leading-none text-muted-foreground">
          <div className="truncate">Docs</div>
          <ChevronRight className="h-3.5 w-3.5" />
          <div className="text-foreground">{doc.title}</div>
        </div>
        <div className="space-y-2">
          <h1 className={cn("scroll-m-20 text-3xl font-bold tracking-tight")}>
            {doc.title}
          </h1>
          {doc.description && (
            <p className="text-base text-muted-foreground">
              <Balancer>{doc.description}</Balancer>
            </p>
          )}
        </div>
        {doc.links ? (
          <div className="flex items-center space-x-2 pt-4">
            {doc.links?.doc && (
              <Link
                href={doc.links.doc}
                target="_blank"
                rel="noreferrer"
                className={cn(badgeVariants({ variant: "secondary" }), "gap-1")}
              >
                Docs
                <ExternalLink className="h-3 w-3" />
              </Link>
            )}
            {doc.links?.api && (
              <Link
                href={doc.links.api}
                target="_blank"
                rel="noreferrer"
                className={cn(badgeVariants({ variant: "secondary" }), "gap-1")}
              >
                API Reference
                <ExternalLink className="h-3 w-3" />
              </Link>
            )}
          </div>
        ) : null}
        <div className="pb-12 pt-8">
          <Mdx code={doc.body.code} />
        </div>
        <DocsPager doc={doc} />
      </div>
      <div className="hidden text-sm xl:block">
        <div className="sticky top-20 -mt-6 h-[calc(100vh-3.5rem)] pt-4">
<<<<<<< HEAD
          <div className="h-full pb-10 overflow-auto no-scrollbar">
=======
          <div className="no-scrollbar h-full overflow-auto pb-10">
>>>>>>> 149b321c
            {doc.toc && <DashboardTableOfContents toc={toc} />}
            <OpenInV0Cta className="mt-6 max-w-[80%]" />
          </div>
        </div>
      </div>
    </main>
  )
}<|MERGE_RESOLUTION|>--- conflicted
+++ resolved
@@ -137,11 +137,7 @@
       </div>
       <div className="hidden text-sm xl:block">
         <div className="sticky top-20 -mt-6 h-[calc(100vh-3.5rem)] pt-4">
-<<<<<<< HEAD
-          <div className="h-full pb-10 overflow-auto no-scrollbar">
-=======
           <div className="no-scrollbar h-full overflow-auto pb-10">
->>>>>>> 149b321c
             {doc.toc && <DashboardTableOfContents toc={toc} />}
             <OpenInV0Cta className="mt-6 max-w-[80%]" />
           </div>
