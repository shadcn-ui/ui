--- conflicted
+++ resolved
@@ -8,17 +8,6 @@
 
 export default function DocsLayout({ children }: DocsLayoutProps) {
   return (
-<<<<<<< HEAD
-    <div className="border-b border-border/40 dark:border-border">
-      <div className="container flex-1 items-start md:grid md:grid-cols-[220px_minmax(0,1fr)] md:gap-6 lg:grid-cols-[240px_minmax(0,1fr)] lg:gap-10">
-        <aside className="fixed top-14 z-30 hidden h-[calc(100vh-3.5rem)] w-full shrink-0 md:sticky md:block border-r border-border/40 dark:border-border">
-          <div className="h-full py-6 px-6 lg:py-7 overflow-auto no-scrollbar">
-            <DocsSidebarNav config={docsConfig} />
-          </div>
-        </aside>
-        {children}
-      </div>
-=======
     <div className="container flex-1 items-start md:grid md:grid-cols-[220px_minmax(0,1fr)] md:gap-6 lg:grid-cols-[240px_minmax(0,1fr)] lg:gap-10">
       <aside className="fixed top-14 z-30 hidden h-[calc(100vh-3.5rem)] w-full shrink-0 border-r border-border/40 dark:border-border md:sticky md:block">
         <div className="no-scrollbar h-full overflow-auto py-6 pr-6 lg:py-8">
@@ -26,7 +15,6 @@
         </div>
       </aside>
       {children}
->>>>>>> 149b321c
     </div>
   )
 }