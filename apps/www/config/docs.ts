--- conflicted
+++ resolved
@@ -66,13 +66,11 @@
           items: [],
         },
         {
-<<<<<<< HEAD
           title: "Stars Moving",
           href: "/docs/components/stars-moving",
           items: [],
         },
         {
-=======
           title: "Crypto Card",
           href: "/docs/components/crypto-card",
           items: [],
@@ -84,7 +82,6 @@
           label: "Free",
         },
         {
->>>>>>> 6306e469
           title: "Toast",
           href: "/docs/components/toast",
           items: [],
