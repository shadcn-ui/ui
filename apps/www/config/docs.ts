--- conflicted
+++ resolved
@@ -198,14 +198,11 @@
           items: [],
         },
         {
-<<<<<<< HEAD
-          title: "Toast",
-          href: "/docs/primitives/toast",
-=======
           title: "Toggle",
           href: "/docs/primitives/toggle",
           label: "New",
->>>>>>> bfa28f78
+          title: "Toast",
+          href: "/docs/primitives/toast",
           items: [],
         },
         {
