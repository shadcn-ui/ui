import { MainNavItem, SidebarNavItem } from "types/nav"

interface DocsConfig {
  mainNav: MainNavItem[]
  sidebarNav: SidebarNavItem[]
}

export const docsConfig: DocsConfig = {
  mainNav: [
    {
      title: "Documentation",
      href: "/docs",
    },
    {
      title: "Components",
      href: "/docs/components/accordion",
    },
    {
      title: "Themes",
      href: "/themes",
    },
    {
      title: "Examples",
      href: "/examples",
    },
    {
      title: "Figma",
      href: "/docs/figma",
    },
    {
      title: "GitHub",
      href: "https://github.com/shadcn/ui",
      external: true,
    },
    {
      title: "Twitter",
      href: "https://twitter.com/shadcn",
      external: true,
    },
  ],
  sidebarNav: [
    {
      title: "Getting Started",
      items: [
        {
          title: "Introduction",
          href: "/docs",
          items: [],
        },
        {
          title: "Installation",
          href: "/docs/installation",
          items: [],
        },
        {
          title: "components.json",
          href: "/docs/components-json",
          items: [],
        },
        {
          title: "Theming",
          href: "/docs/theming",
          items: [],
        },
        {
          title: "Dark mode",
          href: "/docs/dark-mode",
          items: [],
        },
        {
          title: "CLI",
          href: "/docs/cli",
          items: [],
        },
        {
          title: "Typography",
          href: "/docs/components/typography",
          items: [],
        },
        {
          title: "Figma",
          href: "/docs/figma",
          items: [],
        },
        {
          title: "Changelog",
          href: "/docs/changelog",
          items: [],
        },
      ],
    },
    {
      title: "Components",
      items: [
        {
          title: "Accordion",
          href: "/docs/components/accordion",
          items: [],
        },
        {
          title: "Alert",
          href: "/docs/components/alert",
          items: [],
        },
        {
          title: "Alert Dialog",
          href: "/docs/components/alert-dialog",
          items: [],
        },
        {
          title: "Aspect Ratio",
          href: "/docs/components/aspect-ratio",
          items: [],
        },
        {
          title: "Avatar",
          href: "/docs/components/avatar",
          items: [],
        },
        {
          title: "Badge",
          href: "/docs/components/badge",
          items: [],
        },
        {
          title: "Button",
          href: "/docs/components/button",
          items: [],
        },
        {
          title: "Calendar",
          href: "/docs/components/calendar",
          items: [],
        },
        {
          title: "Card",
          href: "/docs/components/card",
          items: [],
        },
        {
          title: "Carousel",
          href: "/docs/components/carousel",
          items: [],
          label: "New",
        },
        {
          title: "Checkbox",
          href: "/docs/components/checkbox",
          items: [],
        },
        {
          title: "Collapsible",
          href: "/docs/components/collapsible",
          items: [],
        },
        {
          title: "Combobox",
          href: "/docs/components/combobox",
          items: [],
        },
        {
          title: "Command",
          href: "/docs/components/command",
          items: [],
        },
        {
          title: "Context Menu",
          href: "/docs/components/context-menu",
          items: [],
        },
        {
          title: "Data Table",
          href: "/docs/components/data-table",
          items: [],
        },
        {
          title: "Date Picker",
          href: "/docs/components/date-picker",
          items: [],
        },
        {
          title: "Dialog",
          href: "/docs/components/dialog",
          items: [],
        },
        {
          title: "Drawer",
          href: "/docs/components/drawer",
          items: [],
          label: "New",
        },
        {
          title: "Dropdown Menu",
          href: "/docs/components/dropdown-menu",
          items: [],
        },
        {
          title: "Form",
          href: "/docs/components/form",
          items: [],
        },
        {
          title: "Hover Card",
          href: "/docs/components/hover-card",
          items: [],
        },
        {
          title: "Input",
          href: "/docs/components/input",
          items: [],
        },
        {
          title: "Label",
          href: "/docs/components/label",
          items: [],
        },
        {
          title: "Menubar",
          href: "/docs/components/menubar",
          items: [],
        },
        {
          title: "Navigation Menu",
          href: "/docs/components/navigation-menu",
          items: [],
        },
        {
          title: "Pagination",
          href: "/docs/components/pagination",
          items: [],
          label: "New",
        },
        {
          title: "Popover",
          href: "/docs/components/popover",
          items: [],
        },
        {
          title: "Progress",
          href: "/docs/components/progress",
          items: [],
        },
        {
          title: "Radio Group",
          href: "/docs/components/radio-group",
          items: [],
        },
        {
          title: "Resizable",
          href: "/docs/components/resizable",
          items: [],
          label: "New",
        },
        {
          title: "Scroll Area",
          href: "/docs/components/scroll-area",
          items: [],
        },
        {
          title: "Select",
          href: "/docs/components/select",
          items: [],
        },
        {
          title: "Separator",
          href: "/docs/components/separator",
          items: [],
        },
        {
          title: "Sheet",
          href: "/docs/components/sheet",
          items: [],
        },
        {
          title: "Skeleton",
          href: "/docs/components/skeleton",
          items: [],
        },
        {
          title: "Slider",
          href: "/docs/components/slider",
          items: [],
        },
        {
<<<<<<< HEAD
          title: "Stepper",
          href: "/docs/components/stepper",
          label: "New",
          items: [],
=======
          title: "Sonner",
          href: "/docs/components/sonner",
          items: [],
          label: "New",
>>>>>>> 57d404b5
        },
        {
          title: "Switch",
          href: "/docs/components/switch",
          items: [],
        },
        {
          title: "Table",
          href: "/docs/components/table",
          items: [],
        },
        {
          title: "Tabs",
          href: "/docs/components/tabs",
          items: [],
        },
        {
          title: "Textarea",
          href: "/docs/components/textarea",
          items: [],
        },
        {
          title: "Toast",
          href: "/docs/components/toast",
          items: [],
        },
        {
          title: "Toggle",
          href: "/docs/components/toggle",
          items: [],
        },
        {
          title: "Toggle Group",
          href: "/docs/components/toggle-group",
          items: [],
        },
        {
          title: "Tooltip",
          href: "/docs/components/tooltip",
          items: [],
        },
      ],
    },
  ],
}<|MERGE_RESOLUTION|>--- conflicted
+++ resolved
@@ -282,17 +282,16 @@
           items: [],
         },
         {
-<<<<<<< HEAD
+          title: "Sonner",
+          href: "/docs/components/sonner",
+          items: [],
+          label: "New",
+        },
+        {
           title: "Stepper",
           href: "/docs/components/stepper",
           label: "New",
           items: [],
-=======
-          title: "Sonner",
-          href: "/docs/components/sonner",
-          items: [],
-          label: "New",
->>>>>>> 57d404b5
         },
         {
           title: "Switch",
