{
  "name": "www",
  "version": "0.0.0",
  "private": true,
  "scripts": {
    "dev": "next dev",
    "build": "next build",
    "start": "next start",
    "lint": "next lint",
    "preview": "next build && next start",
    "storybook": "storybook dev -p 6006",
    "build-storybook": "storybook build"
  },
  "dependencies": {
<<<<<<< HEAD
    "@next/font": "^13.1.5",
=======
    "@next/font": "^13.1.6",
>>>>>>> f7b810a7
    "@radix-ui/react-accessible-icon": "^1.0.1",
    "@radix-ui/react-accordion": "^1.1.0",
    "@radix-ui/react-alert-dialog": "^1.0.2",
    "@radix-ui/react-aspect-ratio": "^1.0.1",
    "@radix-ui/react-avatar": "^1.0.1",
    "@radix-ui/react-checkbox": "^1.0.1",
    "@radix-ui/react-collapsible": "^1.0.1",
    "@radix-ui/react-context-menu": "^2.1.1",
    "@radix-ui/react-dialog": "^1.0.2",
    "@radix-ui/react-dropdown-menu": "^2.0.2",
    "@radix-ui/react-hover-card": "^1.0.3",
    "@radix-ui/react-label": "^2.0.0",
    "@radix-ui/react-menubar": "^1.0.0",
<<<<<<< HEAD
    "@radix-ui/react-popover": "^1.0.3",
=======
    "@radix-ui/react-navigation-menu": "^1.1.1",
    "@radix-ui/react-popover": "^1.0.2",
>>>>>>> f7b810a7
    "@radix-ui/react-progress": "^1.0.1",
    "@radix-ui/react-radio-group": "^1.1.1",
    "@radix-ui/react-scroll-area": "^1.0.2",
    "@radix-ui/react-select": "^1.2.0",
    "@radix-ui/react-separator": "^1.0.1",
    "@radix-ui/react-slider": "^1.1.0",
    "@radix-ui/react-slot": "^1.0.1",
    "@radix-ui/react-switch": "^1.0.1",
    "@radix-ui/react-tabs": "^1.0.2",
    "@radix-ui/react-toggle-group": "^1.0.2",
    "@radix-ui/react-tooltip": "^1.0.3",
    "@vercel/analytics": "^0.1.8",
    "@vercel/og": "^0.0.21",
    "class-variance-authority": "^0.4.0",
    "clsx": "^1.2.1",
    "contentlayer": "^0.3.0",
    "logsnag": "^0.1.6",
    "lucide-react": "0.105.0-alpha.4",
<<<<<<< HEAD
    "next": "^13.1.5",
=======
    "next": "^13.1.6",
>>>>>>> f7b810a7
    "next-contentlayer": "^0.3.0",
    "next-themes": "^0.2.1",
    "react": "^18.2.0",
    "react-dom": "^18.2.0",
    "sharp": "^0.31.3",
    "tailwind-merge": "^1.8.1",
    "zod": "^3.20.2"
  },
  "devDependencies": {
    "@babel/core": "^7.20.12",
    "@mdx-js/react": "^2.2.1",
    "@storybook/addon-actions": "^7.0.0-beta.33",
    "@storybook/addon-backgrounds": "^7.0.0-beta.33",
    "@storybook/addon-docs": "^7.0.0-beta.33",
    "@storybook/addon-essentials": "^7.0.0-beta.33",
    "@storybook/addon-interactions": "^7.0.0-beta.33",
    "@storybook/addon-links": "^7.0.0-beta.33",
    "@storybook/addon-measure": "^7.0.0-beta.33",
    "@storybook/addon-outline": "^7.0.0-beta.33",
    "@storybook/addon-postcss": "^2.0.0",
    "@storybook/addons": "^7.0.0-beta.33",
    "@storybook/channel-postmessage": "^7.0.0-beta.33",
    "@storybook/channel-websocket": "^7.0.0-beta.33",
    "@storybook/client-api": "^7.0.0-beta.33",
    "@storybook/mdx2-csf": "^1.0.0-next.5",
    "@storybook/preview-api": "7.0.0-alpha.54",
    "@storybook/preview-web": "^7.0.0-beta.33",
    "@storybook/react": "^7.0.0-beta.33",
    "@storybook/react-vite": "^7.0.0-beta.33",
    "@storybook/testing-library": "^0.0.14-next.1",
    "@types/node": "^17.0.45",
    "@types/react": "^18.0.27",
    "@types/react-dom": "^18.0.10",
    "esbuild": "^0.17.4",
    "eslint": "7.32.0",
    "mdast-util-toc": "^6.1.0",
    "postcss": "^8.4.21",
    "rehype": "^12.0.1",
    "rehype-autolink-headings": "^6.1.1",
    "rehype-pretty-code": "^0.6.0",
    "rehype-slug": "^5.1.0",
    "remark": "^14.0.2",
    "remark-code-import": "^1.1.1",
    "remark-gfm": "^3.0.1",
    "shiki": "^0.12.1",
    "storybook": "^7.0.0-beta.33",
    "tailwindcss": "^3.2.4",
    "typescript": "^4.9.4",
    "unist": "^8.0.11",
    "unist-builder": "^3.0.1",
    "unist-util-visit": "^4.1.2",
    "vite": "^4.0.4"
  },
  "peerDependencies": {
    "esbuild": "^0.17.3"
  }
}<|MERGE_RESOLUTION|>--- conflicted
+++ resolved
@@ -12,11 +12,7 @@
     "build-storybook": "storybook build"
   },
   "dependencies": {
-<<<<<<< HEAD
-    "@next/font": "^13.1.5",
-=======
     "@next/font": "^13.1.6",
->>>>>>> f7b810a7
     "@radix-ui/react-accessible-icon": "^1.0.1",
     "@radix-ui/react-accordion": "^1.1.0",
     "@radix-ui/react-alert-dialog": "^1.0.2",
@@ -30,12 +26,8 @@
     "@radix-ui/react-hover-card": "^1.0.3",
     "@radix-ui/react-label": "^2.0.0",
     "@radix-ui/react-menubar": "^1.0.0",
-<<<<<<< HEAD
-    "@radix-ui/react-popover": "^1.0.3",
-=======
     "@radix-ui/react-navigation-menu": "^1.1.1",
     "@radix-ui/react-popover": "^1.0.2",
->>>>>>> f7b810a7
     "@radix-ui/react-progress": "^1.0.1",
     "@radix-ui/react-radio-group": "^1.1.1",
     "@radix-ui/react-scroll-area": "^1.0.2",
@@ -54,11 +46,7 @@
     "contentlayer": "^0.3.0",
     "logsnag": "^0.1.6",
     "lucide-react": "0.105.0-alpha.4",
-<<<<<<< HEAD
-    "next": "^13.1.5",
-=======
     "next": "^13.1.6",
->>>>>>> f7b810a7
     "next-contentlayer": "^0.3.0",
     "next-themes": "^0.2.1",
     "react": "^18.2.0",
