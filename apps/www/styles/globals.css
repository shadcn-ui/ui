--- conflicted
+++ resolved
@@ -18,13 +18,10 @@
     --muted-foreground: 240 3.8% 46.1%;
     --accent: 240 4.8% 95.9%;
     --accent-foreground: 240 5.9% 10%;
-<<<<<<< HEAD
 
     --success: 142.1 70.6% 45.3%;
     --success-foreground: 210 40% 98%;
 
-=======
->>>>>>> 3c9f7ca0
     --destructive: 0 84.2% 60.2%;
     --destructive-foreground: 0 0% 98%;
     --border: 240 5.9% 90%;
@@ -48,7 +45,6 @@
     --muted-foreground: 240 5% 64.9%;
     --accent: 240 3.7% 15.9%;
     --accent-foreground: 0 0% 98%;
-<<<<<<< HEAD
 
     --success: 143.8 61.2% 20.2%;
     --success-foreground: 138.5 76.5% 96.7%;
@@ -56,8 +52,6 @@
     --success: 143.8 61.2% 20.2%;
     --success-foreground: 138.5 76.5% 96.7%;
 
-=======
->>>>>>> 3c9f7ca0
     --destructive: 0 62.8% 30.6%;
     --destructive-foreground: 0 85.7% 97.3%;
     --border: 240 3.7% 15.9%;
