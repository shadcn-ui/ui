---
title: Monorepo
description: Using shadcn/ui components and CLI in a monorepo.
---

Until now, using shadcn/ui in a monorepo was a bit of a pain. You could add
components using the CLI, but you had to manage where the components
were installed and manually fix import paths.

With the new monorepo support in the CLI, we've made it a lot easier to use
shadcn/ui in a monorepo.

The CLI now understands the monorepo structure and will install the components,
dependencies and registry dependencies to the correct paths and handle imports
for you.

## Getting started

<Steps>

### Create a new monorepo project

To create a new monorepo project, run the `init` command. You will be prompted
to select the type of project you are creating.

```bash
npx shadcn@canary init
```

Select the `Next.js (Monorepo)` option.

```bash
? Would you like to start a new project?
    Next.js
❯   Next.js (Monorepo)
```

This will create a new monorepo project with two workspaces: `web` and `ui`,
and [Turborepo](https://turbo.build/repo/docs) as the build system.

Everything is set up for you, so you can start adding components to your project.

Note: The monorepo uses React 19 and Tailwind CSS v4.

### Add components to your project

To add components to your project, run the `add` command **in the path of your app**.

```bash
cd apps/web
```

```bash
npx shadcn@canary add [COMPONENT]
```

The CLI will figure out what type of component you are adding and install the
correct files to the correct path.

For example, if you run `npx shadcn@canary add button`, the CLI will install the button component under `packages/ui` and update the import path for components in `apps/web`.

If you run `npx shadcn@canary add login-01`, the CLI will install the `button`, `label`, `input` and `card` components under `packages/ui` and the `login-form` component under `apps/web/components`.

### Importing components

You can import components from the `@workspace/ui` package as follows:

```tsx
import { Button } from "@workspace/ui/components/button"
```

You can also import hooks and utilities from the `@workspace/ui` package.

```tsx
import { useTheme } from "@workspace/ui/hooks/use-theme"
import { cn } from "@workspace/ui/lib/utils"
```

</Steps>

## File Structure

When you create a new monorepo project, the CLI will create the following file structure:

```txt
apps
└── web         # Your app goes here.
    ├── app
    │   └── page.tsx
    ├── components
    │   └── login-form.tsx
    ├── components.json
    └── package.json
packages
└── ui          # Your components and dependencies are installed here.
    ├── src
    │   ├── components
    │   │   └── button.tsx
    │   ├── hooks
    │   ├── lib
    │   │   └── utils.ts
    │   └── styles
    │       └── globals.css
    ├── components.json
    └── package.json
package.json
turbo.json
```

## Requirements

1. Every workspace must have a `components.json` file. A `package.json` file tells npm how to install the dependencies. A `components.json` file tells the CLI how and where to install components.

2. The `components.json` file must properly define aliases for the workspace. This tells the CLI how to import components, hooks, utilities, etc.

<Tabs defaultValue="v4">

<TabsList>
  <TabsTrigger value="v4">Tailwind CSS v4</TabsTrigger>
  <TabsTrigger value="v3">Tailwind CSS v3</TabsTrigger>
</TabsList>

<TabsContent value="v4">

```json showLineNumbers title="apps/web/components.json"
{
  "$schema": "https://ui.shadcn.com/schema.json",
  "style": "new-york",
  "rsc": true,
  "tsx": true,
  "tailwind": {
    "config": "",
    "css": "../../packages/ui/src/styles/globals.css",
    "baseColor": "zinc",
    "cssVariables": true
  },
  "iconLibrary": "lucide",
  "aliases": {
    "components": "@/components",
    "hooks": "@/hooks",
    "lib": "@/lib",
    "utils": "@workspace/ui/lib/utils",
    "ui": "@workspace/ui/components"
  }
}
```

```json showLineNumbers title="packages/ui/components.json"
{
  "$schema": "https://ui.shadcn.com/schema.json",
  "style": "new-york",
  "rsc": true,
  "tsx": true,
  "tailwind": {
    "config": "",
    "css": "src/styles/globals.css",
    "baseColor": "zinc",
    "cssVariables": true
  },
  "iconLibrary": "lucide",
  "aliases": {
    "components": "@workspace/ui/components",
    "utils": "@workspace/ui/lib/utils",
    "hooks": "@workspace/ui/hooks",
    "lib": "@workspace/ui/lib",
    "ui": "@workspace/ui/components"
  }
}
```

</TabsContent>

<TabsContent value="v3">

```json showLineNumbers title="apps/web/components.json"
{
  "$schema": "https://ui.shadcn.com/schema.json",
  "style": "new-york",
  "rsc": true,
  "tsx": true,
  "tailwind": {
    "config": "../../packages/ui/tailwind.config.ts",
    "css": "../../packages/ui/src/styles/globals.css",
    "baseColor": "zinc",
    "cssVariables": true
  },
  "iconLibrary": "lucide",
  "aliases": {
    "components": "@/components",
    "hooks": "@/hooks",
    "lib": "@/lib",
    "utils": "@workspace/ui/lib/utils",
    "ui": "@workspace/ui/components"
  }
}
```

```json showLineNumbers title="packages/ui/components.json"
{
  "$schema": "https://ui.shadcn.com/schema.json",
  "style": "new-york",
  "rsc": true,
  "tsx": true,
  "tailwind": {
    "config": "tailwind.config.ts",
    "css": "src/styles/globals.css",
    "baseColor": "zinc",
    "cssVariables": true
  },
  "iconLibrary": "lucide",
  "aliases": {
    "components": "@workspace/ui/components",
    "utils": "@workspace/ui/lib/utils",
    "hooks": "@workspace/ui/hooks",
    "lib": "@workspace/ui/lib",
    "ui": "@workspace/ui/components"
  }
}
```

</TabsContent>

</Tabs>

<<<<<<< HEAD
## Docker Support

This guide walks you through containerizing your shadcn/ui monorepo project with Docker, enabling you to run your application in a consistent and isolated environment.

### Prerequisites

- **Docker:** Ensure [Docker](https://docker.com) is installed on your machine.
- **Next.js Configuration:** Configure your `next.config.mjs` to enable standalone output.

  ```js
  export default {
    output: "standalone",
    // other settings
  }
  ```

This will build the project as a standalone app inside the Docker image.

### Build the Image

To containerize your application, create a Dockerfile in your `apps/web` directory. The following multi-stage Dockerfile optimizes the build process and produces a minimal runtime image:

```dockerfile
# Base image for building stages
FROM node:20-alpine AS base-build
# Install required packages
RUN apk update && apk add --no-cache libc6-compat

# Base image for the runtime environment
FROM node:20-alpine AS base-runner

# Builder stage: Prepare the monorepo
FROM base-build AS builder
WORKDIR /app

# Install Turbo globally for monorepo management
RUN npm install -g turbo

# Copy the entire monorepo
COPY . .

# Prune the monorepo to include only the 'web' workspace
RUN turbo prune --scope=web --docker

# Installer stage: Set up dependencies and build
FROM base-build AS installer
WORKDIR /app

# Copy pruned monorepo structure
COPY --from=builder /app/out/json/ .
COPY --from=builder /app/out/pnpm-lock.yaml ./pnpm-lock.yaml

# Install pnpm via corepack
RUN npm install -g corepack@latest \
  && corepack enable \
  && corepack prepare pnpm@9.12.3 --activate

# Install dependencies with a frozen lockfile
RUN pnpm install --frozen-lockfile

# Copy the full source code
COPY --from=builder /app/out/full/ .

# Create the public directory
RUN mkdir -p /app/apps/web/public

# Build the 'web' application
RUN pnpm dlx turbo run build --filter=web

# Runner stage: Set up the runtime environment
FROM base-runner AS runner
WORKDIR /app

# Create a non-root user for security
RUN addgroup --system --gid 1001 nodejs \
  && adduser --system --uid 1001 nextjs

# Switch to the non-root user
USER nextjs

# Copy essential configuration files
COPY --from=installer /app/apps/web/next.config.mjs .
COPY --from=installer /app/apps/web/package.json .

# Copy the standalone build output
COPY --from=installer --chown=nextjs:nodejs /app/apps/web/.next/standalone ./
# Copy static assets
COPY --from=installer --chown=nextjs:nodejs /app/apps/web/.next/static ./apps/web/.next/static
# Copy public directory
COPY --from=installer --chown=nextjs:nodejs /app/apps/web/public ./apps/web/public

# Expose the application port
EXPOSE 3000

# Start the application
CMD ["node", "apps/web/server.js"]
```

From the root directory of your monorepo, build the Docker image with:

```bash
docker build -t shadcn-ui-web -f apps/web/Dockerfile .
```

This command creates an image tagged `shadcn-ui-web` using the Dockerfile in `apps/web`.

### Run the Container

You can launch the container using either Docker directly or Docker Compose.

#### Using Docker

Run the container and map port 3000 from the container to your host:

```bash
docker run -p 3000:3000 shadcn-ui-web
```

#### Using Docker Compose

Alternatively, use Docker Compose for more configuration options. Create a `docker-compose.yml` file in the root directory:

```yaml
services:
  web:
    build:
      context: .
      dockerfile: ./apps/web/Dockerfile
    ports:
      - "3000:3000"
    environment:
      - NODE_ENV=production
    restart: unless-stopped
    networks:
      - my_network

networks:
  my_network:
    name: my_network
    driver: bridge
```

Then, start the container in detached mode:

```bash
docker compose up --build -d
```

This setup:

- Builds the image from the Dockerfile.
- Maps port 3000 to your host.
- Sets the `NODE_ENV` environment variable to `production`.
- Ensures the container restarts unless manually stopped.
- Connects to a custom bridge network.

Once the container is running, visit [http://localhost:3000](http://localhost:3000) in your browser to access the application.

### Notes

- The Dockerfile leverages a multi-stage build to create a lightweight, secure runtime image. Explore our [example Dockerfile](https://github.com/shadcn-ui/ui/blob/main/templates/monorepo-next/apps/web/Dockerfile) for more details.
- For additional guidance on integrating Turbo Repo with Docker, see the [Turbo Repo documentation](https://turbo.build/repo/docs/guides/tools/docker).
- Customize the Dockerfile or `docker-compose.yml` as needed to fit your project’s requirements.

## Help us improve monorepo support
=======
3. Ensure you have the same `style`, `iconLibrary` and `baseColor` in both `components.json` files.
>>>>>>> 69fc8e23

4. **For Tailwind CSS v4, leave the `tailwind` config empty in the `components.json` file.**

By following these requirements, the CLI will be able to install ui components, blocks, libs and hooks to the correct paths and handle imports for you.<|MERGE_RESOLUTION|>--- conflicted
+++ resolved
@@ -222,7 +222,12 @@
 
 </Tabs>
 
-<<<<<<< HEAD
+3. Ensure you have the same `style`, `iconLibrary` and `baseColor` in both `components.json` files.
+
+4. **For Tailwind CSS v4, leave the `tailwind` config empty in the `components.json` file.**
+
+By following these requirements, the CLI will be able to install ui components, blocks, libs and hooks to the correct paths and handle imports for you.
+
 ## Docker Support
 
 This guide walks you through containerizing your shadcn/ui monorepo project with Docker, enabling you to run your application in a consistent and isolated environment.
@@ -388,10 +393,7 @@
 - Customize the Dockerfile or `docker-compose.yml` as needed to fit your project’s requirements.
 
 ## Help us improve monorepo support
-=======
-3. Ensure you have the same `style`, `iconLibrary` and `baseColor` in both `components.json` files.
->>>>>>> 69fc8e23
-
-4. **For Tailwind CSS v4, leave the `tailwind` config empty in the `components.json` file.**
-
-By following these requirements, the CLI will be able to install ui components, blocks, libs and hooks to the correct paths and handle imports for you.+
+We're releasing monorepo support in the CLI as **experimental**. Help us improve it by testing it out and sending feedback.
+
+If you have any questions, please reach out to us on [GitHub Discussions](https://github.com/shadcn-ui/ui/discussions).