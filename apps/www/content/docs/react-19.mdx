--- conflicted
+++ resolved
@@ -22,16 +22,12 @@
 
 To support React 19, package maintainers will need to test and update their packages to include React 19 as a peer dependency. This is [already](https://github.com/radix-ui/primitives/pull/2952) [in](https://github.com/pacocoursey/cmdk/pull/318) [progress](https://github.com/emilkowalski/vaul/pull/498).
 
-```diff /^19.0.0/
+```diff /^19.0/
 "peerDependencies": {
 -  "react": "^16.8 || ^17.0 || ^18.0",
-<<<<<<< HEAD
 +  "react": "^16.8 || ^17.0 || ^18.0 || ^19.0",
 -  "react-dom": "^16.8 || ^17.0 || ^18.0"
 +  "react-dom": "^16.8 || ^17.0 || ^18.0 || ^19.0"
-=======
-+  "react": "^16.8 || ^17.0 || ^18.0 || ^19.0"
->>>>>>> debd51a8
 },
 ```
 
