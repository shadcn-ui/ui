--- conflicted
+++ resolved
@@ -3,7 +3,6 @@
 description: How to install dependencies and structure your app.
 ---
 
-<<<<<<< HEAD
 <Alert>
   <AlertDescription>
 
@@ -31,11 +30,6 @@
 - [Prettier](https://prettier.io)
 
 ## create-next-app
-
-If you have created a project using `create-next-app`, you can use the `shadcn-ui` CLI to initialize the project.
-=======
-## Next.js
->>>>>>> c3377530
 
 <Steps>
 
