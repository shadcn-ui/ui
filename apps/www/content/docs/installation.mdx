--- conflicted
+++ resolved
@@ -5,206 +5,21 @@
 
 <Tabs defaultValue="nextjs">
   <TabsList>
-    <TabsTrigger value="nextjs">
-      Next.js
-    </TabsTrigger>
-<<<<<<< HEAD
-    <TabsTrigger value="remix">
-      Remix
-    </TabsTrigger>
+    <TabsTrigger value="nextjs">Next.js</TabsTrigger>
+    <TabsTrigger value="remix">Remix</TabsTrigger>
+    <TabsTrigger value="vite">Vite</TabsTrigger>
   </TabsList>
   <TabsContent value="nextjs">
-      <FrameworkDocs data="nextjs" />
+    <FrameworkDocs data="nextjs" />
   </TabsContent>
   <TabsContent value="remix">
-      <FrameworkDocs data="remix" />
+    <FrameworkDocs data="remix" />
   </TabsContent>
-</Tabs>
-
-That's it. You are good to go and can now start adding components to your project.
-
-```bash
-npx shadcn-ui@latest add
-```
-
-## Other frameworks
-
-I'm looking for help writing guides for other frameworks. Help me write guides for Astro and Vite by [opening an PR](https://github.com/shadcn/ui).
-=======
-    <TabsTrigger value="vite">
-      Vite
-    </TabsTrigger>
-  </TabsList>
-
-  <TabsContent value="nextjs">
-    <Steps>
-    	### Create project
-
-    	Start by creating a new Next.js project using `create-next-app`:
-
-    	```bash
-    	npx create-next-app@latest my-app --typescript --tailwind --eslint
-    	```
-
-    	### Run the CLI
-
-    	Run the `shadcn-ui` init command to setup your project:
-
-    	```bash
-    	npx shadcn-ui@latest init
-    	```
-
-    	### Configure components.json
-
-    	You will be asked a few questions to configure `components.json`:
-
-    	```txt showLineNumbers
-    	Which style would you like to use? › Default
-    	Which color would you like to use as base color? › Slate
-    	Where is your global CSS file? › › app/globals.css
-    	Do you want to use CSS variables for colors? › no / yes
-    	Where is your tailwind.config.js located? › tailwind.config.js
-    	Configure the import alias for components: › @/components
-    	Configure the import alias for utils: › @/lib/utils
-    	Are you using React Server Components? › no / yes
-    	```
-
-    	### App structure
-
-    	Here's how I structure my app. I use Next.js, but this is not required.
-
-    	```txt {6-10,14-15}
-    	.
-    	├── app
-    	│   ├── layout.tsx
-    	│   └── page.tsx
-    	├── components
-    	│   ├── ui
-    	│   │   ├── alert-dialog.tsx
-    	│   │   ├── button.tsx
-    	│   │   ├── dropdown-menu.tsx
-    	│   │   └── ...
-    	│   ├── main-nav.tsx
-    	│   ├── page-header.tsx
-    	│   └── ...
-    	├── lib
-    	│   └── utils.ts
-    	├── styles
-    	│   └── globals.css
-    	├── next.config.js
-    	├── package.json
-    	├── postcss.config.js
-    	├── tailwind.config.js
-    	└── tsconfig.json
-    	```
-
-    	- I place the UI components in the `components/ui` folder.
-    	- The rest of the components such as `<PageHeader />` and `<MainNav />` are placed in the `components` folder.
-    	- The `lib` folder contains all the utility functions. I have a `utils.ts` where I define the `cn` helper.
-    	- The `styles` folder contains the global CSS.
-
-    </Steps>
-
-    That's it. You can now start adding components to your project.
-
-    ```bash
-    npx shadcn-ui@latest add
-    ```
-
+  <TabsContent value="vite">
+    <FrameworkDocs data="vite" />
   </TabsContent>
-
-
-  <TabsContent value="vite">
-		<Steps>
-
-    	### Create project
-
-    	Start by creating a new React project using `vite`:
-
-    	```bash
-    	npm create vite@latest
-    	```
-
-    	### Add Tailwind and its configuration
-
-    	Install `tailwindcss` and its peer dependencies, then generate your `tailwind.config.js` and `postcss.config.js` files:
-
-    	```bash
-    	npm install -D tailwindcss postcss autoprefixer
-  		npx tailwindcss init -p
-  		```
-
-    	### Edit tsconfig.json
-
-    	Add the code below to the compilerOptions of your tsconfig.json so your app can resolve paths without error
-
-    	```typescript
-      "baseUrl": ".",
-      "paths": {
-      	  "@/*": ["./src/*"]
-      }
-    	```
-
-    	### Update vite.config.ts
-
-    	Add the code below to the vite.config.ts so your app can resolve paths without error
-
-    	```bash
-    	# (so you can import "path" without error)
-    	npm i -D @types/node
-    	```
-
-    	```typescript
-    	import path from "path"
-    	import react from "@vitejs/plugin-react"
-    	import { defineConfig } from "vite"
-
-    	export default defineConfig({
-    		plugins: [react()],
-    		resolve: {
-    			alias: {
-      			"@": path.resolve(__dirname, "./src"),
-    			},
-    		},
-    	})
-    	```
-
-			### Run the CLI
-
-    	Run the `shadcn-ui` init command to setup your project:
-
-    	```bash
-    	npx shadcn-ui@latest init
-    	```
-
-    	### Configure components.json
-
-    	You will be asked a few questions to configure `components.json`:
-
-    	```txt showLineNumbers
-    	Which style would you like to use? › Default
-    	Which color would you like to use as base color? › Slate
-    	Where is your global CSS file? › › src/index.css
-    	Do you want to use CSS variables for colors? › no / yes
-    	Where is your tailwind.config.js located? › tailwind.config.js
-    	Configure the import alias for components: › @/components
-    	Configure the import alias for utils: › @/lib/utils
-    	Are you using React Server Components? › no / yes (no)
-    		```
-
-    </Steps>
-
-    That's it. You can now start adding components to your project.
-
-    ```bash
-    npx shadcn-ui@latest add
-    ```
-
-  </TabsContent>
-
 </Tabs>
 
 ## Other frameworks
 
-I'm looking for help writing guides for other frameworks. Help me write guides for Remix and Astro by [opening an PR](https://github.com/shadcn/ui).
->>>>>>> ea97d912
+I'm looking for help writing guides for other frameworks. Help me write a guide for Astro by [opening an PR](https://github.com/shadcn/ui).