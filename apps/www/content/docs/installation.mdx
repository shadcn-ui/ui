--- conflicted
+++ resolved
@@ -2,6 +2,17 @@
 title: Installation
 description: How to install dependencies and structure your app.
 ---
+
+<Alert>
+  <AlertDescription>
+
+    **Prerequisites**: Components are styled using [Tailwind
+    CSS](https://tailwindcss.com). You need to install Tailwind CSS in your
+    project. Follow the [Tailwind CSS installation instructions](https://tailwindcss.com/docs/installation) to get started.
+
+  </AlertDescription>
+  
+</Alert>
 
 ## Next.js
 
@@ -27,85 +38,6 @@
 
 You will be asked a few questions to configure `components.json`:
 
-<<<<<<< HEAD
-```js title="tailwind.config.js"
-const { fontFamily } = require("tailwindcss/defaultTheme")
-
-/** @type {import('tailwindcss').Config} */
-module.exports = {
-  darkMode: ["class"],
-  content: ["app/**/*.{ts,tsx}", "components/**/*.{ts,tsx}"],
-  theme: {
-    container: {
-      center: true,
-      padding: "2rem",
-      screens: {
-        "2xl": "1400px",
-      },
-    },
-    extend: {
-      colors: {
-        border: "hsl(var(--border))",
-        input: "hsl(var(--input))",
-        ring: "hsl(var(--ring))",
-        background: "hsl(var(--background))",
-        foreground: "hsl(var(--foreground))",
-        primary: {
-          DEFAULT: "hsl(var(--primary))",
-          foreground: "hsl(var(--primary-foreground))",
-        },
-        secondary: {
-          DEFAULT: "hsl(var(--secondary))",
-          foreground: "hsl(var(--secondary-foreground))",
-        },
-        destructive: {
-          DEFAULT: "hsl(var(--destructive))",
-          foreground: "hsl(var(--destructive-foreground))",
-        },
-        muted: {
-          DEFAULT: "hsl(var(--muted))",
-          foreground: "hsl(var(--muted-foreground))",
-        },
-        accent: {
-          DEFAULT: "hsl(var(--accent))",
-          foreground: "hsl(var(--accent-foreground))",
-        },
-        popover: {
-          DEFAULT: "hsl(var(--popover))",
-          foreground: "hsl(var(--popover-foreground))",
-        },
-        card: {
-          DEFAULT: "hsl(var(--card))",
-          foreground: "hsl(var(--card-foreground))",
-        },
-      },
-      borderRadius: {
-        lg: `var(--radius)`,
-        md: `calc(var(--radius) - 2px)`,
-        sm: "calc(var(--radius) - 4px)",
-      },
-      fontFamily: {
-        sans: ["var(--font-sans)", ...fontFamily.sans],
-      },
-      keyframes: {
-        "accordion-down": {
-          from: { height: "0" },
-          to: { height: "var(--radix-accordion-content-height)" },
-        },
-        "accordion-up": {
-          from: { height: "var(--radix-accordion-content-height)" },
-          to: { height: "0" },
-        },
-      },
-      animation: {
-        "accordion-down": "accordion-down 0.2s ease-out",
-        "accordion-up": "accordion-up 0.2s ease-out",
-      },
-    },
-  },
-  plugins: [require("tailwindcss-animate")],
-}
-=======
 ```txt showLineNumbers
 Which style would you like to use? › Default
 Which color would you like to use as base color? › Slate
@@ -115,7 +47,6 @@
 Configure the import alias for components: › @/components
 Configure the import alias for utils: › @/lib/utils
 Are you using React Server Components? › no / yes
->>>>>>> c3377530
 ```
 
 ### App structure
