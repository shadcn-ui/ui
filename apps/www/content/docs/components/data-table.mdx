---
title: Data Table
description: Powerful table and datagrids built using TanStack Table.
component: true
links:
<<<<<<< HEAD
  doc: https://tanstack.com/table/
=======
  doc: https://tanstack.com/table/v8/docs/introduction
>>>>>>> f170784f
---

<ComponentPreview name="data-table-demo" />

## Introduction

Every data table or datagrid I've created has been unique. They all behave differently, have specific sorting and filtering requirements, and work with different data sources.

It doesn't make sense to combine all of these variations into a single component. If we do that, we'll lose the flexibility that [headless UI](https://tanstack.com/table/latest/docs/introduction#what-is-headless-ui) provides.

So instead of a data-table component, I thought it would be more helpful to provide a guide on how to build your own.

We'll start with the basic `<Table />` component and build a complex data table from scratch.

<Callout className="mt-4">

**Tip:** If you find yourself using the same table in multiple places in your app, you can always extract it into a reusable component.

</Callout>

## Table of Contents

This guide will show you how to use [TanStack Table](https://tanstack.com/table) and the `<Table />` component to build your own custom data table. We'll cover the following topics:

- [Basic Table](#basic-table)
- [Row Actions](#row-actions)
- [Pagination](#pagination)
- [Sorting](#sorting)
- [Filtering](#filtering)
- [Visibility](#visibility)
- [Row Selection](#row-selection)
- [Reusable Components](#reusable-components)

## Installation

1. Add the `<Table />` component to your project:

```bash
npx shadcn-ui@latest add table
```

2. Add `tanstack/react-table` dependency:

```bash
npm install @tanstack/react-table
```

## Prerequisites

We are going to build a table to show recent payments. Here's what our data looks like:

```tsx showLineNumbers
type Payment = {
  id: string
  amount: number
  status: "pending" | "processing" | "success" | "failed"
  email: string
}

export const payments: Payment[] = [
  {
    id: "728ed52f",
    amount: 100,
    status: "pending",
    email: "m@example.com",
  },
  {
    id: "489e1d42",
    amount: 125,
    status: "processing",
    email: "example@gmail.com",
  },
  // ...
]
```

## Project Structure

Start by creating the following file structure:

```txt
app
└── payments
    ├── columns.tsx
    ├── data-table.tsx
    └── page.tsx
```

I'm using a Next.js example here but this works for any other React framework.

- `columns.tsx` (client component) will contain our column definitions.
- `data-table.tsx` (client component) will contain our `<DataTable />` component.
- `page.tsx` (server component) is where we'll fetch data and render our table.

## Basic Table

Let's start by building a basic table.

<Steps>

### Column Definitions

First, we'll define our columns.

```tsx showLineNumbers title="app/payments/columns.tsx" {3,14-27}
"use client"

import { ColumnDef } from "@tanstack/react-table"

// This type is used to define the shape of our data.
// You can use a Zod schema here if you want.
export type Payment = {
  id: string
  amount: number
  status: "pending" | "processing" | "success" | "failed"
  email: string
}

export const columns: ColumnDef<Payment>[] = [
  {
    accessorKey: "status",
    header: "Status",
  },
  {
    accessorKey: "email",
    header: "Email",
  },
  {
    accessorKey: "amount",
    header: "Amount",
  },
]
```

<Callout className="mt-4">

**Note:** Columns are where you define the core of what your table
will look like. They define the data that will be displayed, how it will be
formatted, sorted and filtered.

</Callout>

### `<DataTable />` component

Next, we'll create a `<DataTable />` component to render our table.

```tsx showLineNumbers title="app/payments/data-table.tsx"
"use client"

import {
  ColumnDef,
  flexRender,
  getCoreRowModel,
  useReactTable,
} from "@tanstack/react-table"

import {
  Table,
  TableBody,
  TableCell,
  TableHead,
  TableHeader,
  TableRow,
} from "@/components/ui/table"

interface DataTableProps<TData, TValue> {
  columns: ColumnDef<TData, TValue>[]
  data: TData[]
}

export function DataTable<TData, TValue>({
  columns,
  data,
}: DataTableProps<TData, TValue>) {
  const table = useReactTable({
    data,
    columns,
    getCoreRowModel: getCoreRowModel(),
  })

  return (
    <div className="rounded-md border">
      <Table>
        <TableHeader>
          {table.getHeaderGroups().map((headerGroup) => (
            <TableRow key={headerGroup.id}>
              {headerGroup.headers.map((header) => {
                return (
                  <TableHead key={header.id}>
                    {header.isPlaceholder
                      ? null
                      : flexRender(
                          header.column.columnDef.header,
                          header.getContext()
                        )}
                  </TableHead>
                )
              })}
            </TableRow>
          ))}
        </TableHeader>
        <TableBody>
          {table.getRowModel().rows?.length ? (
            table.getRowModel().rows.map((row) => (
              <TableRow
                key={row.id}
                data-state={row.getIsSelected() && "selected"}
              >
                {row.getVisibleCells().map((cell) => (
                  <TableCell key={cell.id}>
                    {flexRender(cell.column.columnDef.cell, cell.getContext())}
                  </TableCell>
                ))}
              </TableRow>
            ))
          ) : (
            <TableRow>
              <TableCell colSpan={columns.length} className="h-24 text-center">
                No results.
              </TableCell>
            </TableRow>
          )}
        </TableBody>
      </Table>
    </div>
  )
}
```

<Callout>

**Tip**: If you find yourself using `<DataTable />` in multiple places, this is the component you could make reusable by extracting it to `components/ui/data-table.tsx`.

`<DataTable columns={columns} data={data} />`

</Callout>

### Render the table

Finally, we'll render our table in our page component.

```tsx showLineNumbers title="app/payments/page.tsx" {22}
import { Payment, columns } from "./columns"
import { DataTable } from "./data-table"

async function getData(): Promise<Payment[]> {
  // Fetch data from your API here.
  return [
    {
      id: "728ed52f",
      amount: 100,
      status: "pending",
      email: "m@example.com",
    },
    // ...
  ]
}

export default async function DemoPage() {
  const data = await getData()

  return (
    <div className="container mx-auto py-10">
      <DataTable columns={columns} data={data} />
    </div>
  )
}
```

</Steps>

## Cell Formatting

Let's format the amount cell to display the dollar amount. We'll also align the cell to the right.

<Steps>

### Update columns definition

Update the `header` and `cell` definitions for amount as follows:

```tsx showLineNumbers title="app/payments/columns.tsx" {4-15}
export const columns: ColumnDef<Payment>[] = [
  {
    accessorKey: "amount",
    header: () => <div className="text-right">Amount</div>,
    cell: ({ row }) => {
      const amount = parseFloat(row.getValue("amount"))
      const formatted = new Intl.NumberFormat("en-US", {
        style: "currency",
        currency: "USD",
      }).format(amount)

      return <div className="text-right font-medium">{formatted}</div>
    },
  },
]
```

You can use the same approach to format other cells and headers.

</Steps>

## Row Actions

Let's add row actions to our table. We'll use a `<Dropdown />` component for this.

<Steps>

### Update columns definition

Update our columns definition to add a new `actions` column. The `actions` cell returns a `<Dropdown />` component.

```tsx showLineNumbers title="app/payments/columns.tsx" {4,6-14,18-45}
"use client"

import { ColumnDef } from "@tanstack/react-table"
import { MoreHorizontal } from "lucide-react"

import { Button } from "@/components/ui/button"
import {
  DropdownMenu,
  DropdownMenuContent,
  DropdownMenuItem,
  DropdownMenuLabel,
  DropdownMenuSeparator,
  DropdownMenuTrigger,
} from "@/components/ui/dropdown-menu"

export const columns: ColumnDef<Payment>[] = [
  // ...
  {
    id: "actions",
    cell: ({ row }) => {
      const payment = row.original

      return (
        <DropdownMenu>
          <DropdownMenuTrigger asChild>
            <Button variant="ghost" className="h-8 w-8 p-0">
              <span className="sr-only">Open menu</span>
              <MoreHorizontal className="h-4 w-4" />
            </Button>
          </DropdownMenuTrigger>
          <DropdownMenuContent align="end">
            <DropdownMenuLabel>Actions</DropdownMenuLabel>
            <DropdownMenuItem
              onClick={() => navigator.clipboard.writeText(payment.id)}
            >
              Copy payment ID
            </DropdownMenuItem>
            <DropdownMenuSeparator />
            <DropdownMenuItem>View customer</DropdownMenuItem>
            <DropdownMenuItem>View payment details</DropdownMenuItem>
          </DropdownMenuContent>
        </DropdownMenu>
      )
    },
  },
  // ...
]
```

You can access the row data using `row.original` in the `cell` function. Use this to handle actions for your row eg. use the `id` to make a DELETE call to your API.

</Steps>

## Pagination

Next, we'll add pagination to our table.

<Steps>

### Update `<DataTable>`

```tsx showLineNumbers title="app/payments/data-table.tsx" {5,17}
import {
  ColumnDef,
  flexRender,
  getCoreRowModel,
  getPaginationRowModel,
  useReactTable,
} from "@tanstack/react-table"

export function DataTable<TData, TValue>({
  columns,
  data,
}: DataTableProps<TData, TValue>) {
  const table = useReactTable({
    data,
    columns,
    getCoreRowModel: getCoreRowModel(),
    getPaginationRowModel: getPaginationRowModel(),
  })

  // ...
}
```

This will automatically paginate your rows into pages of 10. See the [pagination docs](https://tanstack.com/table/v8/docs/api/features/pagination) for more information on customizing page size and implementing manual pagination.

### Add pagination controls

We can add pagination controls to our table using the `<Button />` component and the `table.previousPage()`, `table.nextPage()` API methods.

```tsx showLineNumbers title="app/payments/data-table.tsx" {1,15,21-39}
import { Button } from "@/components/ui/button"

export function DataTable<TData, TValue>({
  columns,
  data,
}: DataTableProps<TData, TValue>) {
  const table = useReactTable({
    data,
    columns,
    getCoreRowModel: getCoreRowModel(),
    getPaginationRowModel: getPaginationRowModel(),
  })

  return (
    <div>
      <div className="rounded-md border">
        <Table>
          { // .... }
        </Table>
      </div>
      <div className="flex items-center justify-end space-x-2 py-4">
        <Button
          variant="outline"
          size="sm"
          onClick={() => table.previousPage()}
          disabled={!table.getCanPreviousPage()}
        >
          Previous
        </Button>
        <Button
          variant="outline"
          size="sm"
          onClick={() => table.nextPage()}
          disabled={!table.getCanNextPage()}
        >
          Next
        </Button>
      </div>
    </div>
  )
}
```

See [Reusable Components](#reusable-components) section for a more advanced pagination component.

</Steps>

## Sorting

Let's make the email column sortable.

<Steps>

### Update `<DataTable>`

```tsx showLineNumbers title="app/payments/data-table.tsx" showLineNumbers {3,6,10,18,25-28}
"use client"

import * as React from "react"
import {
  ColumnDef,
  SortingState,
  flexRender,
  getCoreRowModel,
  getPaginationRowModel,
  getSortedRowModel,
  useReactTable,
} from "@tanstack/react-table"

export function DataTable<TData, TValue>({
  columns,
  data,
}: DataTableProps<TData, TValue>) {
  const [sorting, setSorting] = React.useState<SortingState>([])

  const table = useReactTable({
    data,
    columns,
    getCoreRowModel: getCoreRowModel(),
    getPaginationRowModel: getPaginationRowModel(),
    onSortingChange: setSorting,
    getSortedRowModel: getSortedRowModel(),
    state: {
      sorting,
    },
  })

  return (
    <div>
      <div className="rounded-md border">
        <Table>{ ... }</Table>
      </div>
    </div>
  )
}
```

### Make header cell sortable

We can now update the `email` header cell to add sorting controls.

```tsx showLineNumbers title="app/payments/columns.tsx" {4,9-19}
"use client"

import { ColumnDef } from "@tanstack/react-table"
import { ArrowUpDown, MoreHorizontal } from "lucide-react"

export const columns: ColumnDef<Payment>[] = [
  {
    accessorKey: "email",
    header: ({ column }) => {
      return (
        <Button
          variant="ghost"
          onClick={() => column.toggleSorting(column.getIsSorted() === "asc")}
        >
          Email
          <ArrowUpDown className="ml-2 h-4 w-4" />
        </Button>
      )
    },
  },
]
```

This will automatically sort the table (asc and desc) when the user toggles on the header cell.

</Steps>

## Filtering

Let's add a search input to filter emails in our table.

<Steps>

### Update `<DataTable>`

```tsx showLineNumbers title="app/payments/data-table.tsx" {6,10,17,24-26,35-36,39,45-54}
"use client"

import * as React from "react"
import {
  ColumnDef,
  ColumnFiltersState,
  SortingState,
  flexRender,
  getCoreRowModel,
  getFilteredRowModel,
  getPaginationRowModel,
  getSortedRowModel,
  useReactTable,
} from "@tanstack/react-table"

import { Button } from "@/components/ui/button"
import { Input } from "@/components/ui/input"

export function DataTable<TData, TValue>({
  columns,
  data,
}: DataTableProps<TData, TValue>) {
  const [sorting, setSorting] = React.useState<SortingState>([])
  const [columnFilters, setColumnFilters] = React.useState<ColumnFiltersState>(
    []
  )

  const table = useReactTable({
    data,
    columns,
    onSortingChange: setSorting,
    getCoreRowModel: getCoreRowModel(),
    getPaginationRowModel: getPaginationRowModel(),
    getSortedRowModel: getSortedRowModel(),
    onColumnFiltersChange: setColumnFilters,
    getFilteredRowModel: getFilteredRowModel(),
    state: {
      sorting,
      columnFilters,
    },
  })

  return (
    <div>
      <div className="flex items-center py-4">
        <Input
          placeholder="Filter emails..."
          value={(table.getColumn("email")?.getFilterValue() as string) ?? ""}
          onChange={(event) =>
            table.getColumn("email")?.setFilterValue(event.target.value)
          }
          className="max-w-sm"
        />
      </div>
      <div className="rounded-md border">
        <Table>{ ... }</Table>
      </div>
    </div>
  )
}
```

Filtering is now enabled for the `email` column. You can add filters to other columns as well. See the [filtering docs](https://tanstack.com/table/latest/docs/guide/filters) for more information on customizing filters.

</Steps>

## Visibility

Adding column visibility is fairly simple using `@tanstack/react-table` visibility API.

<Steps>

### Update `<DataTable>`

```tsx showLineNumbers title="app/payments/data-table.tsx" {8,18-23,33-34,45,49,64-91}
"use client"

import * as React from "react"
import {
  ColumnDef,
  ColumnFiltersState,
  SortingState,
  VisibilityState,
  flexRender,
  getCoreRowModel,
  getFilteredRowModel,
  getPaginationRowModel,
  getSortedRowModel,
  useReactTable,
} from "@tanstack/react-table"

import { Button } from "@/components/ui/button"
import {
  DropdownMenu,
  DropdownMenuCheckboxItem,
  DropdownMenuContent,
  DropdownMenuTrigger,
} from "@/components/ui/dropdown-menu"

export function DataTable<TData, TValue>({
  columns,
  data,
}: DataTableProps<TData, TValue>) {
  const [sorting, setSorting] = React.useState<SortingState>([])
  const [columnFilters, setColumnFilters] = React.useState<ColumnFiltersState>(
    []
  )
  const [columnVisibility, setColumnVisibility] =
    React.useState<VisibilityState>({})

  const table = useReactTable({
    data,
    columns,
    onSortingChange: setSorting,
    onColumnFiltersChange: setColumnFilters,
    getCoreRowModel: getCoreRowModel(),
    getPaginationRowModel: getPaginationRowModel(),
    getSortedRowModel: getSortedRowModel(),
    getFilteredRowModel: getFilteredRowModel(),
    onColumnVisibilityChange: setColumnVisibility,
    state: {
      sorting,
      columnFilters,
      columnVisibility,
    },
  })

  return (
    <div>
      <div className="flex items-center py-4">
        <Input
          placeholder="Filter emails..."
          value={table.getColumn("email")?.getFilterValue() as string}
          onChange={(event) =>
            table.getColumn("email")?.setFilterValue(event.target.value)
          }
          className="max-w-sm"
        />
        <DropdownMenu>
          <DropdownMenuTrigger asChild>
            <Button variant="outline" className="ml-auto">
              Columns
            </Button>
          </DropdownMenuTrigger>
          <DropdownMenuContent align="end">
            {table
              .getAllColumns()
              .filter(
                (column) => column.getCanHide()
              )
              .map((column) => {
                return (
                  <DropdownMenuCheckboxItem
                    key={column.id}
                    className="capitalize"
                    checked={column.getIsVisible()}
                    onCheckedChange={(value) =>
                      column.toggleVisibility(!!value)
                    }
                  >
                    {column.id}
                  </DropdownMenuCheckboxItem>
                )
              })}
          </DropdownMenuContent>
        </DropdownMenu>
      </div>
      <div className="rounded-md border">
        <Table>{ ... }</Table>
      </div>
    </div>
  )
}
```

This adds a dropdown menu that you can use to toggle column visibility.

</Steps>

## Row Selection

Next, we're going to add row selection to our table.

<Steps>

### Update column definitions

```tsx showLineNumbers title="app/payments/columns.tsx" {6,9-27}
"use client"

import { ColumnDef } from "@tanstack/react-table"

import { Badge } from "@/components/ui/badge"
import { Checkbox } from "@/components/ui/checkbox"

export const columns: ColumnDef<Payment>[] = [
  {
    id: "select",
    header: ({ table }) => (
      <Checkbox
        checked={
          table.getIsAllPageRowsSelected() ||
          (table.getIsSomePageRowsSelected() && "indeterminate")
        }
        onCheckedChange={(value) => table.toggleAllPageRowsSelected(!!value)}
        aria-label="Select all"
      />
    ),
    cell: ({ row }) => (
      <Checkbox
        checked={row.getIsSelected()}
        onCheckedChange={(value) => row.toggleSelected(!!value)}
        aria-label="Select row"
      />
    ),
    enableSorting: false,
    enableHiding: false,
  },
]
```

### Update `<DataTable>`

```tsx showLineNumbers title="app/payments/data-table.tsx" {11,23,28}
export function DataTable<TData, TValue>({
  columns,
  data,
}: DataTableProps<TData, TValue>) {
  const [sorting, setSorting] = React.useState<SortingState>([])
  const [columnFilters, setColumnFilters] = React.useState<ColumnFiltersState>(
    []
  )
  const [columnVisibility, setColumnVisibility] =
    React.useState<VisibilityState>({})
  const [rowSelection, setRowSelection] = React.useState({})

  const table = useReactTable({
    data,
    columns,
    onSortingChange: setSorting,
    onColumnFiltersChange: setColumnFilters,
    getCoreRowModel: getCoreRowModel(),
    getPaginationRowModel: getPaginationRowModel(),
    getSortedRowModel: getSortedRowModel(),
    getFilteredRowModel: getFilteredRowModel(),
    onColumnVisibilityChange: setColumnVisibility,
    onRowSelectionChange: setRowSelection,
    state: {
      sorting,
      columnFilters,
      columnVisibility,
      rowSelection,
    },
  })

  return (
    <div>
      <div className="rounded-md border">
        <Table />
      </div>
    </div>
  )
}
```

This adds a checkbox to each row and a checkbox in the header to select all rows.

### Show selected rows

You can show the number of selected rows using the `table.getFilteredSelectedRowModel()` API.

```tsx
<div className="flex-1 text-sm text-muted-foreground">
  {table.getFilteredSelectedRowModel().rows.length} of{" "}
  {table.getFilteredRowModel().rows.length} row(s) selected.
</div>
```

</Steps>

## Reusable Components

Here are some components you can use to build your data tables. This is from the [Tasks](/examples/tasks) demo.

### Column header

Make any column header sortable and hideable.

<ComponentSource src="/app/(app)/examples/tasks/components/data-table-column-header.tsx" />

```tsx {5}
export const columns = [
  {
    accessorKey: "email",
    header: ({ column }) => (
      <DataTableColumnHeader column={column} title="Email" />
    ),
  },
]
```

### Pagination

Add pagination controls to your table including page size and selection count.

<ComponentSource src="/app/(app)/examples/tasks/components/data-table-pagination.tsx" />

```tsx
<DataTablePagination table={table} />
```

### Column toggle

A component to toggle column visibility.

<ComponentSource src="/app/(app)/examples/tasks/components/data-table-view-options.tsx" />

```tsx
<DataTableViewOptions table={table} />
```<|MERGE_RESOLUTION|>--- conflicted
+++ resolved
@@ -3,11 +3,7 @@
 description: Powerful table and datagrids built using TanStack Table.
 component: true
 links:
-<<<<<<< HEAD
-  doc: https://tanstack.com/table/
-=======
   doc: https://tanstack.com/table/v8/docs/introduction
->>>>>>> f170784f
 ---
 
 <ComponentPreview name="data-table-demo" />
