--- conflicted
+++ resolved
@@ -58,15 +58,7 @@
 ```tsx
 <div className="w-[450px]">
   <AspectRatio ratio={16 / 9}>
-<<<<<<< HEAD
-    <Image
-      src="..."
-      alt="Image"
-      className="rounded-md object-cover"
-    />
-=======
     <Image src="..." alt="Image" className="rounded-md object-cover" />
->>>>>>> fb614ac2
   </AspectRatio>
 </div>
 ```