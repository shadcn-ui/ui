--- conflicted
+++ resolved
@@ -25,16 +25,7 @@
   setTheme: (theme: Theme) => void
 }
 
-<<<<<<< HEAD
 const ThemeProviderContext = createContext<ThemeProviderState | null>(null)
-=======
-const initialState: ThemeProviderState = {
-  theme: "system",
-  setTheme: () => null,
-}
-
-const ThemeProviderContext = createContext<ThemeProviderState>(initialState)
->>>>>>> 36ebbf26
 
 export function ThemeProvider({
   children,
