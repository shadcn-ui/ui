---
title: Astro
description: Install and configure Astro.
---

<Steps>

### Create project

Start by creating a new Astro project:

```bash
npm create astro@latest
```

### Configure your Astro project

You will be asked a few questions to configure your project:

```txt showLineNumbers
- Where should we create your new project? ./your-app-name
- How would you like to start your new project? Choose a template
- Do you plan to write TypeScript? Yes
- How strict should TypeScript be? Strict
- Install dependencies? Yes
- Initialize a new git repository? (optional) Yes/No
```

### Add React to your project

Install React using the Astro CLI:

```bash
npx astro add react
```

<Callout className="mt-4">

Answer `Yes` to all the question prompted by the CLI when installing React.

</Callout>

### Add Tailwind CSS to your project

```bash
npx astro add tailwind
```

<Step>Create a `styles/globals.css` file in the `src` folder.</Step>

```css title="styles/globals.css" showLineNumbers
@tailwind base;
@tailwind components;
@tailwind utilities;
```

<Step>Import the `globals.css` file</Step>

Import the `styles/globals.css` file in the `src/pages/index.astro` file:

<<<<<<< HEAD
You will be asked a few questions to configure `components.json`:

```txt showLineNumbers
Would you like to use TypeScript (recommended)? no / yes
Which style would you like to use? › Default
Which color would you like to use as base color? › Slate
Where is your global CSS file? › › ./src/styles/global.css
Do you want to use CSS variables for colors? › no / yes
Where is your tailwind.config.js located? › tailwind.config.mjs
Configure the import alias for components: › @/components
Configure the import alias for utils: › @/lib/utils
Are you using React Server Components? › no
```

### Import the global.css file

Import the `global.css` file in the `src/pages/index.astro` file:

```ts {2} showLineNumbers
=======
```ts title="src/pages/index.astro" showLineNumbers
>>>>>>> 1297abc8
---
import '@/styles/global.css'
---
```

<Step>Update `astro.config.mjs` and set `applyBaseStyles` to `false`</Step>

To prevent serving the Tailwind base styles twice, we need to tell Astro not to apply the base styles, since we already include them in our own `global.css` file. To do this, set the `applyBaseStyles` config option for the tailwind plugin in `astro.config.mjs` to `false`.

```js title="astro.config.mjs" {3-5} showLineNumbers
export default defineConfig({
  integrations: [
    tailwind({
      applyBaseStyles: false,
    }),
  ],
})
```

### Edit tsconfig.json file

Add the following code to the `tsconfig.json` file to resolve paths:

```ts title="tsconfig.json" {4-9} showLineNumbers
{
  "compilerOptions": {
    // ...
    "baseUrl": ".",
    "paths": {
      "@/*": [
        "./src/*"
      ]
    }
    // ...
  }
}
```

### Run the CLI

Run the `shadcn` init command to setup your project:

```bash
npx shadcn@latest init
```

### That's it

You can now start adding components to your project.

```bash
npx shadcn@latest add button
```

The command above will add the `Button` component to your project. You can then import it like this:

```astro {2,10} showLineNumbers
---
import { Button } from "@/components/ui/button"
---

<html lang="en">
	<head>
		<title>Astro</title>
	</head>
	<body>
		<Button>Hello World</Button>
	</body>
</html>
```

</Steps><|MERGE_RESOLUTION|>--- conflicted
+++ resolved
@@ -46,41 +46,19 @@
 npx astro add tailwind
 ```
 
-<Step>Create a `styles/globals.css` file in the `src` folder.</Step>
+<Step>Create a `styles/global.css` file in the `src` folder.</Step>
 
-```css title="styles/globals.css" showLineNumbers
+```css title="styles/global.css" showLineNumbers
 @tailwind base;
 @tailwind components;
 @tailwind utilities;
 ```
 
-<Step>Import the `globals.css` file</Step>
+<Step>Import the `global.css` file</Step>
 
-Import the `styles/globals.css` file in the `src/pages/index.astro` file:
+Import the `styles/global.css` file in the `src/pages/index.astro` file:
 
-<<<<<<< HEAD
-You will be asked a few questions to configure `components.json`:
-
-```txt showLineNumbers
-Would you like to use TypeScript (recommended)? no / yes
-Which style would you like to use? › Default
-Which color would you like to use as base color? › Slate
-Where is your global CSS file? › › ./src/styles/global.css
-Do you want to use CSS variables for colors? › no / yes
-Where is your tailwind.config.js located? › tailwind.config.mjs
-Configure the import alias for components: › @/components
-Configure the import alias for utils: › @/lib/utils
-Are you using React Server Components? › no
-```
-
-### Import the global.css file
-
-Import the `global.css` file in the `src/pages/index.astro` file:
-
-```ts {2} showLineNumbers
-=======
 ```ts title="src/pages/index.astro" showLineNumbers
->>>>>>> 1297abc8
 ---
 import '@/styles/global.css'
 ---
