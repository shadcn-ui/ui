--- conflicted
+++ resolved
@@ -16,25 +16,7 @@
 Add the following dependencies to your project:
 
 ```bash
-<<<<<<< HEAD
-npm install tailwindcss tailwindcss-animate class-variance-authority clsx tailwind-merge
-```
-
-### Add icon library
-
-If you're using the `default` style, install `lucide-react`:
-
-```bash
-npm install lucide-react
-```
-
-If you're using the `new-york` style, install `@radix-ui/react-icons`:
-
-```bash
-npm install @radix-ui/react-icons
-=======
-npm install tailwindcss-animate class-variance-authority clsx tailwind-merge lucide-react
->>>>>>> 805ed412
+npm install tailwindcss tailwindcss-animate class-variance-authority clsx tailwind-merge lucide-react
 ```
 
 ### Configure path aliases
