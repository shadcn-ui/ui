--- conflicted
+++ resolved
@@ -132,33 +132,18 @@
   addOnBorder?: "withBorder" | "withoutBorder";
   border?:"default"|"roundedPill"|"button"|"roundedButton"|"bottomBorder";
   borderStyleForAddOn?:"innerBorder"|"iconWithLabel"|"leadingDropdown"|"labelInside";
-<<<<<<< HEAD
-=======
-  inputValue?:string;
-  onChange?: (event:React.ChangeEvent<HTMLInputElement>) => void;
-  onInput?: (event:React.ChangeEvent<HTMLInputElement>) => void;
-  onKeyDown?:(event:React.KeyboardEvent<HTMLInputElement>) => void;
-  onSubmit?:(event: React.FormEvent) => void;
->>>>>>> e73f14f9
 }
 
 const Input = React.forwardRef<
   HTMLInputElement,
   React.InputHTMLAttributes<HTMLInputElement> &
   VariantProps<typeof inputVariants> &
-<<<<<<< HEAD
-  InputProps>(({ name, error, keyboardName, alignIcon, iconStyle, icon, addOnBorder, textColor, labelAlign = "left", buttonLabelText, trailingAddOn, options, variant, placeholder, label, borderStyleForAddOn, alignDropdown, addOnText, hint, bottomBorder, disabled, border, note, asChild = false, className, ...props }, ref) => {
-=======
-  InputProps>(({ name, error, keyboardName,inputValue,onChange,onInput,onKeyDown,onSubmit, alignIcon="left", iconStyle, icon, addOnBorder, textColor, labelAlign = "left", buttonLabelText, trailingAddOn, options, variant, placeholder, label, borderStyleForAddOn, alignDropdown, addOnText, hint, bottomBorder, disabled, border, note, asChild = false, className, ...props }, ref) => {
->>>>>>> e73f14f9
+  InputProps>(({ name, error, keyboardName,value,onChange,onInput,onKeyDown,onSubmit, alignIcon="left", iconStyle, icon, addOnBorder, textColor, labelAlign = "left", buttonLabelText, trailingAddOn, options, variant, placeholder, label, borderStyleForAddOn, alignDropdown, addOnText, hint, bottomBorder, disabled, border, note, asChild = false, className, ...props }, ref) => {
     const Comp = asChild ? Slot : "input"
     const fontColor = (textColor?: colors) => {
       return `text-${textColor}-500`
     }
-    const [inputValue, setInputValue] = useState('');
-    const handleChange = (event: React.ChangeEvent<HTMLInputElement>) => {
-      setInputValue(event.target.value);
-    };
+   
     return (
       <div className="relative">
         {
@@ -199,15 +184,11 @@
             placeholder={placeholder}
             disabled={disabled}
             name={name}
-            value={inputValue}
-<<<<<<< HEAD
-            onChange={handleChange}
-=======
+            value={value}
             onChange={onChange} 
             onInput={onInput}
             onKeyDown={onKeyDown}
             onSubmit={onSubmit}
->>>>>>> e73f14f9
             ref={ref}
             {...props}
           />
