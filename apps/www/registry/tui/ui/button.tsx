--- conflicted
+++ resolved
@@ -52,23 +52,13 @@
   extends React.ButtonHTMLAttributes<HTMLButtonElement>,
   VariantProps<typeof buttonVariants> {
   asChild?: boolean;
-<<<<<<< HEAD
   icon?: IconsType
 
 }
 
 const Button = React.forwardRef<HTMLButtonElement, ButtonProps>(
-  ({ className, variant, size, asChild = false, icon, ...props }, ref) => {
+  ({ className, variant, size, asChild = false, icon, rounded, ...props }, ref) => {
     const Comp = asChild ? Slot : "button";
-=======
-  icon?: any
-}
-
-const Button = React.forwardRef<HTMLButtonElement, ButtonProps>(
-  ({ className, variant, size, asChild = false, icon, rounded, ...props }, ref) => {
-    console.log(typeof icon,'#######')
-    const Comp = asChild ? Slot : "button"
->>>>>>> f0b483e8
     return (
       <Comp
         className={cn(buttonVariants({ variant, size, className, rounded }))}
