--- conflicted
+++ resolved
@@ -31,11 +31,8 @@
         </div>
       </div>
       <div className="space-y-4 lg:col-span-4 xl:col-span-6 xl:space-y-4">
-<<<<<<< HEAD
         <CardsComboBox />
-=======
         <SelectMenu />
->>>>>>> 26d7abd2
         <CardsStats />
         <div className="grid gap-1 sm:grid-cols-[280px_1fr] md:hidden">
           <CardsCalendar />
