--- conflicted
+++ resolved
@@ -21,22 +21,19 @@
 import RadioCard from "./radioGroupsCard";
 import SwitchCard from "./switchCard";
 import DialogCard from "./dialogCard";
-<<<<<<< HEAD
 import FlyoutMenu from "@/components/flyoutMenu";
 import TabsCard from "@/components/tabsCard";
 import DividerCard from "./dividerCard";
 import BannerCards from "./bannerCards";
-=======
 import { CardsInputGroup } from "./inputgroup";
->>>>>>> 1b8584f4
 
 
 export default function CardsDemo() {
   return (
     <div className="md:grid-cols-2 grid md:gap-4 lg:grid-cols-10 xl:grid-cols-11 xl:gap-4">
       <div className="col-span-12 space-y-4">
-      <div className="grid grid-cols-2 gap-4">
-          <CardsInputGroup/>
+        <div className="grid grid-cols-2 gap-4">
+          <CardsInputGroup />
         </div>
         <div className="grid grid-cols-2 gap-4">
           <DropdownMenuCard />
