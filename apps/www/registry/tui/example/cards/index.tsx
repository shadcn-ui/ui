import { CardsActivityGoal } from "@/registry/tui/example/cards/activity-goal"
import { CardsCalendar } from "@/registry/tui/example/cards/calendar"
import { CardsChat } from "@/registry/tui/example/cards/chat"
import { CardsComboBox } from "@/registry/tui/example/cards/combo-box"
import { CardsCookieSettings } from "@/registry/tui/example/cards/cookie-settings"
import { CardsCreateAccount } from "@/registry/tui/example/cards/create-account"
import { CardsDataTable } from "@/registry/tui/example/cards/data-table"
import { DropdownMenuCard } from "@/registry/tui/example/cards/dropdown-card"
import { CardsMetric } from "@/registry/tui/example/cards/metric"
import { CardsPaymentMethod } from "@/registry/tui/example/cards/payment-method"
import { CardsReportIssue } from "@/registry/tui/example/cards/report-issue"
import { SelectMenu } from "@/registry/tui/example/cards/select-menucard"
import { CardsShare } from "@/registry/tui/example/cards/share"
import { CardsStats } from "@/registry/tui/example/cards/stats"
import { CardsTeamMembers } from "@/registry/tui/example/cards/team-members"
import { CardsAvatar } from "./avatar"
import { CardsBadge } from "./badge"
import { CardsButton } from "./button"
import CheckboxesCard from "./checkboxesCard"
import PrimitiveToggleCards from "./primitiveToggleCards"
import RadioCard from "./radioGroupsCard"
<<<<<<< HEAD
import DialogCard from "./dialogCard"
=======
import SwitchCard from "./switchCard"
>>>>>>> 78e90b38

export default function CardsDemo() {
  return (
    <div className="md:grids-col-2 grid md:gap-4 lg:grid-cols-10 xl:grid-cols-11 xl:gap-4">
      <div className="col-span-12 space-y-4">
        <div className="grid grid-cols-2 gap-4">
          <DropdownMenuCard />
        </div>
        <div className="grid grid-cols-2 gap-4">
          <CardsBadge />
          <CardsButton />
        </div>
      </div>
      <div className="col-span-12 space-y-4">
        <div className="grid grid-cols-2 gap-4">
          <CardsAvatar />
        </div>
      </div>
      <div className="space-y-4 lg:col-span-4 xl:col-span-6 xl:space-y-4">
        <CardsComboBox />
        <SelectMenu />
        <CardsStats />
        <div className="grid gap-1 sm:grid-cols-[280px_1fr] md:hidden">
          <CardsCalendar />
          <div className="pt-3 sm:pl-2 sm:pt-0 xl:pl-4">
            <CardsActivityGoal />
          </div>
          <div className="pt-3 sm:col-span-2 xl:pt-4">
            <CardsMetric />
          </div>
        </div>
        <div className="col-span-12 space-y-4">
          <div className="grid grid-cols-2 gap-4">
            <CardsAvatar />
          </div>
        </div>
        <div className="space-y-4 lg:col-span-4 xl:col-span-6 xl:space-y-4">
          <CardsStats />
          <div className="grid gap-1 sm:grid-cols-[280px_1fr] md:hidden">
            <CardsCalendar />
            <div className="pt-3 sm:pl-2 sm:pt-0 xl:pl-4">
              <CardsActivityGoal />
            </div>
            <div className="pt-3 sm:col-span-2 xl:pt-4">
              <CardsMetric />
            </div>
          </div>
          <div className="grid gap-4 md:grid-cols-2 lg:grid-cols-1 xl:grid-cols-2">
            <div className="space-y-4 xl:space-y-4">
              <CardsTeamMembers />
              <CardsCookieSettings />
              <CardsPaymentMethod />
            </div>
            <div className="space-y-4 xl:space-y-4">
              <CardsChat />
              <CardsCreateAccount />
              <div className="hidden xl:block">
                <CardsReportIssue />
              </div>
            </div>
          </div>
        </div>
        <div className="space-y-4 lg:col-span-6 xl:col-span-5 xl:space-y-4">
          <div className="hidden gap-1 sm:grid-cols-[280px_1fr] md:grid">
            <CardsCalendar />
            <div className="pt-3 sm:pl-2 sm:pt-0 xl:pl-3">
              <CardsActivityGoal />
            </div>
            <div className="pt-3 sm:col-span-2 xl:pt-3">
              <CardsMetric />
            </div>
          </div>
          <div className="hidden md:block">
            <CardsDataTable />
          </div>
          <CardsShare />
          <div className="xl:hidden">
            <CardsReportIssue />
          </div>
        </div>
      </div>
<<<<<<< HEAD
      <div className="grid-cols-12 w-full grid xl:gap-4" >
        <div className="md:col-span-6 col-span-12 mt-2">
=======
      <div className="h-fit w-full grid-cols-4 gap-6 space-y-2 py-6 sm:grid">
        <div className="col-span-2">
>>>>>>> 78e90b38
          <SwitchCard />
        </div>
        <div className="md:col-span-6 col-span-12 mt-2">
          <PrimitiveToggleCards />
        </div>
        <div className="col-span-12">
          <RadioCard />
        </div>
        <div className="md:col-span-6 col-span-12">
          <CheckboxesCard />
        </div>
        <div className="md:col-span-6 col-span-12">
          <DialogCard />
        </div>
      </div>
    </div>
  )
}<|MERGE_RESOLUTION|>--- conflicted
+++ resolved
@@ -19,11 +19,8 @@
 import CheckboxesCard from "./checkboxesCard"
 import PrimitiveToggleCards from "./primitiveToggleCards"
 import RadioCard from "./radioGroupsCard"
-<<<<<<< HEAD
 import DialogCard from "./dialogCard"
-=======
 import SwitchCard from "./switchCard"
->>>>>>> 78e90b38
 
 export default function CardsDemo() {
   return (
@@ -105,13 +102,8 @@
           </div>
         </div>
       </div>
-<<<<<<< HEAD
       <div className="grid-cols-12 w-full grid xl:gap-4" >
         <div className="md:col-span-6 col-span-12 mt-2">
-=======
-      <div className="h-fit w-full grid-cols-4 gap-6 space-y-2 py-6 sm:grid">
-        <div className="col-span-2">
->>>>>>> 78e90b38
           <SwitchCard />
         </div>
         <div className="md:col-span-6 col-span-12 mt-2">
