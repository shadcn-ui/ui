import { CardsActivityGoal } from "@/registry/tui/example/cards/activity-goal";
import { CardsCalendar } from "@/registry/tui/example/cards/calendar";
import { CardsChat } from "@/registry/tui/example/cards/chat";
import { CardsComboBox } from "@/registry/tui/example/cards/combo-box";
import { CardsCookieSettings } from "@/registry/tui/example/cards/cookie-settings";
import { CardsCreateAccount } from "@/registry/tui/example/cards/create-account";
import { CardsDataTable } from "@/registry/tui/example/cards/data-table";
import { DropdownMenuCard } from "@/registry/tui/example/cards/dropdown-card";
import { CardsMetric } from "@/registry/tui/example/cards/metric";
import { CardsPaymentMethod } from "@/registry/tui/example/cards/payment-method";
import { CardsReportIssue } from "@/registry/tui/example/cards/report-issue";
import { SelectMenu } from "@/registry/tui/example/cards/select-menucard";
import { CardsShare } from "@/registry/tui/example/cards/share";
import { CardsStats } from "@/registry/tui/example/cards/stats";
import { CardsTeamMembers } from "@/registry/tui/example/cards/team-members";
import { CardsAvatar } from "./avatar";
import { CardsBadge } from "./badge";
import { CardsButton } from "./button";
import CheckboxesCard from "./checkboxesCard";
import PrimitiveToggleCards from "./primitiveToggleCards";
import RadioCard from "./radioGroupsCard";
import SwitchCard from "./switchCard";
import DialogCard from "./dialogCard";
import FlyoutMenu from "@/components/flyoutMenu";
import TabsCard from "@/components/tabsCard";
import DividerCard from "./dividerCard";
import BannerCards from "./bannerCards";
import Navbars from "@/components/navbars";
import { CardsInputGroup } from "./inputgroup";
import { CardsButtonGroup } from "./button-group";
import { CardsTextArea } from "./text-area";
import { CardsSidebarNavigation } from "./sidebar-navigation";
import { VerticalNavigationCard } from "./vertical-navigation";
import { Tabs, TabsContent, TabsList, TabsTrigger } from "../../ui/tabs";
import { SlideOverCard } from "./slideover-card";
import { HeaderCard } from "./header-card";
import { CardsPagination } from "./pagination";
<<<<<<< HEAD
import { Grid, GridItem } from "../../ui/grid";
import { GridList1 } from "./GridLists/gridList1";
import { GridList2 } from "./GridLists/gridList2";
import { GridList3 } from "./GridLists/gridList3";
import { GridList4 } from "./GridLists/gridList4";
import { GridList5 } from "./GridLists/gridList5";
import { GridList6 } from "./GridLists/gridList6";
import { GridList7 } from "./GridLists/gridList7";
import { Flex, FlexItem } from "../../ui/flex";
=======
import { CardsBreadcrumb } from "./breadcrumb";
>>>>>>> 13f8f914


export default function CardsDemo() {
  return (
    <>
      <div className="w-full">
        <Tabs defaultValue="df-components">
          <TabsList variant={"underline"} >
            <TabsTrigger
              variant={"underline"}
              value="sr-components"
              icon={"user-solid"}
            >
              Soheb
            </TabsTrigger>
            <TabsTrigger
              variant={"underline"}
              value="df-components"
              icon={"user-solid"}
            >
              Default
            </TabsTrigger>
            <TabsTrigger
              variant={"underline"}
              value="ss-components"
              icon={"user-solid"}
            >
              Shubhendu
            </TabsTrigger>
            <TabsTrigger
              variant={"underline"}
              value="rs-components"
              icon={"user-solid"}
            >
              Raghav
            </TabsTrigger>
            <TabsTrigger
              variant={"underline"}
              value="kp-components"
              icon={"user-solid"}
            >
              Kaushal
            </TabsTrigger>
            <TabsTrigger
              variant={"underline"}
              value="pg-components"
              icon={"user-solid"}
            >
              Parag
            </TabsTrigger>
          </TabsList>

          <TabsContent value="sr-components">
            <Grid cols={1} gap={20}>
              <GridItem>
                <GridList1 />
              </GridItem>
              <GridItem>
                <GridList2 />
              </GridItem>
              <GridItem>
                <GridList3 />
              </GridItem>
              <GridItem>
                <GridList4 />
              </GridItem>
              <GridItem>
                <GridList5 />
              </GridItem>
              <GridItem>
                <GridList6 />
              </GridItem>
              <GridItem>
                <GridList7 />
              </GridItem>
            </Grid>
            <Flex direction={"row"} justifyContent={"center"} gap={14} className="mt-5">
              <FlexItem>
                <CardsCalendar />
              </FlexItem>
              {/* <FlexItem>
                <CardsCalendar />
              </FlexItem>
              <FlexItem>
                <CardsCalendar />
              </FlexItem> */}
            </Flex>
          </TabsContent>

          <TabsContent value="df-components">
            <div className="md:grid-cols-2 grid md:gap-4 lg:grid-cols-10 xl:grid-cols-11 xl:gap-4">
              <div className="space-y-4 lg:col-span-4 xl:col-span-6 xl:space-y-4">
                <CardsStats />
                <div className="grid gap-1 sm:grid-cols-[280px_1fr] md:hidden">
                  <CardsCalendar />
                  <div className="pt-3 sm:pl-2 sm:pt-0 xl:pl-4">
                    <CardsActivityGoal />
                  </div>
                  <div className="pt-3 sm:col-span-2 xl:pt-4">
                    <CardsMetric />
                  </div>
                </div>
                <div className="grid gap-4 md:grid-cols-2 lg:grid-cols-1 xl:grid-cols-2">
                  <div className="space-y-4 xl:space-y-4">
                    <CardsTeamMembers />
                    <CardsCookieSettings />
                    <CardsPaymentMethod />
                  </div>
                  <div className="space-y-4 xl:space-y-4">
                    <CardsChat />
                    <CardsCreateAccount />
                    <div className="hidden xl:block">
                      <CardsReportIssue />
                    </div>
                  </div>
                </div>
              </div>
              <div className="space-y-4 lg:col-span-6 xl:col-span-5 xl:space-y-4">
                <div className="hidden gap-1 sm:grid-cols-[280px_1fr] md:grid">
                  <CardsCalendar />
                  <div className="pt-3 sm:pl-2 sm:pt-0 xl:pl-3">
                    <CardsActivityGoal />
                  </div>
                  <div className="pt-3 sm:col-span-2 xl:pt-3">
                    <CardsMetric />
                  </div>
                </div>
                <div className="hidden md:block">
                  <CardsDataTable />
                </div>
                <CardsShare />
                <div className="xl:hidden">
                  <CardsReportIssue />
                </div>
              </div>
            </div>
          </TabsContent>

          <TabsContent value="ss-components" className="flex flex-col space-y-5">
            <div className="grid-cols-2 grid gap-4">
              <DropdownMenuCard />
              <SelectMenu />
            </div>
            <div className="grid-cols-2 grid gap-4">
              <CardsComboBox />
              <SlideOverCard />
            </div>
            <div className="grid-cols-3 grid gap-4">
              <VerticalNavigationCard />
            </div>
            <HeaderCard />
          </TabsContent>

          <TabsContent value="rs-components" className="flex flex-col space-y-5">
            <div className="grid-cols-1 grid gap-4">
              <BannerCards />
            </div>
            <div className="grid-cols-2 grid gap-4">
              <CheckboxesCard />
              <SwitchCard />
            </div>
            <div className="grid-cols-2 grid gap-4">
              <RadioCard />
              <DialogCard />
            </div>
            <div className="grid-cols-2 grid gap-4">
              <TabsCard />
              <DividerCard />
            </div>
            <div className="grid-cols-1 grid gap-4">
              <FlyoutMenu />
              <DividerCard />
            </div>
          </TabsContent>

          <TabsContent value="kp-components" className="flex flex-col space-y-5">
            <div className="grid-cols-1 grid gap-4">
              <Navbars />
            </div>
            <div className="grid-cols-2 grid gap-4">
              <CardsAvatar />
              <CardsButton />

            </div>
            <div className="grid-cols-1 grid gap-4">
              <CardsBadge />
            </div>
          </TabsContent>

          <TabsContent value="pg-components" className="flex flex-col space-y-5">

            <CardsPagination />

          <div className="grid-cols-2 grid gap-4">
              <CardsBreadcrumb/>
            </div>
            <div className="grid-cols-2 grid gap-4">
              <CardsInputGroup />
              <CardsTextArea />
            </div>
            <div className="grid-cols-2 grid gap-4">
              <CardsButtonGroup />
              <CardsSidebarNavigation />
            </div>
          </TabsContent>
        </Tabs >
      </div >
    </>
  );
}<|MERGE_RESOLUTION|>--- conflicted
+++ resolved
@@ -35,7 +35,6 @@
 import { SlideOverCard } from "./slideover-card";
 import { HeaderCard } from "./header-card";
 import { CardsPagination } from "./pagination";
-<<<<<<< HEAD
 import { Grid, GridItem } from "../../ui/grid";
 import { GridList1 } from "./GridLists/gridList1";
 import { GridList2 } from "./GridLists/gridList2";
@@ -45,9 +44,7 @@
 import { GridList6 } from "./GridLists/gridList6";
 import { GridList7 } from "./GridLists/gridList7";
 import { Flex, FlexItem } from "../../ui/flex";
-=======
 import { CardsBreadcrumb } from "./breadcrumb";
->>>>>>> 13f8f914
 
 
 export default function CardsDemo() {
@@ -241,8 +238,8 @@
 
             <CardsPagination />
 
-          <div className="grid-cols-2 grid gap-4">
-              <CardsBreadcrumb/>
+            <div className="grid-cols-2 grid gap-4">
+              <CardsBreadcrumb />
             </div>
             <div className="grid-cols-2 grid gap-4">
               <CardsInputGroup />
