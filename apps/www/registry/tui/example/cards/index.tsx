import { CardsActivityGoal } from "@/registry/tui/example/cards/activity-goal"
import { CardsCalendar } from "@/registry/tui/example/cards/calendar"
import { CardsChat } from "@/registry/tui/example/cards/chat"
import { CardsCookieSettings } from "@/registry/tui/example/cards/cookie-settings"
import { CardsCreateAccount } from "@/registry/tui/example/cards/create-account"
import { CardsDataTable } from "@/registry/tui/example/cards/data-table"
import { CardsMetric } from "@/registry/tui/example/cards/metric"
import { CardsPaymentMethod } from "@/registry/tui/example/cards/payment-method"
import { CardsReportIssue } from "@/registry/tui/example/cards/report-issue"
import { CardsShare } from "@/registry/tui/example/cards/share"
import { CardsStats } from "@/registry/tui/example/cards/stats"
import { CardsTeamMembers } from "@/registry/tui/example/cards/team-members"
<<<<<<< HEAD
import { CardsComboBox } from "@/registry/tui/example/cards/combo-box"
=======
import { CardsBadge } from "./badge"
import { CardsButton } from "./button"
import { CardsAvatar } from "./avatar"
>>>>>>> 95941633

export default function CardsDemo() {
  return (
    <div className="md:grids-col-2 grid md:gap-4 lg:grid-cols-10 xl:grid-cols-11 xl:gap-4">
      <div className="col-span-12 space-y-4">
        <div className="grid grid-cols-2 gap-4">
          <CardsBadge />
          <CardsButton />
        </div>
      </div>
      <div className="col-span-12 space-y-4">
        <div className="grid grid-cols-2 gap-4">
          <CardsAvatar />
        </div>
      </div>
      <div className="space-y-4 lg:col-span-4 xl:col-span-6 xl:space-y-4">
        <CardsComboBox />
        <CardsStats />
        <div className="grid gap-1 sm:grid-cols-[280px_1fr] md:hidden">
          <CardsCalendar />
          <div className="pt-3 sm:pl-2 sm:pt-0 xl:pl-4">
            <CardsActivityGoal />
          </div>
          <div className="pt-3 sm:col-span-2 xl:pt-4">
            <CardsMetric />
          </div>
        </div>
        <div className="grid gap-4 md:grid-cols-2 lg:grid-cols-1 xl:grid-cols-2">
          <div className="space-y-4 xl:space-y-4">
            <CardsTeamMembers />
            <CardsCookieSettings />
            <CardsPaymentMethod />
          </div>
          <div className="space-y-4 xl:space-y-4">
            <CardsChat />
            <CardsCreateAccount />
            <div className="hidden xl:block">
              <CardsReportIssue />
            </div>
          </div>
        </div>
      </div>
      <div className="space-y-4 lg:col-span-6 xl:col-span-5 xl:space-y-4">
        <div className="hidden gap-1 sm:grid-cols-[280px_1fr] md:grid">
          <CardsCalendar />
          <div className="pt-3 sm:pl-2 sm:pt-0 xl:pl-3">
            <CardsActivityGoal />
          </div>
          <div className="pt-3 sm:col-span-2 xl:pt-3">
            <CardsMetric />
          </div>
        </div>
        <div className="hidden md:block">
          <CardsDataTable />
        </div>
        <CardsShare />
        <div className="xl:hidden">
          <CardsReportIssue />
        </div>

      </div>
    </div>
  )
}<|MERGE_RESOLUTION|>--- conflicted
+++ resolved
@@ -10,13 +10,10 @@
 import { CardsShare } from "@/registry/tui/example/cards/share"
 import { CardsStats } from "@/registry/tui/example/cards/stats"
 import { CardsTeamMembers } from "@/registry/tui/example/cards/team-members"
-<<<<<<< HEAD
 import { CardsComboBox } from "@/registry/tui/example/cards/combo-box"
-=======
 import { CardsBadge } from "./badge"
 import { CardsButton } from "./button"
 import { CardsAvatar } from "./avatar"
->>>>>>> 95941633
 
 export default function CardsDemo() {
   return (
