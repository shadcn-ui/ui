--- conflicted
+++ resolved
@@ -703,7 +703,6 @@
     categories: ["authentication", "login"],
   },
   {
-<<<<<<< HEAD
     name: "login-06",
     description: "A two column login page with a cover image.",
     type: "registry:block",
@@ -720,7 +719,8 @@
       },
     ],
     categories: ["authentication", "login"],
-=======
+  },
+  {
     name: "calendar-01",
     description: "A simple calendar.",
     type: "registry:block",
@@ -1329,6 +1329,5 @@
         "w-full bg-surface min-h-svh flex px-6 py-12 items-start md:pt-20 justify-center min-w-0 xl:py-24",
       mobile: "component",
     },
->>>>>>> 82d94eee
   },
 ]