import { Registry } from "@/registry/schema"

export const ui: Registry = [
  {
    name: "accordion",
    type: "registry:ui",
    dependencies: ["@radix-ui/react-accordion"],
    files: [
<<<<<<< HEAD
      "ui/accordion.tsx",
      { path: "stories/accordion.stories.tsx", type: "registry:story" },
    ],
  },
  {
    name: "alert",
    type: "registry:ui",
    files: [
      "ui/alert.tsx",
      { path: "stories/alert.stories.tsx", type: "registry:story" },
=======
      {
        path: "ui/accordion.tsx",
        type: "registry:ui",
      },
>>>>>>> 1ff01b1b
    ],
    tailwind: {
      config: {
        theme: {
          extend: {
            keyframes: {
              "accordion-down": {
                from: { height: "0" },
                to: { height: "var(--radix-accordion-content-height)" },
              },
              "accordion-up": {
                from: { height: "var(--radix-accordion-content-height)" },
                to: { height: "0" },
              },
            },
            animation: {
              "accordion-down": "accordion-down 0.2s ease-out",
              "accordion-up": "accordion-up 0.2s ease-out",
            },
          },
        },
      },
    },
  },
  {
<<<<<<< HEAD
=======
    name: "alert",
    type: "registry:ui",
    files: [
      {
        path: "ui/alert.tsx",
        type: "registry:ui",
      },
    ],
  },
  {
>>>>>>> 1ff01b1b
    name: "alert-dialog",
    type: "registry:ui",
    dependencies: ["@radix-ui/react-alert-dialog"],
    registryDependencies: ["button"],
    files: [
<<<<<<< HEAD
      "ui/alert-dialog.tsx",
      { path: "stories/alert-dialog.stories.tsx", type: "registry:story" },
=======
      {
        path: "ui/alert-dialog.tsx",
        type: "registry:ui",
      },
>>>>>>> 1ff01b1b
    ],
  },
  {
    name: "aspect-ratio",
    type: "registry:ui",
    dependencies: ["@radix-ui/react-aspect-ratio"],
    files: [
<<<<<<< HEAD
      "ui/aspect-ratio.tsx",
      { path: "stories/aspect-ratio.stories.tsx", type: "registry:story" },
=======
      {
        path: "ui/aspect-ratio.tsx",
        type: "registry:ui",
      },
>>>>>>> 1ff01b1b
    ],
  },
  {
    name: "avatar",
    type: "registry:ui",
    dependencies: ["@radix-ui/react-avatar"],
    files: [
<<<<<<< HEAD
      "ui/avatar.tsx",
      { path: "stories/avatar.stories.tsx", type: "registry:story" },
=======
      {
        path: "ui/avatar.tsx",
        type: "registry:ui",
      },
>>>>>>> 1ff01b1b
    ],
  },
  {
    name: "badge",
    type: "registry:ui",
    files: [
<<<<<<< HEAD
      "ui/badge.tsx",
      { path: "stories/badge.stories.tsx", type: "registry:story" },
=======
      {
        path: "ui/badge.tsx",
        type: "registry:ui",
      },
>>>>>>> 1ff01b1b
    ],
  },
  {
    name: "breadcrumb",
    type: "registry:ui",
    dependencies: ["@radix-ui/react-slot"],
    files: [
<<<<<<< HEAD
      "ui/breadcrumb.tsx",
      { path: "stories/breadcrumb.stories.tsx", type: "registry:story" },
=======
      {
        path: "ui/breadcrumb.tsx",
        type: "registry:ui",
      },
>>>>>>> 1ff01b1b
    ],
  },
  {
    name: "button",
    type: "registry:ui",
    dependencies: ["@radix-ui/react-slot"],
    files: [
<<<<<<< HEAD
      "ui/button.tsx",
      { path: "stories/button.stories.tsx", type: "registry:story" },
=======
      {
        path: "ui/button.tsx",
        type: "registry:ui",
      },
>>>>>>> 1ff01b1b
    ],
  },
  {
    name: "calendar",
    type: "registry:ui",
    dependencies: ["react-day-picker@8.10.1", "date-fns"],
    registryDependencies: ["button"],
    files: [
<<<<<<< HEAD
      "ui/calendar.tsx",
      { path: "stories/calendar.stories.tsx", type: "registry:story" },
=======
      {
        path: "ui/calendar.tsx",
        type: "registry:ui",
      },
>>>>>>> 1ff01b1b
    ],
  },
  {
    name: "card",
    type: "registry:ui",
    files: [
<<<<<<< HEAD
      "ui/card.tsx",
      { path: "stories/card.stories.tsx", type: "registry:story" },
=======
      {
        path: "ui/card.tsx",
        type: "registry:ui",
      },
>>>>>>> 1ff01b1b
    ],
  },
  {
    name: "carousel",
    type: "registry:ui",
    files: [
<<<<<<< HEAD
      "ui/carousel.tsx",
      { path: "stories/carousel.stories.tsx", type: "registry:story" },
=======
      {
        path: "ui/carousel.tsx",
        type: "registry:ui",
      },
>>>>>>> 1ff01b1b
    ],
    registryDependencies: ["button"],
    dependencies: ["embla-carousel-react"],
  },
  {
    name: "chart",
    type: "registry:ui",
    files: [
<<<<<<< HEAD
      "ui/chart.tsx",
      { path: "stories/chart.stories.tsx", type: "registry:story" },
=======
      {
        path: "ui/chart.tsx",
        type: "registry:ui",
      },
>>>>>>> 1ff01b1b
    ],
    registryDependencies: ["card"],
    dependencies: ["recharts", "lucide-react"],
  },
  {
    name: "checkbox",
    type: "registry:ui",
    dependencies: ["@radix-ui/react-checkbox"],
    files: [
<<<<<<< HEAD
      "ui/checkbox.tsx",
      { path: "stories/checkbox.stories.tsx", type: "registry:story" },
=======
      {
        path: "ui/checkbox.tsx",
        type: "registry:ui",
      },
>>>>>>> 1ff01b1b
    ],
  },
  {
    name: "collapsible",
    type: "registry:ui",
    dependencies: ["@radix-ui/react-collapsible"],
    files: [
<<<<<<< HEAD
      "ui/collapsible.tsx",
      { path: "stories/collapsible.stories.tsx", type: "registry:story" },
=======
      {
        path: "ui/collapsible.tsx",
        type: "registry:ui",
      },
>>>>>>> 1ff01b1b
    ],
  },
  {
    name: "command",
    type: "registry:ui",
    dependencies: ["cmdk@1.0.0"],
    registryDependencies: ["dialog"],
    files: [
<<<<<<< HEAD
      "ui/command.tsx",
      { path: "stories/command.stories.tsx", type: "registry:story" },
=======
      {
        path: "ui/command.tsx",
        type: "registry:ui",
      },
>>>>>>> 1ff01b1b
    ],
  },
  {
    name: "context-menu",
    type: "registry:ui",
    dependencies: ["@radix-ui/react-context-menu"],
    files: [
<<<<<<< HEAD
      "ui/context-menu.tsx",
      { path: "stories/context-menu.stories.tsx", type: "registry:story" },
=======
      {
        path: "ui/context-menu.tsx",
        type: "registry:ui",
      },
>>>>>>> 1ff01b1b
    ],
  },
  {
    name: "dialog",
    type: "registry:ui",
    dependencies: ["@radix-ui/react-dialog"],
    files: [
<<<<<<< HEAD
      "ui/dialog.tsx",
      { path: "stories/dialog.stories.tsx", type: "registry:story" },
=======
      {
        path: "ui/dialog.tsx",
        type: "registry:ui",
      },
>>>>>>> 1ff01b1b
    ],
  },
  {
    name: "drawer",
    type: "registry:ui",
    dependencies: ["vaul", "@radix-ui/react-dialog"],
    files: [
<<<<<<< HEAD
      "ui/drawer.tsx",
      { path: "stories/drawer.stories.tsx", type: "registry:story" },
=======
      {
        path: "ui/drawer.tsx",
        type: "registry:ui",
      },
>>>>>>> 1ff01b1b
    ],
  },
  {
    name: "dropdown-menu",
    type: "registry:ui",
    dependencies: ["@radix-ui/react-dropdown-menu"],
    files: [
<<<<<<< HEAD
      "ui/dropdown-menu.tsx",
      { path: "stories/dropdown-menu.stories.tsx", type: "registry:story" },
=======
      {
        path: "ui/dropdown-menu.tsx",
        type: "registry:ui",
      },
>>>>>>> 1ff01b1b
    ],
  },
  {
    name: "form",
    type: "registry:ui",
    dependencies: [
      "@radix-ui/react-label",
      "@radix-ui/react-slot",
      "@hookform/resolvers",
      "zod",
      "react-hook-form",
    ],
    registryDependencies: ["button", "label"],
    files: [
<<<<<<< HEAD
      "ui/form.tsx",
      { path: "stories/form.stories.tsx", type: "registry:story" },
=======
      {
        path: "ui/form.tsx",
        type: "registry:ui",
      },
>>>>>>> 1ff01b1b
    ],
  },
  {
    name: "hover-card",
    type: "registry:ui",
    dependencies: ["@radix-ui/react-hover-card"],
    files: [
<<<<<<< HEAD
      "ui/hover-card.tsx",
      { path: "stories/hover-card.stories.tsx", type: "registry:story" },
=======
      {
        path: "ui/hover-card.tsx",
        type: "registry:ui",
      },
>>>>>>> 1ff01b1b
    ],
  },
  {
    name: "input",
    type: "registry:ui",
    files: [
<<<<<<< HEAD
      "ui/input.tsx",
      { path: "stories/input.stories.tsx", type: "registry:story" },
=======
      {
        path: "ui/input.tsx",
        type: "registry:ui",
      },
>>>>>>> 1ff01b1b
    ],
  },
  {
    name: "input-otp",
    type: "registry:ui",
    dependencies: ["input-otp"],
    files: [
<<<<<<< HEAD
      "ui/input-otp.tsx",
      { path: "stories/input-otp.stories.tsx", type: "registry:story" },
=======
      {
        path: "ui/input-otp.tsx",
        type: "registry:ui",
      },
>>>>>>> 1ff01b1b
    ],
  },
  {
    name: "label",
    type: "registry:ui",
    dependencies: ["@radix-ui/react-label"],
    files: [
<<<<<<< HEAD
      "ui/label.tsx",
      { path: "stories/label.stories.tsx", type: "registry:story" },
=======
      {
        path: "ui/label.tsx",
        type: "registry:ui",
      },
>>>>>>> 1ff01b1b
    ],
  },
  {
    name: "menubar",
    type: "registry:ui",
    dependencies: ["@radix-ui/react-menubar"],
    files: [
<<<<<<< HEAD
      "ui/menubar.tsx",
      { path: "stories/menubar.stories.tsx", type: "registry:story" },
=======
      {
        path: "ui/menubar.tsx",
        type: "registry:ui",
      },
>>>>>>> 1ff01b1b
    ],
  },
  {
    name: "navigation-menu",
    type: "registry:ui",
    dependencies: ["@radix-ui/react-navigation-menu"],
    files: [
<<<<<<< HEAD
      "ui/navigation-menu.tsx",
      { path: "stories/navigation-menu.stories.tsx", type: "registry:story" },
=======
      {
        path: "ui/navigation-menu.tsx",
        type: "registry:ui",
      },
>>>>>>> 1ff01b1b
    ],
  },
  {
    name: "pagination",
    type: "registry:ui",
    registryDependencies: ["button"],
    files: [
<<<<<<< HEAD
      "ui/pagination.tsx",
      { path: "stories/pagination.stories.tsx", type: "registry:story" },
=======
      {
        path: "ui/pagination.tsx",
        type: "registry:ui",
      },
>>>>>>> 1ff01b1b
    ],
  },
  {
    name: "popover",
    type: "registry:ui",
    dependencies: ["@radix-ui/react-popover"],
    files: [
<<<<<<< HEAD
      "ui/popover.tsx",
      { path: "stories/popover.stories.tsx", type: "registry:story" },
=======
      {
        path: "ui/popover.tsx",
        type: "registry:ui",
      },
>>>>>>> 1ff01b1b
    ],
  },
  {
    name: "progress",
    type: "registry:ui",
    dependencies: ["@radix-ui/react-progress"],
    files: [
<<<<<<< HEAD
      "ui/progress.tsx",
      { path: "stories/progress.stories.tsx", type: "registry:story" },
=======
      {
        path: "ui/progress.tsx",
        type: "registry:ui",
      },
>>>>>>> 1ff01b1b
    ],
  },
  {
    name: "radio-group",
    type: "registry:ui",
    dependencies: ["@radix-ui/react-radio-group"],
    files: [
<<<<<<< HEAD
      "ui/radio-group.tsx",
      { path: "stories/radio-group.stories.tsx", type: "registry:story" },
=======
      {
        path: "ui/radio-group.tsx",
        type: "registry:ui",
      },
>>>>>>> 1ff01b1b
    ],
  },
  {
    name: "resizable",
    type: "registry:ui",
    dependencies: ["react-resizable-panels"],
    files: [
<<<<<<< HEAD
      "ui/resizable.tsx",
      { path: "stories/resizable.stories.tsx", type: "registry:story" },
=======
      {
        path: "ui/resizable.tsx",
        type: "registry:ui",
      },
>>>>>>> 1ff01b1b
    ],
  },
  {
    name: "scroll-area",
    type: "registry:ui",
    dependencies: ["@radix-ui/react-scroll-area"],
    files: [
<<<<<<< HEAD
      "ui/scroll-area.tsx",
      { path: "stories/scroll-area.stories.tsx", type: "registry:story" },
=======
      {
        path: "ui/scroll-area.tsx",
        type: "registry:ui",
      },
>>>>>>> 1ff01b1b
    ],
  },
  {
    name: "select",
    type: "registry:ui",
    dependencies: ["@radix-ui/react-select"],
    files: [
<<<<<<< HEAD
      "ui/select.tsx",
      { path: "stories/select.stories.tsx", type: "registry:story" },
=======
      {
        path: "ui/select.tsx",
        type: "registry:ui",
      },
>>>>>>> 1ff01b1b
    ],
  },
  {
    name: "separator",
    type: "registry:ui",
    dependencies: ["@radix-ui/react-separator"],
    files: [
<<<<<<< HEAD
      "ui/separator.tsx",
      { path: "stories/separator.stories.tsx", type: "registry:story" },
=======
      {
        path: "ui/separator.tsx",
        type: "registry:ui",
      },
>>>>>>> 1ff01b1b
    ],
  },
  {
    name: "sheet",
    type: "registry:ui",
    dependencies: ["@radix-ui/react-dialog"],
    files: [
<<<<<<< HEAD
      "ui/sheet.tsx",
      { path: "stories/sheet.stories.tsx", type: "registry:story" },
=======
      {
        path: "ui/sheet.tsx",
        type: "registry:ui",
      },
>>>>>>> 1ff01b1b
    ],
  },
  {
    name: "sidebar",
    type: "registry:ui",
    dependencies: [
      "@radix-ui/react-slot",
      "class-variance-authority",
      "lucide-react",
    ],
    registryDependencies: [
      "button",
      "separator",
      "sheet",
      "tooltip",
      "input",
      "use-mobile",
      "skeleton",
    ],
    files: [
      {
        path: "ui/sidebar.tsx",
        type: "registry:ui",
      },
    ],
    tailwind: {
      config: {
        theme: {
          extend: {
            colors: {
              sidebar: {
                DEFAULT: "hsl(var(--sidebar-background))",
                foreground: "hsl(var(--sidebar-foreground))",
                primary: "hsl(var(--sidebar-primary))",
                "primary-foreground": "hsl(var(--sidebar-primary-foreground))",
                accent: "hsl(var(--sidebar-accent))",
                "accent-foreground": "hsl(var(--sidebar-accent-foreground))",
                border: "hsl(var(--sidebar-border))",
                ring: "hsl(var(--sidebar-ring))",
              },
            },
          },
        },
      },
    },
    cssVars: {
      light: {
        "sidebar-background": "0 0% 98%",
        "sidebar-foreground": "240 5.3% 26.1%",
        "sidebar-primary": "240 5.9% 10%",
        "sidebar-primary-foreground": "0 0% 98%",
        "sidebar-accent": "240 4.8% 95.9%",
        "sidebar-accent-foreground": "240 5.9% 10%",
        "sidebar-border": "220 13% 91%",
        "sidebar-ring": "217.2 91.2% 59.8%",
      },
      dark: {
        "sidebar-background": "240 5.9% 10%",
        "sidebar-foreground": "240 4.8% 95.9%",
        "sidebar-primary": "224.3 76.3% 48%",
        "sidebar-primary-foreground": "0 0% 100%",
        "sidebar-accent": "240 3.7% 15.9%",
        "sidebar-accent-foreground": "240 4.8% 95.9%",
        "sidebar-border": "240 3.7% 15.9%",
        "sidebar-ring": "217.2 91.2% 59.8%",
      },
    },
  },
  {
    name: "skeleton",
    type: "registry:ui",
    files: [
<<<<<<< HEAD
      "ui/skeleton.tsx",
      { path: "stories/skeleton.stories.tsx", type: "registry:story" },
=======
      {
        path: "ui/skeleton.tsx",
        type: "registry:ui",
      },
>>>>>>> 1ff01b1b
    ],
  },
  {
    name: "slider",
    type: "registry:ui",
    dependencies: ["@radix-ui/react-slider"],
    files: [
<<<<<<< HEAD
      "ui/slider.tsx",
      { path: "stories/slider.stories.tsx", type: "registry:story" },
=======
      {
        path: "ui/slider.tsx",
        type: "registry:ui",
      },
>>>>>>> 1ff01b1b
    ],
  },
  {
    name: "sonner",
    type: "registry:ui",
    dependencies: ["sonner", "next-themes"],
    files: [
<<<<<<< HEAD
      "ui/sonner.tsx",
      { path: "stories/sonner.stories.tsx", type: "registry:story" },
=======
      {
        path: "ui/sonner.tsx",
        type: "registry:ui",
      },
>>>>>>> 1ff01b1b
    ],
  },
  {
    name: "switch",
    type: "registry:ui",
    dependencies: ["@radix-ui/react-switch"],
    files: [
<<<<<<< HEAD
      "ui/switch.tsx",
      { path: "stories/switch.stories.tsx", type: "registry:story" },
=======
      {
        path: "ui/switch.tsx",
        type: "registry:ui",
      },
>>>>>>> 1ff01b1b
    ],
  },
  {
    name: "table",
    type: "registry:ui",
    files: [
<<<<<<< HEAD
      "ui/table.tsx",
      { path: "stories/table.stories.tsx", type: "registry:story" },
=======
      {
        path: "ui/table.tsx",
        type: "registry:ui",
      },
>>>>>>> 1ff01b1b
    ],
  },
  {
    name: "tabs",
    type: "registry:ui",
    dependencies: ["@radix-ui/react-tabs"],
    files: [
<<<<<<< HEAD
      "ui/tabs.tsx",
      { path: "stories/tabs.stories.tsx", type: "registry:story" },
=======
      {
        path: "ui/tabs.tsx",
        type: "registry:ui",
      },
>>>>>>> 1ff01b1b
    ],
  },
  {
    name: "textarea",
    type: "registry:ui",
    files: [
<<<<<<< HEAD
      "ui/textarea.tsx",
      { path: "stories/textarea.stories.tsx", type: "registry:story" },
=======
      {
        path: "ui/textarea.tsx",
        type: "registry:ui",
      },
>>>>>>> 1ff01b1b
    ],
  },
  {
    name: "toast",
    type: "registry:ui",
    dependencies: ["@radix-ui/react-toast"],
    files: [
      {
        path: "ui/toast.tsx",
        type: "registry:ui",
      },
      {
        path: "hooks/use-toast.ts",
        type: "registry:hook",
      },
      {
        path: "ui/toaster.tsx",
        type: "registry:ui",
      },
      {
        path: "stories/toast.stories.tsx",
        type: "registry:story",
      },
    ],
  },
  {
    name: "toggle",
    type: "registry:ui",
    dependencies: ["@radix-ui/react-toggle"],
    files: [
<<<<<<< HEAD
      "ui/toggle.tsx",
      {
        path: "stories/toggle.stories.tsx",
        type: "registry:story",
=======
      {
        path: "ui/toggle.tsx",
        type: "registry:ui",
>>>>>>> 1ff01b1b
      },
    ],
  },
  {
    name: "toggle-group",
    type: "registry:ui",
    dependencies: ["@radix-ui/react-toggle-group"],
    registryDependencies: ["toggle"],
    files: [
<<<<<<< HEAD
      "ui/toggle-group.tsx",
      {
        path: "stories/toggle-group.stories.tsx",
        type: "registry:story",
=======
      {
        path: "ui/toggle-group.tsx",
        type: "registry:ui",
>>>>>>> 1ff01b1b
      },
    ],
  },
  {
    name: "tooltip",
    type: "registry:ui",
    dependencies: ["@radix-ui/react-tooltip"],
    files: [
<<<<<<< HEAD
      "ui/tooltip.tsx",
      { path: "stories/tooltip.stories.tsx", type: "registry:story" },
=======
      {
        path: "ui/tooltip.tsx",
        type: "registry:ui",
      },
>>>>>>> 1ff01b1b
    ],
  },
]<|MERGE_RESOLUTION|>--- conflicted
+++ resolved
@@ -6,23 +6,11 @@
     type: "registry:ui",
     dependencies: ["@radix-ui/react-accordion"],
     files: [
-<<<<<<< HEAD
-      "ui/accordion.tsx",
+      {
+        path: "ui/accordion.tsx",
+        type: "registry:ui",
+      },
       { path: "stories/accordion.stories.tsx", type: "registry:story" },
-    ],
-  },
-  {
-    name: "alert",
-    type: "registry:ui",
-    files: [
-      "ui/alert.tsx",
-      { path: "stories/alert.stories.tsx", type: "registry:story" },
-=======
-      {
-        path: "ui/accordion.tsx",
-        type: "registry:ui",
-      },
->>>>>>> 1ff01b1b
     ],
     tailwind: {
       config: {
@@ -48,8 +36,6 @@
     },
   },
   {
-<<<<<<< HEAD
-=======
     name: "alert",
     type: "registry:ui",
     files: [
@@ -57,24 +43,20 @@
         path: "ui/alert.tsx",
         type: "registry:ui",
       },
-    ],
-  },
-  {
->>>>>>> 1ff01b1b
+      { path: "stories/alert.stories.tsx", type: "registry:story" },
+    ],
+  },
+  {
     name: "alert-dialog",
     type: "registry:ui",
     dependencies: ["@radix-ui/react-alert-dialog"],
     registryDependencies: ["button"],
     files: [
-<<<<<<< HEAD
-      "ui/alert-dialog.tsx",
+      {
+        path: "ui/alert-dialog.tsx",
+        type: "registry:ui",
+      },
       { path: "stories/alert-dialog.stories.tsx", type: "registry:story" },
-=======
-      {
-        path: "ui/alert-dialog.tsx",
-        type: "registry:ui",
-      },
->>>>>>> 1ff01b1b
     ],
   },
   {
@@ -82,15 +64,11 @@
     type: "registry:ui",
     dependencies: ["@radix-ui/react-aspect-ratio"],
     files: [
-<<<<<<< HEAD
-      "ui/aspect-ratio.tsx",
+      {
+        path: "ui/aspect-ratio.tsx",
+        type: "registry:ui",
+      },
       { path: "stories/aspect-ratio.stories.tsx", type: "registry:story" },
-=======
-      {
-        path: "ui/aspect-ratio.tsx",
-        type: "registry:ui",
-      },
->>>>>>> 1ff01b1b
     ],
   },
   {
@@ -98,30 +76,22 @@
     type: "registry:ui",
     dependencies: ["@radix-ui/react-avatar"],
     files: [
-<<<<<<< HEAD
-      "ui/avatar.tsx",
+      {
+        path: "ui/avatar.tsx",
+        type: "registry:ui",
+      },
       { path: "stories/avatar.stories.tsx", type: "registry:story" },
-=======
-      {
-        path: "ui/avatar.tsx",
-        type: "registry:ui",
-      },
->>>>>>> 1ff01b1b
     ],
   },
   {
     name: "badge",
     type: "registry:ui",
     files: [
-<<<<<<< HEAD
-      "ui/badge.tsx",
+      {
+        path: "ui/badge.tsx",
+        type: "registry:ui",
+      },
       { path: "stories/badge.stories.tsx", type: "registry:story" },
-=======
-      {
-        path: "ui/badge.tsx",
-        type: "registry:ui",
-      },
->>>>>>> 1ff01b1b
     ],
   },
   {
@@ -129,15 +99,11 @@
     type: "registry:ui",
     dependencies: ["@radix-ui/react-slot"],
     files: [
-<<<<<<< HEAD
-      "ui/breadcrumb.tsx",
+      {
+        path: "ui/breadcrumb.tsx",
+        type: "registry:ui",
+      },
       { path: "stories/breadcrumb.stories.tsx", type: "registry:story" },
-=======
-      {
-        path: "ui/breadcrumb.tsx",
-        type: "registry:ui",
-      },
->>>>>>> 1ff01b1b
     ],
   },
   {
@@ -145,15 +111,11 @@
     type: "registry:ui",
     dependencies: ["@radix-ui/react-slot"],
     files: [
-<<<<<<< HEAD
-      "ui/button.tsx",
+      {
+        path: "ui/button.tsx",
+        type: "registry:ui",
+      },
       { path: "stories/button.stories.tsx", type: "registry:story" },
-=======
-      {
-        path: "ui/button.tsx",
-        type: "registry:ui",
-      },
->>>>>>> 1ff01b1b
     ],
   },
   {
@@ -162,45 +124,33 @@
     dependencies: ["react-day-picker@8.10.1", "date-fns"],
     registryDependencies: ["button"],
     files: [
-<<<<<<< HEAD
-      "ui/calendar.tsx",
+      {
+        path: "ui/calendar.tsx",
+        type: "registry:ui",
+      },
       { path: "stories/calendar.stories.tsx", type: "registry:story" },
-=======
-      {
-        path: "ui/calendar.tsx",
-        type: "registry:ui",
-      },
->>>>>>> 1ff01b1b
     ],
   },
   {
     name: "card",
     type: "registry:ui",
     files: [
-<<<<<<< HEAD
-      "ui/card.tsx",
+      {
+        path: "ui/card.tsx",
+        type: "registry:ui",
+      },
       { path: "stories/card.stories.tsx", type: "registry:story" },
-=======
-      {
-        path: "ui/card.tsx",
-        type: "registry:ui",
-      },
->>>>>>> 1ff01b1b
     ],
   },
   {
     name: "carousel",
     type: "registry:ui",
     files: [
-<<<<<<< HEAD
-      "ui/carousel.tsx",
+      {
+        path: "ui/carousel.tsx",
+        type: "registry:ui",
+      },
       { path: "stories/carousel.stories.tsx", type: "registry:story" },
-=======
-      {
-        path: "ui/carousel.tsx",
-        type: "registry:ui",
-      },
->>>>>>> 1ff01b1b
     ],
     registryDependencies: ["button"],
     dependencies: ["embla-carousel-react"],
@@ -209,15 +159,11 @@
     name: "chart",
     type: "registry:ui",
     files: [
-<<<<<<< HEAD
-      "ui/chart.tsx",
+      {
+        path: "ui/chart.tsx",
+        type: "registry:ui",
+      },
       { path: "stories/chart.stories.tsx", type: "registry:story" },
-=======
-      {
-        path: "ui/chart.tsx",
-        type: "registry:ui",
-      },
->>>>>>> 1ff01b1b
     ],
     registryDependencies: ["card"],
     dependencies: ["recharts", "lucide-react"],
@@ -227,15 +173,11 @@
     type: "registry:ui",
     dependencies: ["@radix-ui/react-checkbox"],
     files: [
-<<<<<<< HEAD
-      "ui/checkbox.tsx",
+      {
+        path: "ui/checkbox.tsx",
+        type: "registry:ui",
+      },
       { path: "stories/checkbox.stories.tsx", type: "registry:story" },
-=======
-      {
-        path: "ui/checkbox.tsx",
-        type: "registry:ui",
-      },
->>>>>>> 1ff01b1b
     ],
   },
   {
@@ -243,15 +185,11 @@
     type: "registry:ui",
     dependencies: ["@radix-ui/react-collapsible"],
     files: [
-<<<<<<< HEAD
-      "ui/collapsible.tsx",
+      {
+        path: "ui/collapsible.tsx",
+        type: "registry:ui",
+      },
       { path: "stories/collapsible.stories.tsx", type: "registry:story" },
-=======
-      {
-        path: "ui/collapsible.tsx",
-        type: "registry:ui",
-      },
->>>>>>> 1ff01b1b
     ],
   },
   {
@@ -260,15 +198,11 @@
     dependencies: ["cmdk@1.0.0"],
     registryDependencies: ["dialog"],
     files: [
-<<<<<<< HEAD
-      "ui/command.tsx",
+      {
+        path: "ui/command.tsx",
+        type: "registry:ui",
+      },
       { path: "stories/command.stories.tsx", type: "registry:story" },
-=======
-      {
-        path: "ui/command.tsx",
-        type: "registry:ui",
-      },
->>>>>>> 1ff01b1b
     ],
   },
   {
@@ -276,15 +210,11 @@
     type: "registry:ui",
     dependencies: ["@radix-ui/react-context-menu"],
     files: [
-<<<<<<< HEAD
-      "ui/context-menu.tsx",
+      {
+        path: "ui/context-menu.tsx",
+        type: "registry:ui",
+      },
       { path: "stories/context-menu.stories.tsx", type: "registry:story" },
-=======
-      {
-        path: "ui/context-menu.tsx",
-        type: "registry:ui",
-      },
->>>>>>> 1ff01b1b
     ],
   },
   {
@@ -292,15 +222,11 @@
     type: "registry:ui",
     dependencies: ["@radix-ui/react-dialog"],
     files: [
-<<<<<<< HEAD
-      "ui/dialog.tsx",
+      {
+        path: "ui/dialog.tsx",
+        type: "registry:ui",
+      },
       { path: "stories/dialog.stories.tsx", type: "registry:story" },
-=======
-      {
-        path: "ui/dialog.tsx",
-        type: "registry:ui",
-      },
->>>>>>> 1ff01b1b
     ],
   },
   {
@@ -308,15 +234,11 @@
     type: "registry:ui",
     dependencies: ["vaul", "@radix-ui/react-dialog"],
     files: [
-<<<<<<< HEAD
-      "ui/drawer.tsx",
+      {
+        path: "ui/drawer.tsx",
+        type: "registry:ui",
+      },
       { path: "stories/drawer.stories.tsx", type: "registry:story" },
-=======
-      {
-        path: "ui/drawer.tsx",
-        type: "registry:ui",
-      },
->>>>>>> 1ff01b1b
     ],
   },
   {
@@ -324,15 +246,11 @@
     type: "registry:ui",
     dependencies: ["@radix-ui/react-dropdown-menu"],
     files: [
-<<<<<<< HEAD
-      "ui/dropdown-menu.tsx",
+      {
+        path: "ui/dropdown-menu.tsx",
+        type: "registry:ui",
+      },
       { path: "stories/dropdown-menu.stories.tsx", type: "registry:story" },
-=======
-      {
-        path: "ui/dropdown-menu.tsx",
-        type: "registry:ui",
-      },
->>>>>>> 1ff01b1b
     ],
   },
   {
@@ -347,15 +265,11 @@
     ],
     registryDependencies: ["button", "label"],
     files: [
-<<<<<<< HEAD
-      "ui/form.tsx",
+      {
+        path: "ui/form.tsx",
+        type: "registry:ui",
+      },
       { path: "stories/form.stories.tsx", type: "registry:story" },
-=======
-      {
-        path: "ui/form.tsx",
-        type: "registry:ui",
-      },
->>>>>>> 1ff01b1b
     ],
   },
   {
@@ -363,30 +277,22 @@
     type: "registry:ui",
     dependencies: ["@radix-ui/react-hover-card"],
     files: [
-<<<<<<< HEAD
-      "ui/hover-card.tsx",
+      {
+        path: "ui/hover-card.tsx",
+        type: "registry:ui",
+      },
       { path: "stories/hover-card.stories.tsx", type: "registry:story" },
-=======
-      {
-        path: "ui/hover-card.tsx",
-        type: "registry:ui",
-      },
->>>>>>> 1ff01b1b
     ],
   },
   {
     name: "input",
     type: "registry:ui",
     files: [
-<<<<<<< HEAD
-      "ui/input.tsx",
+      {
+        path: "ui/input.tsx",
+        type: "registry:ui",
+      },
       { path: "stories/input.stories.tsx", type: "registry:story" },
-=======
-      {
-        path: "ui/input.tsx",
-        type: "registry:ui",
-      },
->>>>>>> 1ff01b1b
     ],
   },
   {
@@ -394,15 +300,11 @@
     type: "registry:ui",
     dependencies: ["input-otp"],
     files: [
-<<<<<<< HEAD
-      "ui/input-otp.tsx",
+      {
+        path: "ui/input-otp.tsx",
+        type: "registry:ui",
+      },
       { path: "stories/input-otp.stories.tsx", type: "registry:story" },
-=======
-      {
-        path: "ui/input-otp.tsx",
-        type: "registry:ui",
-      },
->>>>>>> 1ff01b1b
     ],
   },
   {
@@ -410,15 +312,11 @@
     type: "registry:ui",
     dependencies: ["@radix-ui/react-label"],
     files: [
-<<<<<<< HEAD
-      "ui/label.tsx",
+      {
+        path: "ui/label.tsx",
+        type: "registry:ui",
+      },
       { path: "stories/label.stories.tsx", type: "registry:story" },
-=======
-      {
-        path: "ui/label.tsx",
-        type: "registry:ui",
-      },
->>>>>>> 1ff01b1b
     ],
   },
   {
@@ -426,15 +324,11 @@
     type: "registry:ui",
     dependencies: ["@radix-ui/react-menubar"],
     files: [
-<<<<<<< HEAD
-      "ui/menubar.tsx",
+      {
+        path: "ui/menubar.tsx",
+        type: "registry:ui",
+      },
       { path: "stories/menubar.stories.tsx", type: "registry:story" },
-=======
-      {
-        path: "ui/menubar.tsx",
-        type: "registry:ui",
-      },
->>>>>>> 1ff01b1b
     ],
   },
   {
@@ -442,15 +336,11 @@
     type: "registry:ui",
     dependencies: ["@radix-ui/react-navigation-menu"],
     files: [
-<<<<<<< HEAD
-      "ui/navigation-menu.tsx",
+      {
+        path: "ui/navigation-menu.tsx",
+        type: "registry:ui",
+      },
       { path: "stories/navigation-menu.stories.tsx", type: "registry:story" },
-=======
-      {
-        path: "ui/navigation-menu.tsx",
-        type: "registry:ui",
-      },
->>>>>>> 1ff01b1b
     ],
   },
   {
@@ -458,15 +348,11 @@
     type: "registry:ui",
     registryDependencies: ["button"],
     files: [
-<<<<<<< HEAD
-      "ui/pagination.tsx",
+      {
+        path: "ui/pagination.tsx",
+        type: "registry:ui",
+      },
       { path: "stories/pagination.stories.tsx", type: "registry:story" },
-=======
-      {
-        path: "ui/pagination.tsx",
-        type: "registry:ui",
-      },
->>>>>>> 1ff01b1b
     ],
   },
   {
@@ -474,15 +360,11 @@
     type: "registry:ui",
     dependencies: ["@radix-ui/react-popover"],
     files: [
-<<<<<<< HEAD
-      "ui/popover.tsx",
+      {
+        path: "ui/popover.tsx",
+        type: "registry:ui",
+      },
       { path: "stories/popover.stories.tsx", type: "registry:story" },
-=======
-      {
-        path: "ui/popover.tsx",
-        type: "registry:ui",
-      },
->>>>>>> 1ff01b1b
     ],
   },
   {
@@ -490,15 +372,11 @@
     type: "registry:ui",
     dependencies: ["@radix-ui/react-progress"],
     files: [
-<<<<<<< HEAD
-      "ui/progress.tsx",
+      {
+        path: "ui/progress.tsx",
+        type: "registry:ui",
+      },
       { path: "stories/progress.stories.tsx", type: "registry:story" },
-=======
-      {
-        path: "ui/progress.tsx",
-        type: "registry:ui",
-      },
->>>>>>> 1ff01b1b
     ],
   },
   {
@@ -506,15 +384,11 @@
     type: "registry:ui",
     dependencies: ["@radix-ui/react-radio-group"],
     files: [
-<<<<<<< HEAD
-      "ui/radio-group.tsx",
+      {
+        path: "ui/radio-group.tsx",
+        type: "registry:ui",
+      },
       { path: "stories/radio-group.stories.tsx", type: "registry:story" },
-=======
-      {
-        path: "ui/radio-group.tsx",
-        type: "registry:ui",
-      },
->>>>>>> 1ff01b1b
     ],
   },
   {
@@ -522,15 +396,11 @@
     type: "registry:ui",
     dependencies: ["react-resizable-panels"],
     files: [
-<<<<<<< HEAD
-      "ui/resizable.tsx",
+      {
+        path: "ui/resizable.tsx",
+        type: "registry:ui",
+      },
       { path: "stories/resizable.stories.tsx", type: "registry:story" },
-=======
-      {
-        path: "ui/resizable.tsx",
-        type: "registry:ui",
-      },
->>>>>>> 1ff01b1b
     ],
   },
   {
@@ -538,15 +408,11 @@
     type: "registry:ui",
     dependencies: ["@radix-ui/react-scroll-area"],
     files: [
-<<<<<<< HEAD
-      "ui/scroll-area.tsx",
+      {
+        path: "ui/scroll-area.tsx",
+        type: "registry:ui",
+      },
       { path: "stories/scroll-area.stories.tsx", type: "registry:story" },
-=======
-      {
-        path: "ui/scroll-area.tsx",
-        type: "registry:ui",
-      },
->>>>>>> 1ff01b1b
     ],
   },
   {
@@ -554,15 +420,11 @@
     type: "registry:ui",
     dependencies: ["@radix-ui/react-select"],
     files: [
-<<<<<<< HEAD
-      "ui/select.tsx",
+      {
+        path: "ui/select.tsx",
+        type: "registry:ui",
+      },
       { path: "stories/select.stories.tsx", type: "registry:story" },
-=======
-      {
-        path: "ui/select.tsx",
-        type: "registry:ui",
-      },
->>>>>>> 1ff01b1b
     ],
   },
   {
@@ -570,15 +432,11 @@
     type: "registry:ui",
     dependencies: ["@radix-ui/react-separator"],
     files: [
-<<<<<<< HEAD
-      "ui/separator.tsx",
+      {
+        path: "ui/separator.tsx",
+        type: "registry:ui",
+      },
       { path: "stories/separator.stories.tsx", type: "registry:story" },
-=======
-      {
-        path: "ui/separator.tsx",
-        type: "registry:ui",
-      },
->>>>>>> 1ff01b1b
     ],
   },
   {
@@ -586,15 +444,11 @@
     type: "registry:ui",
     dependencies: ["@radix-ui/react-dialog"],
     files: [
-<<<<<<< HEAD
-      "ui/sheet.tsx",
+      {
+        path: "ui/sheet.tsx",
+        type: "registry:ui",
+      },
       { path: "stories/sheet.stories.tsx", type: "registry:story" },
-=======
-      {
-        path: "ui/sheet.tsx",
-        type: "registry:ui",
-      },
->>>>>>> 1ff01b1b
     ],
   },
   {
@@ -667,15 +521,11 @@
     name: "skeleton",
     type: "registry:ui",
     files: [
-<<<<<<< HEAD
-      "ui/skeleton.tsx",
+      {
+        path: "ui/skeleton.tsx",
+        type: "registry:ui",
+      },
       { path: "stories/skeleton.stories.tsx", type: "registry:story" },
-=======
-      {
-        path: "ui/skeleton.tsx",
-        type: "registry:ui",
-      },
->>>>>>> 1ff01b1b
     ],
   },
   {
@@ -683,15 +533,11 @@
     type: "registry:ui",
     dependencies: ["@radix-ui/react-slider"],
     files: [
-<<<<<<< HEAD
-      "ui/slider.tsx",
+      {
+        path: "ui/slider.tsx",
+        type: "registry:ui",
+      },
       { path: "stories/slider.stories.tsx", type: "registry:story" },
-=======
-      {
-        path: "ui/slider.tsx",
-        type: "registry:ui",
-      },
->>>>>>> 1ff01b1b
     ],
   },
   {
@@ -699,15 +545,11 @@
     type: "registry:ui",
     dependencies: ["sonner", "next-themes"],
     files: [
-<<<<<<< HEAD
-      "ui/sonner.tsx",
+      {
+        path: "ui/sonner.tsx",
+        type: "registry:ui",
+      },
       { path: "stories/sonner.stories.tsx", type: "registry:story" },
-=======
-      {
-        path: "ui/sonner.tsx",
-        type: "registry:ui",
-      },
->>>>>>> 1ff01b1b
     ],
   },
   {
@@ -715,30 +557,22 @@
     type: "registry:ui",
     dependencies: ["@radix-ui/react-switch"],
     files: [
-<<<<<<< HEAD
-      "ui/switch.tsx",
+      {
+        path: "ui/switch.tsx",
+        type: "registry:ui",
+      },
       { path: "stories/switch.stories.tsx", type: "registry:story" },
-=======
-      {
-        path: "ui/switch.tsx",
-        type: "registry:ui",
-      },
->>>>>>> 1ff01b1b
     ],
   },
   {
     name: "table",
     type: "registry:ui",
     files: [
-<<<<<<< HEAD
-      "ui/table.tsx",
+      {
+        path: "ui/table.tsx",
+        type: "registry:ui",
+      },
       { path: "stories/table.stories.tsx", type: "registry:story" },
-=======
-      {
-        path: "ui/table.tsx",
-        type: "registry:ui",
-      },
->>>>>>> 1ff01b1b
     ],
   },
   {
@@ -746,30 +580,22 @@
     type: "registry:ui",
     dependencies: ["@radix-ui/react-tabs"],
     files: [
-<<<<<<< HEAD
-      "ui/tabs.tsx",
+      {
+        path: "ui/tabs.tsx",
+        type: "registry:ui",
+      },
       { path: "stories/tabs.stories.tsx", type: "registry:story" },
-=======
-      {
-        path: "ui/tabs.tsx",
-        type: "registry:ui",
-      },
->>>>>>> 1ff01b1b
     ],
   },
   {
     name: "textarea",
     type: "registry:ui",
     files: [
-<<<<<<< HEAD
-      "ui/textarea.tsx",
+      {
+        path: "ui/textarea.tsx",
+        type: "registry:ui",
+      },
       { path: "stories/textarea.stories.tsx", type: "registry:story" },
-=======
-      {
-        path: "ui/textarea.tsx",
-        type: "registry:ui",
-      },
->>>>>>> 1ff01b1b
     ],
   },
   {
@@ -800,16 +626,13 @@
     type: "registry:ui",
     dependencies: ["@radix-ui/react-toggle"],
     files: [
-<<<<<<< HEAD
-      "ui/toggle.tsx",
+      {
+        path: "ui/toggle.tsx",
+        type: "registry:ui",
+      },
       {
         path: "stories/toggle.stories.tsx",
         type: "registry:story",
-=======
-      {
-        path: "ui/toggle.tsx",
-        type: "registry:ui",
->>>>>>> 1ff01b1b
       },
     ],
   },
@@ -819,16 +642,13 @@
     dependencies: ["@radix-ui/react-toggle-group"],
     registryDependencies: ["toggle"],
     files: [
-<<<<<<< HEAD
-      "ui/toggle-group.tsx",
+      {
+        path: "ui/toggle-group.tsx",
+        type: "registry:ui",
+      },
       {
         path: "stories/toggle-group.stories.tsx",
         type: "registry:story",
-=======
-      {
-        path: "ui/toggle-group.tsx",
-        type: "registry:ui",
->>>>>>> 1ff01b1b
       },
     ],
   },
@@ -837,15 +657,11 @@
     type: "registry:ui",
     dependencies: ["@radix-ui/react-tooltip"],
     files: [
-<<<<<<< HEAD
-      "ui/tooltip.tsx",
+      {
+        path: "ui/tooltip.tsx",
+        type: "registry:ui",
+      },
       { path: "stories/tooltip.stories.tsx", type: "registry:story" },
-=======
-      {
-        path: "ui/tooltip.tsx",
-        type: "registry:ui",
-      },
->>>>>>> 1ff01b1b
     ],
   },
 ]