--- conflicted
+++ resolved
@@ -27,10 +27,7 @@
   React.useEffect(() => {
     const down = (e: KeyboardEvent) => {
       if (e.key === "j" && (e.metaKey || e.ctrlKey)) {
-<<<<<<< HEAD
-=======
         e.preventDefault()
->>>>>>> 33a5fc79
         setOpen((open) => !open)
       }
     }
