--- conflicted
+++ resolved
@@ -83,11 +83,7 @@
     className={cn("[&>svg]:w-3.5 [&>svg]:h-3.5", className)}
     {...props}
   >
-<<<<<<< HEAD
-    {children ?? <ChevronRightIcon className="rtl:rotate-180" />}
-=======
-    {children ?? <ChevronRight />}
->>>>>>> 805ed412
+    {children ?? <ChevronRight className="rtl:rotate-180" />}
   </li>
 )
 BreadcrumbSeparator.displayName = "BreadcrumbSeparator"
