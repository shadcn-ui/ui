"use client"

import * as React from "react"
import * as SheetPrimitive from "@radix-ui/react-dialog"
import { Cross2Icon } from "@radix-ui/react-icons"
import { cva, type VariantProps } from "class-variance-authority"

import { cn } from "@/lib/utils"

const Sheet = SheetPrimitive.Root

const SheetTrigger = SheetPrimitive.Trigger

const SheetClose = SheetPrimitive.Close

const SheetPortal = SheetPrimitive.Portal

const SheetOverlay = React.forwardRef<
  React.ElementRef<typeof SheetPrimitive.Overlay>,
  React.ComponentPropsWithoutRef<typeof SheetPrimitive.Overlay>
>(({ className, ...props }, ref) => (
  <SheetPrimitive.Overlay
    className={cn(
      "fixed inset-0 z-50 bg-black/80  data-[state=open]:animate-in data-[state=closed]:animate-out data-[state=closed]:fade-out-0 data-[state=open]:fade-in-0",
      className
    )}
    {...props}
    ref={ref}
  />
))
SheetOverlay.displayName = SheetPrimitive.Overlay.displayName

const sheetVariants = cva(
  "fixed z-50 gap-4 bg-background p-6 shadow-lg transition ease-in-out data-[state=closed]:duration-300 data-[state=open]:duration-500 data-[state=open]:animate-in data-[state=closed]:animate-out",
  {
    variants: {
      side: {
        top: "inset-x-0 top-0 border-b data-[state=closed]:slide-out-to-top data-[state=open]:slide-in-from-top",
        bottom:
          "inset-x-0 bottom-0 border-t data-[state=closed]:slide-out-to-bottom data-[state=open]:slide-in-from-bottom",
        left: "inset-y-0 left-0 h-full w-3/4 border-r data-[state=closed]:slide-out-to-left data-[state=open]:slide-in-from-left sm:max-w-sm",
        right:
          "inset-y-0 right-0 h-full w-3/4 border-l data-[state=closed]:slide-out-to-right data-[state=open]:slide-in-from-right sm:max-w-sm",
      },
    },
    defaultVariants: {
      side: "right",
    },
  }
)

interface SheetContentProps
  extends React.ComponentPropsWithoutRef<typeof SheetPrimitive.Content>,
    VariantProps<typeof sheetVariants> {}

const SheetContent = React.forwardRef<
  React.ElementRef<typeof SheetPrimitive.Content>,
  SheetContentProps
>(({ side = "right", className, children, ...props }, ref) => (
  <SheetPortal>
    <SheetOverlay />
    <SheetPrimitive.Content
      ref={ref}
      className={cn(sheetVariants({ side }), className)}
      {...props}
    >
<<<<<<< HEAD
      {children}
      <SheetPrimitive.Close className="absolute right-4 top-4 rounded-sm opacity-70 ring-offset-background transition hover:opacity-100 focus:outline-none focus:ring-2 focus:ring-ring focus:ring-offset-2 disabled:pointer-events-none data-[state=open]:bg-secondary">
=======
      <SheetPrimitive.Close className="absolute right-4 top-4 rounded-sm opacity-70 ring-offset-background transition-opacity hover:opacity-100 focus:outline-none focus:ring-2 focus:ring-ring focus:ring-offset-2 disabled:pointer-events-none data-[state=open]:bg-secondary">
>>>>>>> cc70f6ef
        <Cross2Icon className="h-4 w-4" />
        <span className="sr-only">Close</span>
      </SheetPrimitive.Close>
      {children}
    </SheetPrimitive.Content>
  </SheetPortal>
))
SheetContent.displayName = SheetPrimitive.Content.displayName

const SheetHeader = ({
  className,
  ...props
}: React.HTMLAttributes<HTMLDivElement>) => (
  <div
    className={cn(
      "flex flex-col space-y-2 text-center sm:text-left",
      className
    )}
    {...props}
  />
)
SheetHeader.displayName = "SheetHeader"

const SheetFooter = ({
  className,
  ...props
}: React.HTMLAttributes<HTMLDivElement>) => (
  <div
    className={cn(
      "flex flex-col-reverse sm:flex-row sm:justify-end sm:space-x-2",
      className
    )}
    {...props}
  />
)
SheetFooter.displayName = "SheetFooter"

const SheetTitle = React.forwardRef<
  React.ElementRef<typeof SheetPrimitive.Title>,
  React.ComponentPropsWithoutRef<typeof SheetPrimitive.Title>
>(({ className, ...props }, ref) => (
  <SheetPrimitive.Title
    ref={ref}
    className={cn("text-lg font-semibold text-foreground", className)}
    {...props}
  />
))
SheetTitle.displayName = SheetPrimitive.Title.displayName

const SheetDescription = React.forwardRef<
  React.ElementRef<typeof SheetPrimitive.Description>,
  React.ComponentPropsWithoutRef<typeof SheetPrimitive.Description>
>(({ className, ...props }, ref) => (
  <SheetPrimitive.Description
    ref={ref}
    className={cn("text-sm text-muted-foreground", className)}
    {...props}
  />
))
SheetDescription.displayName = SheetPrimitive.Description.displayName

export {
  Sheet,
  SheetPortal,
  SheetOverlay,
  SheetTrigger,
  SheetClose,
  SheetContent,
  SheetHeader,
  SheetFooter,
  SheetTitle,
  SheetDescription,
}<|MERGE_RESOLUTION|>--- conflicted
+++ resolved
@@ -64,12 +64,7 @@
       className={cn(sheetVariants({ side }), className)}
       {...props}
     >
-<<<<<<< HEAD
-      {children}
       <SheetPrimitive.Close className="absolute right-4 top-4 rounded-sm opacity-70 ring-offset-background transition hover:opacity-100 focus:outline-none focus:ring-2 focus:ring-ring focus:ring-offset-2 disabled:pointer-events-none data-[state=open]:bg-secondary">
-=======
-      <SheetPrimitive.Close className="absolute right-4 top-4 rounded-sm opacity-70 ring-offset-background transition-opacity hover:opacity-100 focus:outline-none focus:ring-2 focus:ring-ring focus:ring-offset-2 disabled:pointer-events-none data-[state=open]:bg-secondary">
->>>>>>> cc70f6ef
         <Cross2Icon className="h-4 w-4" />
         <span className="sr-only">Close</span>
       </SheetPrimitive.Close>
