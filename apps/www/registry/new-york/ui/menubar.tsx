"use client"

import * as React from "react"
import * as MenubarPrimitive from "@radix-ui/react-menubar"
import { Check, ChevronRight, Circle } from "lucide-react"

import { cn } from "@/lib/utils"

const MenubarMenu = MenubarPrimitive.Menu

const MenubarGroup = MenubarPrimitive.Group

const MenubarPortal = MenubarPrimitive.Portal

const MenubarSub = MenubarPrimitive.Sub

const MenubarRadioGroup = MenubarPrimitive.RadioGroup

const Menubar = React.forwardRef<
  React.ElementRef<typeof MenubarPrimitive.Root>,
  React.ComponentPropsWithoutRef<typeof MenubarPrimitive.Root>
>(({ className, ...props }, ref) => (
  <MenubarPrimitive.Root
    ref={ref}
    className={cn(
      "flex h-9 items-center space-x-1 rtl:space-x-reverse rounded-md border bg-background p-1 shadow-sm",
      className
    )}
    {...props}
  />
))
Menubar.displayName = MenubarPrimitive.Root.displayName

const MenubarTrigger = React.forwardRef<
  React.ElementRef<typeof MenubarPrimitive.Trigger>,
  React.ComponentPropsWithoutRef<typeof MenubarPrimitive.Trigger>
>(({ className, ...props }, ref) => (
  <MenubarPrimitive.Trigger
    ref={ref}
    className={cn(
      "flex cursor-default select-none items-center rounded-sm px-3 py-1 text-sm font-medium outline-none focus:bg-accent focus:text-accent-foreground data-[state=open]:bg-accent data-[state=open]:text-accent-foreground",
      className
    )}
    {...props}
  />
))
MenubarTrigger.displayName = MenubarPrimitive.Trigger.displayName

const MenubarSubTrigger = React.forwardRef<
  React.ElementRef<typeof MenubarPrimitive.SubTrigger>,
  React.ComponentPropsWithoutRef<typeof MenubarPrimitive.SubTrigger> & {
    inset?: boolean
  }
>(({ className, inset, children, ...props }, ref) => (
  <MenubarPrimitive.SubTrigger
    ref={ref}
    className={cn(
      "flex cursor-default select-none items-center rounded-sm px-2 py-1.5 text-sm outline-none focus:bg-accent focus:text-accent-foreground data-[state=open]:bg-accent data-[state=open]:text-accent-foreground",
      inset && "ps-8",
      className
    )}
    {...props}
  >
    {children}
<<<<<<< HEAD
    <ChevronRightIcon className="ms-auto h-4 w-4 rtl:rotate-180" />
=======
    <ChevronRight className="ml-auto h-4 w-4" />
>>>>>>> 805ed412
  </MenubarPrimitive.SubTrigger>
))
MenubarSubTrigger.displayName = MenubarPrimitive.SubTrigger.displayName

const MenubarSubContent = React.forwardRef<
  React.ElementRef<typeof MenubarPrimitive.SubContent>,
  React.ComponentPropsWithoutRef<typeof MenubarPrimitive.SubContent>
>(({ className, ...props }, ref) => (
  <MenubarPrimitive.SubContent
    ref={ref}
    className={cn(
      "z-50 min-w-[8rem] overflow-hidden rounded-md border bg-popover p-1 text-popover-foreground shadow-lg data-[state=open]:animate-in data-[state=closed]:animate-out data-[state=closed]:fade-out-0 data-[state=open]:fade-in-0 data-[state=closed]:zoom-out-95 data-[state=open]:zoom-in-95 data-[side=bottom]:slide-in-from-top-2 data-[side=left]:slide-in-from-right-2 data-[side=right]:slide-in-from-left-2 data-[side=top]:slide-in-from-bottom-2",
      className
    )}
    {...props}
  />
))
MenubarSubContent.displayName = MenubarPrimitive.SubContent.displayName

const MenubarContent = React.forwardRef<
  React.ElementRef<typeof MenubarPrimitive.Content>,
  React.ComponentPropsWithoutRef<typeof MenubarPrimitive.Content>
>(
  (
    { className, align = "start", alignOffset = -4, sideOffset = 8, ...props },
    ref
  ) => (
    <MenubarPrimitive.Portal>
      <MenubarPrimitive.Content
        ref={ref}
        align={align}
        alignOffset={alignOffset}
        sideOffset={sideOffset}
        className={cn(
          "z-50 min-w-[12rem] overflow-hidden rounded-md border bg-popover p-1 text-popover-foreground shadow-md data-[state=open]:animate-in data-[state=closed]:fade-out-0 data-[state=open]:fade-in-0 data-[state=closed]:zoom-out-95 data-[state=open]:zoom-in-95 data-[side=bottom]:slide-in-from-top-2 data-[side=left]:slide-in-from-right-2 data-[side=right]:slide-in-from-left-2 data-[side=top]:slide-in-from-bottom-2",
          className
        )}
        {...props}
      />
    </MenubarPrimitive.Portal>
  )
)
MenubarContent.displayName = MenubarPrimitive.Content.displayName

const MenubarItem = React.forwardRef<
  React.ElementRef<typeof MenubarPrimitive.Item>,
  React.ComponentPropsWithoutRef<typeof MenubarPrimitive.Item> & {
    inset?: boolean
  }
>(({ className, inset, ...props }, ref) => (
  <MenubarPrimitive.Item
    ref={ref}
    className={cn(
      "relative flex cursor-default select-none items-center rounded-sm px-2 py-1.5 text-sm outline-none focus:bg-accent focus:text-accent-foreground data-[disabled]:pointer-events-none data-[disabled]:opacity-50",
      inset && "ps-8",
      className
    )}
    {...props}
  />
))
MenubarItem.displayName = MenubarPrimitive.Item.displayName

const MenubarCheckboxItem = React.forwardRef<
  React.ElementRef<typeof MenubarPrimitive.CheckboxItem>,
  React.ComponentPropsWithoutRef<typeof MenubarPrimitive.CheckboxItem>
>(({ className, children, checked, ...props }, ref) => (
  <MenubarPrimitive.CheckboxItem
    ref={ref}
    className={cn(
      "relative flex cursor-default select-none items-center rounded-sm py-1.5 ps-8 pe-2 text-sm outline-none focus:bg-accent focus:text-accent-foreground data-[disabled]:pointer-events-none data-[disabled]:opacity-50",
      className
    )}
    checked={checked}
    {...props}
  >
    <span className="absolute start-2 flex h-3.5 w-3.5 items-center justify-center">
      <MenubarPrimitive.ItemIndicator>
        <Check className="h-4 w-4" />
      </MenubarPrimitive.ItemIndicator>
    </span>
    {children}
  </MenubarPrimitive.CheckboxItem>
))
MenubarCheckboxItem.displayName = MenubarPrimitive.CheckboxItem.displayName

const MenubarRadioItem = React.forwardRef<
  React.ElementRef<typeof MenubarPrimitive.RadioItem>,
  React.ComponentPropsWithoutRef<typeof MenubarPrimitive.RadioItem>
>(({ className, children, ...props }, ref) => (
  <MenubarPrimitive.RadioItem
    ref={ref}
    className={cn(
      "relative flex cursor-default select-none items-center rounded-sm py-1.5 ps-8 pe-2 text-sm outline-none focus:bg-accent focus:text-accent-foreground data-[disabled]:pointer-events-none data-[disabled]:opacity-50",
      className
    )}
    {...props}
  >
    <span className="absolute start-2 flex h-3.5 w-3.5 items-center justify-center">
      <MenubarPrimitive.ItemIndicator>
        <Circle className="h-4 w-4 fill-current" />
      </MenubarPrimitive.ItemIndicator>
    </span>
    {children}
  </MenubarPrimitive.RadioItem>
))
MenubarRadioItem.displayName = MenubarPrimitive.RadioItem.displayName

const MenubarLabel = React.forwardRef<
  React.ElementRef<typeof MenubarPrimitive.Label>,
  React.ComponentPropsWithoutRef<typeof MenubarPrimitive.Label> & {
    inset?: boolean
  }
>(({ className, inset, ...props }, ref) => (
  <MenubarPrimitive.Label
    ref={ref}
    className={cn(
      "px-2 py-1.5 text-sm font-semibold",
      inset && "ps-8",
      className
    )}
    {...props}
  />
))
MenubarLabel.displayName = MenubarPrimitive.Label.displayName

const MenubarSeparator = React.forwardRef<
  React.ElementRef<typeof MenubarPrimitive.Separator>,
  React.ComponentPropsWithoutRef<typeof MenubarPrimitive.Separator>
>(({ className, ...props }, ref) => (
  <MenubarPrimitive.Separator
    ref={ref}
    className={cn("-mx-1 my-1 h-px bg-muted", className)}
    {...props}
  />
))
MenubarSeparator.displayName = MenubarPrimitive.Separator.displayName

const MenubarShortcut = ({
  className,
  ...props
}: React.HTMLAttributes<HTMLSpanElement>) => {
  return (
    <span
      className={cn(
        "ms-auto text-xs tracking-widest text-muted-foreground",
        className
      )}
      {...props}
    />
  )
}
MenubarShortcut.displayname = "MenubarShortcut"

export {
  Menubar,
  MenubarMenu,
  MenubarTrigger,
  MenubarContent,
  MenubarItem,
  MenubarSeparator,
  MenubarLabel,
  MenubarCheckboxItem,
  MenubarRadioGroup,
  MenubarRadioItem,
  MenubarPortal,
  MenubarSubContent,
  MenubarSubTrigger,
  MenubarGroup,
  MenubarSub,
  MenubarShortcut,
}<|MERGE_RESOLUTION|>--- conflicted
+++ resolved
@@ -62,11 +62,7 @@
     {...props}
   >
     {children}
-<<<<<<< HEAD
-    <ChevronRightIcon className="ms-auto h-4 w-4 rtl:rotate-180" />
-=======
-    <ChevronRight className="ml-auto h-4 w-4" />
->>>>>>> 805ed412
+    <ChevronRight className="ms-auto h-4 w-4 rtl:rotate-180" />
   </MenubarPrimitive.SubTrigger>
 ))
 MenubarSubTrigger.displayName = MenubarPrimitive.SubTrigger.displayName
