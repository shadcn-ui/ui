--- conflicted
+++ resolved
@@ -27,13 +27,9 @@
   {
     variants: {
       variant: {
-<<<<<<< HEAD
-        default: "border bg-background",
+        default: "border bg-background text-foreground",
         success:
           "success group border-success bg-success text-success-foreground",
-=======
-        default: "border bg-background text-foreground",
->>>>>>> c21ecfb6
         destructive:
           "destructive group border-destructive bg-destructive text-destructive-foreground",
       },
