"use client"

import * as React from "react"
import { ChevronLeft, ChevronRight } from "lucide-react"
import { DayPicker } from "react-day-picker"

import { cn } from "@/lib/utils"
import { buttonVariants } from "@/registry/new-york/ui/button"

export type CalendarProps = React.ComponentProps<typeof DayPicker>

function Calendar({
  className,
  classNames,
  showOutsideDays = true,
  ...props
}: CalendarProps) {
  return (
    <DayPicker
      showOutsideDays={showOutsideDays}
      className={cn("p-3", className)}
      classNames={{
        months: "flex flex-col sm:flex-row space-y-4 sm:space-x-4 sm:space-y-0",
        month: "space-y-4",
        caption: "flex justify-center pt-1 relative items-center",
        caption_label: "text-sm font-medium",
        nav: "space-x-1 flex items-center",
        nav_button: cn(
          buttonVariants({ variant: "outline" }),
          "h-7 w-7 bg-transparent p-0 opacity-50 hover:opacity-100"
        ),
        nav_button_previous: "absolute left-1",
        nav_button_next: "absolute right-1",
        table: "w-full border-collapse space-y-1",
        head_row: "flex",
        head_cell:
          "text-muted-foreground rounded-md w-8 font-normal text-[0.8rem]",
        row: "flex w-full mt-2",
        cell: cn(
          "relative p-0 text-center text-sm focus-within:relative focus-within:z-20 [&:has([aria-selected])]:bg-accent [&:has([aria-selected].day-outside)]:bg-accent/50 [&:has([aria-selected].day-range-end)]:rounded-r-md",
          props.mode === "range"
            ? "[&:has(>.day-range-end)]:rounded-r-md [&:has(>.day-range-start)]:rounded-l-md first:[&:has([aria-selected])]:rounded-l-md last:[&:has([aria-selected])]:rounded-r-md"
            : "[&:has([aria-selected])]:rounded-md"
        ),
        day: cn(
          buttonVariants({ variant: "ghost" }),
          "h-8 w-8 p-0 font-normal aria-selected:opacity-100"
        ),
        day_range_start: "day-range-start",
        day_range_end: "day-range-end",
        day_selected:
          "bg-primary text-primary-foreground hover:bg-primary hover:text-primary-foreground focus:bg-primary focus:text-primary-foreground",
        day_today: "bg-accent text-accent-foreground",
        day_outside:
          "day-outside text-muted-foreground aria-selected:bg-accent/50 aria-selected:text-muted-foreground",
        day_disabled: "text-muted-foreground opacity-50",
        day_range_middle:
          "aria-selected:bg-accent aria-selected:text-accent-foreground",
        day_hidden: "invisible",
        ...classNames,
      }}
      components={{
<<<<<<< HEAD
        PreviousMonthButton: ({ ...props }) => <ChevronLeftIcon className="h-4 w-4" />,
        NextMonthButton: ({ ...props }) => <ChevronRightIcon className="h-4 w-4" />,
=======
        IconLeft: ({ className, ...props }) => (
          <ChevronLeft className={cn("h-4 w-4", className)} {...props} />
        ),
        IconRight: ({ className, ...props }) => (
          <ChevronRight className={cn("h-4 w-4", className)} {...props} />
        ),
>>>>>>> 10815362
      }}
      {...props}
    />
  )
}
Calendar.displayName = "Calendar"

export { Calendar }<|MERGE_RESOLUTION|>--- conflicted
+++ resolved
@@ -60,17 +60,12 @@
         ...classNames,
       }}
       components={{
-<<<<<<< HEAD
-        PreviousMonthButton: ({ ...props }) => <ChevronLeftIcon className="h-4 w-4" />,
-        NextMonthButton: ({ ...props }) => <ChevronRightIcon className="h-4 w-4" />,
-=======
         IconLeft: ({ className, ...props }) => (
           <ChevronLeft className={cn("h-4 w-4", className)} {...props} />
         ),
         IconRight: ({ className, ...props }) => (
           <ChevronRight className={cn("h-4 w-4", className)} {...props} />
         ),
->>>>>>> 10815362
       }}
       {...props}
     />
