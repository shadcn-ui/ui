--- conflicted
+++ resolved
@@ -60,13 +60,8 @@
         ...classNames,
       }}
       components={{
-<<<<<<< HEAD
-        IconLeft: ({ ...props }) => <ChevronLeftIcon className="h-4 w-4 rtl:rotate-180" />,
-        IconRight: ({ ...props }) => <ChevronRightIcon className="h-4 w-4 rtl:rotate-180" />,
-=======
-        IconLeft: ({ ...props }) => <ChevronLeft className="h-4 w-4" />,
-        IconRight: ({ ...props }) => <ChevronRight className="h-4 w-4" />,
->>>>>>> 805ed412
+        IconLeft: ({ ...props }) => <ChevronLeft className="h-4 w-4 rtl:rotate-180" />,
+        IconRight: ({ ...props }) => <ChevronRight className="h-4 w-4 rtl:rotate-180" />,
       }}
       {...props}
     />
