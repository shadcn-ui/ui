"use client"

import * as React from "react"
import { ChevronLeft, ChevronRight } from "lucide-react"
import { DayPicker } from "react-day-picker"

import { cn } from "@/lib/utils"
import { buttonVariants } from "@/registry/new-york/ui/button"

export type CalendarProps = React.ComponentProps<typeof DayPicker>

function Calendar({
  className,
  classNames,
  showOutsideDays = true,
  ...props
}: CalendarProps) {
  return (
    <DayPicker
      showOutsideDays={showOutsideDays}
      className={cn("p-3", className)}
      classNames={{
        months: "flex flex-col sm:flex-row space-y-4 sm:space-x-4 sm:space-y-0",
        month: "space-y-4",
        caption: "flex justify-center pt-1 relative items-center",
        caption_label: "text-sm font-medium",
        nav: "space-x-1 flex items-center",
        nav_button: cn(
          buttonVariants({ variant: "outline" }),
          "h-7 w-7 bg-transparent p-0 opacity-50 hover:opacity-100"
        ),
        nav_button_previous: "absolute left-1",
        nav_button_next: "absolute right-1",
        table: "w-full border-collapse space-y-1",
        head_row: "flex",
        head_cell:
          "text-muted-foreground rounded-md w-8 font-normal text-[0.8rem]",
        row: "flex w-full mt-2",
        cell: cn(
          "relative p-0 text-center text-sm focus-within:relative focus-within:z-20 [&:has([aria-selected])]:bg-accent [&:has([aria-selected].day-outside)]:bg-accent/50 [&:has([aria-selected].day-range-end)]:rounded-r-md",
          props.mode === "range"
            ? "[&:has(>.day-range-end)]:rounded-r-md [&:has(>.day-range-start)]:rounded-l-md first:[&:has([aria-selected])]:rounded-l-md last:[&:has([aria-selected])]:rounded-r-md"
            : "[&:has([aria-selected])]:rounded-md"
        ),
        day: cn(
          buttonVariants({ variant: "ghost" }),
          "h-8 w-8 p-0 font-normal aria-selected:opacity-100"
        ),
        day_range_start: "day-range-start",
        day_range_end: "day-range-end",
        day_selected:
          "bg-primary text-primary-foreground hover:bg-primary hover:text-primary-foreground focus:bg-primary focus:text-primary-foreground",
        day_today: "bg-accent text-accent-foreground",
        day_outside:
          "day-outside text-muted-foreground aria-selected:bg-accent/50 aria-selected:text-muted-foreground",
        day_disabled: "text-muted-foreground opacity-50",
        day_range_middle:
          "aria-selected:bg-accent aria-selected:text-accent-foreground",
        day_hidden: "invisible",
        ...classNames,
      }}
      components={{
<<<<<<< HEAD
        IconLeft: ({ className, style, ...props }) => (
          <ChevronLeftIcon className={cn("h-4 w-4", className)} style={style} />
        ),
        IconRight: ({ className, style, ...props }) => (
          <ChevronRightIcon
            className={cn("h-4 w-4", className)}
            style={style}
          />
        ),
=======
        IconLeft: ({ ...props }) => <ChevronLeft className="h-4 w-4" />,
        IconRight: ({ ...props }) => <ChevronRight className="h-4 w-4" />,
>>>>>>> 387756c4
      }}
      {...props}
    />
  )
}
Calendar.displayName = "Calendar"

export { Calendar }<|MERGE_RESOLUTION|>--- conflicted
+++ resolved
@@ -60,20 +60,12 @@
         ...classNames,
       }}
       components={{
-<<<<<<< HEAD
-        IconLeft: ({ className, style, ...props }) => (
-          <ChevronLeftIcon className={cn("h-4 w-4", className)} style={style} />
+        IconLeft: ({ className, ...props }) => (
+          <ChevronLeft className={cn("h-4 w-4", className)} {...props} />
         ),
-        IconRight: ({ className, style, ...props }) => (
-          <ChevronRightIcon
-            className={cn("h-4 w-4", className)}
-            style={style}
-          />
+        IconRight: ({ className, ...props }) => (
+          <ChevronRight className={cn("h-4 w-4", className)} {...props} />
         ),
-=======
-        IconLeft: ({ ...props }) => <ChevronLeft className="h-4 w-4" />,
-        IconRight: ({ ...props }) => <ChevronRight className="h-4 w-4" />,
->>>>>>> 387756c4
       }}
       {...props}
     />
