--- conflicted
+++ resolved
@@ -44,13 +44,8 @@
       {...props}
     >
       {children}
-<<<<<<< HEAD
       <DialogPrimitive.Close className="absolute end-4 top-4 rounded-sm opacity-70 ring-offset-background transition-opacity hover:opacity-100 focus:outline-none focus:ring-2 focus:ring-ring focus:ring-offset-2 disabled:pointer-events-none data-[state=open]:bg-accent data-[state=open]:text-muted-foreground">
-        <Cross2Icon className="h-4 w-4" />
-=======
-      <DialogPrimitive.Close className="absolute right-4 top-4 rounded-sm opacity-70 ring-offset-background transition-opacity hover:opacity-100 focus:outline-none focus:ring-2 focus:ring-ring focus:ring-offset-2 disabled:pointer-events-none data-[state=open]:bg-accent data-[state=open]:text-muted-foreground">
         <X className="h-4 w-4" />
->>>>>>> 805ed412
         <span className="sr-only">Close</span>
       </DialogPrimitive.Close>
     </DialogPrimitive.Content>
