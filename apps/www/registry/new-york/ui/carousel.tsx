"use client"

import * as React from "react"
<<<<<<< HEAD
import { useDirection } from "@radix-ui/react-direction"
import { ArrowLeftIcon, ArrowRightIcon } from "@radix-ui/react-icons"
=======
>>>>>>> 805ed412
import useEmblaCarousel, {
  type UseEmblaCarouselType,
} from "embla-carousel-react"
import { ArrowLeft, ArrowRight } from "lucide-react"

import { cn } from "@/lib/utils"
import { Button } from "@/registry/new-york/ui/button"

type CarouselApi = UseEmblaCarouselType[1]
type UseCarouselParameters = Parameters<typeof useEmblaCarousel>
type CarouselOptions = UseCarouselParameters[0]
type CarouselPlugin = UseCarouselParameters[1]

type CarouselProps = {
  opts?: CarouselOptions
  plugins?: CarouselPlugin
  orientation?: "horizontal" | "vertical"
  setApi?: (api: CarouselApi) => void
  direction: "ltr" | "rtl"
}

type CarouselContextProps = {
  carouselRef: ReturnType<typeof useEmblaCarousel>[0]
  api: ReturnType<typeof useEmblaCarousel>[1]
  scrollPrev: () => void
  scrollNext: () => void
  canScrollPrev: boolean
  canScrollNext: boolean
} & CarouselProps

const CarouselContext = React.createContext<CarouselContextProps | null>(null)

function useCarousel() {
  const context = React.useContext(CarouselContext)

  if (!context) {
    throw new Error("useCarousel must be used within a <Carousel />")
  }

  return context
}

const Carousel = React.forwardRef<
  HTMLDivElement,
  React.HTMLAttributes<HTMLDivElement> & CarouselProps
>(
  (
    {
      orientation = "horizontal",
      opts,
      setApi,
      plugins,
      className,
      children,
      ...props
    },
    ref
  ) => {
    const dir = useDirection()
    const [carouselRef, api] = useEmblaCarousel(
      {
        ...opts,
        axis: orientation === "horizontal" ? "x" : "y",
        direction: dir,
      },
      plugins
    )
    const [canScrollPrev, setCanScrollPrev] = React.useState(false)
    const [canScrollNext, setCanScrollNext] = React.useState(false)

    const onSelect = React.useCallback((api: CarouselApi) => {
      if (!api) {
        return
      }

      setCanScrollPrev(api.canScrollPrev())
      setCanScrollNext(api.canScrollNext())
    }, [])

    const scrollPrev = React.useCallback(() => {
      api?.scrollPrev()
    }, [api])

    const scrollNext = React.useCallback(() => {
      api?.scrollNext()
    }, [api])

    const handleKeyDown = React.useCallback(
      (event: React.KeyboardEvent<HTMLDivElement>) => {
        if (event.key === "ArrowLeft") {
          event.preventDefault()
          scrollPrev()
        } else if (event.key === "ArrowRight") {
          event.preventDefault()
          scrollNext()
        }
      },
      [scrollPrev, scrollNext]
    )

    React.useEffect(() => {
      if (!api || !setApi) {
        return
      }

      setApi(api)
    }, [api, setApi])

    React.useEffect(() => {
      if (!api) {
        return
      }

      onSelect(api)
      api.on("reInit", onSelect)
      api.on("select", onSelect)

      return () => {
        api?.off("select", onSelect)
      }
    }, [api, onSelect])

    return (
      <CarouselContext.Provider
        value={{
          carouselRef,
          api: api,
          opts,
          orientation:
            orientation || (opts?.axis === "y" ? "vertical" : "horizontal"),
          scrollPrev,
          scrollNext,
          canScrollPrev,
          canScrollNext,
          direction: dir,
        }}
      >
        <div
          ref={ref}
          onKeyDownCapture={handleKeyDown}
          className={cn("relative", className)}
          role="region"
          aria-roledescription="carousel"
          {...props}
        >
          {children}
        </div>
      </CarouselContext.Provider>
    )
  }
)
Carousel.displayName = "Carousel"

const CarouselContent = React.forwardRef<
  HTMLDivElement,
  React.HTMLAttributes<HTMLDivElement>
>(({ className, ...props }, ref) => {
  const { carouselRef, orientation } = useCarousel()

  return (
    <div ref={carouselRef} className="overflow-hidden">
      <div
        ref={ref}
        className={cn(
          "flex",
          orientation === "horizontal" ? "-ms-4" : "-mt-4 flex-col",
          className
        )}
        {...props}
      />
    </div>
  )
})
CarouselContent.displayName = "CarouselContent"

const CarouselItem = React.forwardRef<
  HTMLDivElement,
  React.HTMLAttributes<HTMLDivElement>
>(({ className, ...props }, ref) => {
  const { orientation } = useCarousel()

  return (
    <div
      ref={ref}
      role="group"
      aria-roledescription="slide"
      className={cn(
        "min-w-0 shrink-0 grow-0 basis-full",
        orientation === "horizontal" ? "ps-4" : "pt-4",
        className
      )}
      {...props}
    />
  )
})
CarouselItem.displayName = "CarouselItem"

const CarouselPrevious = React.forwardRef<
  HTMLButtonElement,
  React.ComponentProps<typeof Button>
>(({ className, variant = "outline", size = "icon", ...props }, ref) => {
  const { orientation, scrollPrev, canScrollPrev } = useCarousel()

  return (
    <Button
      ref={ref}
      variant={variant}
      size={size}
      className={cn(
        "absolute  h-8 w-8 rounded-full",
        orientation === "horizontal"
          ? "-start-12 top-1/2 -translate-y-1/2"
          : "-top-12 left-1/2 -translate-x-1/2 rotate-90",
        className
      )}
      disabled={!canScrollPrev}
      onClick={scrollPrev}
      {...props}
    >
<<<<<<< HEAD
      {orientation === "horizontal" ? (
        <ArrowLeftIcon className="h-4 w-4 rtl:rotate-180" />
      ) : (
        <ArrowLeftIcon className="h-4 w-4" />
      )}
=======
      <ArrowLeft className="h-4 w-4" />
>>>>>>> 805ed412
      <span className="sr-only">Previous slide</span>
    </Button>
  )
})
CarouselPrevious.displayName = "CarouselPrevious"

const CarouselNext = React.forwardRef<
  HTMLButtonElement,
  React.ComponentProps<typeof Button>
>(({ className, variant = "outline", size = "icon", ...props }, ref) => {
  const { orientation, scrollNext, canScrollNext } = useCarousel()

  return (
    <Button
      ref={ref}
      variant={variant}
      size={size}
      className={cn(
        "absolute h-8 w-8 rounded-full",
        orientation === "horizontal"
          ? "-end-12 top-1/2 -translate-y-1/2"
          : "-bottom-12 left-1/2 -translate-x-1/2 rotate-90",
        className
      )}
      disabled={!canScrollNext}
      onClick={scrollNext}
      {...props}
    >
<<<<<<< HEAD
      {orientation === "horizontal" ? (
        <ArrowRightIcon className="h-4 w-4 rtl:rotate-180" />
      ) : (
        <ArrowRightIcon className="h-4 w-4" />
      )}
=======
      <ArrowRight className="h-4 w-4" />
>>>>>>> 805ed412
      <span className="sr-only">Next slide</span>
    </Button>
  )
})
CarouselNext.displayName = "CarouselNext"

export {
  type CarouselApi,
  Carousel,
  CarouselContent,
  CarouselItem,
  CarouselPrevious,
  CarouselNext,
}<|MERGE_RESOLUTION|>--- conflicted
+++ resolved
@@ -1,11 +1,7 @@
 "use client"
 
 import * as React from "react"
-<<<<<<< HEAD
 import { useDirection } from "@radix-ui/react-direction"
-import { ArrowLeftIcon, ArrowRightIcon } from "@radix-ui/react-icons"
-=======
->>>>>>> 805ed412
 import useEmblaCarousel, {
   type UseEmblaCarouselType,
 } from "embla-carousel-react"
@@ -225,15 +221,11 @@
       onClick={scrollPrev}
       {...props}
     >
-<<<<<<< HEAD
       {orientation === "horizontal" ? (
-        <ArrowLeftIcon className="h-4 w-4 rtl:rotate-180" />
+        <ArrowLeft className="h-4 w-4 rtl:rotate-180" />
       ) : (
-        <ArrowLeftIcon className="h-4 w-4" />
-      )}
-=======
-      <ArrowLeft className="h-4 w-4" />
->>>>>>> 805ed412
+        <ArrowLeft className="h-4 w-4" />
+      )}
       <span className="sr-only">Previous slide</span>
     </Button>
   )
@@ -262,15 +254,11 @@
       onClick={scrollNext}
       {...props}
     >
-<<<<<<< HEAD
       {orientation === "horizontal" ? (
-        <ArrowRightIcon className="h-4 w-4 rtl:rotate-180" />
+        <ArrowRight className="h-4 w-4 rtl:rotate-180" />
       ) : (
-        <ArrowRightIcon className="h-4 w-4" />
-      )}
-=======
-      <ArrowRight className="h-4 w-4" />
->>>>>>> 805ed412
+        <ArrowRight className="h-4 w-4" />
+      )}
       <span className="sr-only">Next slide</span>
     </Button>
   )
