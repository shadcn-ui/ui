--- conflicted
+++ resolved
@@ -117,11 +117,7 @@
   <CommandPrimitive.Item
     ref={ref}
     className={cn(
-<<<<<<< HEAD
-      "relative flex cursor-default select-none items-center rounded-sm px-2 py-1.5 text-sm outline-none transition aria-selected:bg-accent aria-selected:text-accent-foreground data-[disabled]:pointer-events-none data-[disabled]:opacity-50",
-=======
-      "relative flex cursor-default select-none items-center rounded-sm px-2 py-1.5 text-sm outline-none data-[disabled=true]:pointer-events-none data-[selected='true']:bg-accent data-[selected=true]:text-accent-foreground data-[disabled=true]:opacity-50",
->>>>>>> 9ef7967b
+      "relative flex cursor-default select-none items-center rounded-sm px-2 py-1.5 text-sm outline-none transition data-[disabled=true]:pointer-events-none data-[selected='true']:bg-accent data-[selected=true]:text-accent-foreground data-[disabled=true]:opacity-50",
       className
     )}
     {...props}
