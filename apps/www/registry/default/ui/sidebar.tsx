--- conflicted
+++ resolved
@@ -233,11 +233,7 @@
         {/* This is what handles the sidebar gap on desktop */}
         <div
           className={cn(
-<<<<<<< HEAD
-            "duration-200 relative w-[--sidebar-width] bg-transparent transition-[width] ease-linear",
-=======
-            "relative h-svh w-[--sidebar-width] bg-transparent transition-[width] duration-200 ease-linear",
->>>>>>> fed2bac1
+            "relative w-[--sidebar-width] bg-transparent transition-[width] duration-200 ease-linear",
             "group-data-[collapsible=offcanvas]:w-0",
             "group-data-[side=right]:rotate-180",
             variant === "floating" || variant === "inset"
@@ -335,13 +331,8 @@
     <main
       ref={ref}
       className={cn(
-<<<<<<< HEAD
-        "relative flex flex-1 flex-col bg-background",
+        "relative flex w-full flex-1 flex-col bg-background",
         "md:peer-data-[variant=inset]:m-2 md:peer-data-[state=collapsed]:peer-data-[variant=inset]:ml-2 md:peer-data-[variant=inset]:ml-0 md:peer-data-[variant=inset]:rounded-xl md:peer-data-[variant=inset]:shadow",
-=======
-        "relative flex min-h-svh w-full flex-1 flex-col bg-background",
-        "peer-data-[variant=inset]:min-h-[calc(100svh-theme(spacing.4))] md:peer-data-[variant=inset]:m-2 md:peer-data-[state=collapsed]:peer-data-[variant=inset]:ml-2 md:peer-data-[variant=inset]:ml-0 md:peer-data-[variant=inset]:rounded-xl md:peer-data-[variant=inset]:shadow",
->>>>>>> fed2bac1
         className
       )}
       {...props}
