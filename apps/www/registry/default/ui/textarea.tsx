import * as React from "react"

import { cn } from "@/lib/utils"

<<<<<<< HEAD
const Textarea = React.forwardRef<
  HTMLTextAreaElement,
  React.TextareaHTMLAttributes<HTMLTextAreaElement>
>(({ className, ...props }, ref) => {
  return (
    <textarea
      className={cn(
        "flex min-h-[80px] w-full rounded-md border border-input bg-background px-3 py-2 text-sm ring-offset-background placeholder:text-muted-foreground focus-visible:outline-none focus-visible:ring-2 focus-visible:ring-ring focus-visible:ring-offset-2 disabled:cursor-not-allowed disabled:opacity-50",
        className
      )}
      ref={ref}
      {...props}
    />
  )
})
=======
export interface TextareaProps
  extends React.TextareaHTMLAttributes<HTMLTextAreaElement> {}

const Textarea = React.forwardRef<HTMLTextAreaElement, TextareaProps>(
  ({ className, ...props }, ref) => {
    return (
      <textarea
        className={cn(
          "flex min-h-[80px] w-full rounded-md border border-input bg-background px-3 py-2 text-base ring-offset-background placeholder:text-muted-foreground focus-visible:outline-none focus-visible:ring-2 focus-visible:ring-ring focus-visible:ring-offset-2 disabled:cursor-not-allowed disabled:opacity-50 md:text-sm",
          className
        )}
        ref={ref}
        {...props}
      />
    )
  }
)
>>>>>>> c7cd16a6
Textarea.displayName = "Textarea"

export { Textarea }<|MERGE_RESOLUTION|>--- conflicted
+++ resolved
@@ -2,7 +2,6 @@
 
 import { cn } from "@/lib/utils"
 
-<<<<<<< HEAD
 const Textarea = React.forwardRef<
   HTMLTextAreaElement,
   React.TextareaHTMLAttributes<HTMLTextAreaElement>
@@ -10,7 +9,7 @@
   return (
     <textarea
       className={cn(
-        "flex min-h-[80px] w-full rounded-md border border-input bg-background px-3 py-2 text-sm ring-offset-background placeholder:text-muted-foreground focus-visible:outline-none focus-visible:ring-2 focus-visible:ring-ring focus-visible:ring-offset-2 disabled:cursor-not-allowed disabled:opacity-50",
+        "flex min-h-[80px] w-full rounded-md border border-input bg-background px-3 py-2 text-base ring-offset-background placeholder:text-muted-foreground focus-visible:outline-none focus-visible:ring-2 focus-visible:ring-ring focus-visible:ring-offset-2 disabled:cursor-not-allowed disabled:opacity-50 md:text-sm",
         className
       )}
       ref={ref}
@@ -18,25 +17,6 @@
     />
   )
 })
-=======
-export interface TextareaProps
-  extends React.TextareaHTMLAttributes<HTMLTextAreaElement> {}
-
-const Textarea = React.forwardRef<HTMLTextAreaElement, TextareaProps>(
-  ({ className, ...props }, ref) => {
-    return (
-      <textarea
-        className={cn(
-          "flex min-h-[80px] w-full rounded-md border border-input bg-background px-3 py-2 text-base ring-offset-background placeholder:text-muted-foreground focus-visible:outline-none focus-visible:ring-2 focus-visible:ring-ring focus-visible:ring-offset-2 disabled:cursor-not-allowed disabled:opacity-50 md:text-sm",
-          className
-        )}
-        ref={ref}
-        {...props}
-      />
-    )
-  }
-)
->>>>>>> c7cd16a6
 Textarea.displayName = "Textarea"
 
 export { Textarea }