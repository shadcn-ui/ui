import Link from "next/link"

import { siteConfig } from "@/config/site"
import { cn } from "@/lib/utils"
import { CommandMenu } from "@/components/command-menu"
import { Icons } from "@/components/icons"
import { MainNav } from "@/components/main-nav"
import { MobileNav } from "@/components/mobile-nav"
import { ModeToggle } from "@/components/mode-toggle"
import { buttonVariants } from "@/registry/new-york/ui/button"

export function SiteHeader() {
  return (
<<<<<<< HEAD
    <header className="sticky top-0 z-[55] w-full border-b bg-background/95 backdrop-blur supports-[backdrop-filter]:bg-background/60">
      <div className="container flex h-14 items-center">
=======
    <header className="sticky top-0 z-50 w-full border-b border-border/40 bg-background/95 backdrop-blur supports-[backdrop-filter]:bg-background/60">
      <div className="container flex h-14 max-w-screen-2xl items-center">
>>>>>>> f859d485
        <MainNav />
        <MobileNav />
        <div className="flex flex-1 items-center justify-between space-x-2 md:justify-end">
          <div className="w-full flex-1 md:w-auto md:flex-none">
            <CommandMenu />
          </div>
          <nav className="flex items-center">
            <Link
              href={siteConfig.links.github}
              target="_blank"
              rel="noreferrer"
            >
              <div
                className={cn(
                  buttonVariants({
                    variant: "ghost",
                  }),
                  "w-9 px-0"
                )}
              >
                <Icons.gitHub className="h-4 w-4" />
                <span className="sr-only">GitHub</span>
              </div>
            </Link>
            <Link
              href={siteConfig.links.twitter}
              target="_blank"
              rel="noreferrer"
            >
              <div
                className={cn(
                  buttonVariants({
                    variant: "ghost",
                  }),
                  "w-9 px-0"
                )}
              >
                <Icons.twitter className="h-3 w-3 fill-current" />
                <span className="sr-only">Twitter</span>
              </div>
            </Link>
            <ModeToggle />
          </nav>
        </div>
      </div>
    </header>
  )
}<|MERGE_RESOLUTION|>--- conflicted
+++ resolved
@@ -11,13 +11,8 @@
 
 export function SiteHeader() {
   return (
-<<<<<<< HEAD
-    <header className="sticky top-0 z-[55] w-full border-b bg-background/95 backdrop-blur supports-[backdrop-filter]:bg-background/60">
-      <div className="container flex h-14 items-center">
-=======
-    <header className="sticky top-0 z-50 w-full border-b border-border/40 bg-background/95 backdrop-blur supports-[backdrop-filter]:bg-background/60">
+    <header className="sticky top-0 z-[55] w-full border-b border-border/40 bg-background/95 backdrop-blur supports-[backdrop-filter]:bg-background/60">
       <div className="container flex h-14 max-w-screen-2xl items-center">
->>>>>>> f859d485
         <MainNav />
         <MobileNav />
         <div className="flex flex-1 items-center justify-between space-x-2 md:justify-end">
