--- conflicted
+++ resolved
@@ -4,11 +4,7 @@
 import * as React from "react"
 import Image from "next/image"
 import Link from "next/link"
-<<<<<<< HEAD
 import { useMDXComponent } from "next-contentlayer/hooks"
-=======
-import { useMDXComponent } from "next-contentlayer2/hooks"
->>>>>>> 32e4b78d
 import { NpmCommands } from "types/unist"
 
 import { Event } from "@/lib/events"
