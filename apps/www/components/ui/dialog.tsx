"use client";

import * as React from "react";
import * as DialogPrimitive from "@radix-ui/react-dialog";
import { X } from "lucide-react";

import { cn } from "@/lib/utils";

const Dialog = DialogPrimitive.Root;

const DialogTrigger = DialogPrimitive.Trigger;

const DialogPortal = ({
	className,
	children,
	...props
}: DialogPrimitive.DialogPortalProps) => (
	<DialogPrimitive.Portal className={cn(className)} {...props}>
		<div className="fixed inset-0 z-50 flex items-start justify-center sm:items-center">
			{children}
		</div>
	</DialogPrimitive.Portal>
);
DialogPortal.displayName = DialogPrimitive.Portal.displayName;

const DialogOverlay = React.forwardRef<
	React.ElementRef<typeof DialogPrimitive.Overlay>,
	React.ComponentPropsWithoutRef<typeof DialogPrimitive.Overlay>
>(({ className, children, ...props }, ref) => (
<<<<<<< HEAD
	<DialogPrimitive.Overlay
		className={cn(
			"fixed inset-0 z-50 bg-black/50 backdrop-blur-sm transition-opacity animate-in fade-in",
			className,
		)}
		{...props}
		ref={ref}
	/>
));
DialogOverlay.displayName = DialogPrimitive.Overlay.displayName;
=======
  <DialogPrimitive.Overlay
    className={cn(
      "fixed inset-0 z-50 bg-black/50 backdrop-blur-sm transition-all duration-100 data-[state=closed]:animate-out data-[state=open]:fade-in data-[state=closed]:fade-out",
      className
    )}
    {...props}
    ref={ref}
  />
))
DialogOverlay.displayName = DialogPrimitive.Overlay.displayName
>>>>>>> 7f092ca3

const DialogContent = React.forwardRef<
	React.ElementRef<typeof DialogPrimitive.Content>,
	React.ComponentPropsWithoutRef<typeof DialogPrimitive.Content>
>(({ className, children, ...props }, ref) => (
<<<<<<< HEAD
	<DialogPortal>
		<DialogOverlay />
		<DialogPrimitive.Content
			ref={ref}
			className={cn(
				"fixed z-50 grid w-full scale-100 gap-4 bg-white p-6 opacity-100 animate-in fade-in-90 slide-in-from-bottom-10 sm:max-w-lg sm:rounded-lg sm:zoom-in-90 sm:slide-in-from-bottom-0",
				"dark:bg-slate-900",
				className,
			)}
			{...props}
		>
			{children}
			<DialogPrimitive.Close className="absolute top-4 right-4 rounded-sm opacity-70 transition-opacity hover:opacity-100 focus:outline-none focus:ring-2 focus:ring-slate-400 focus:ring-offset-2 disabled:pointer-events-none data-[state=open]:bg-slate-100 dark:focus:ring-slate-400 dark:focus:ring-offset-slate-900 dark:data-[state=open]:bg-slate-800">
				<X className="h-4 w-4" />
				<span className="sr-only">Close</span>
			</DialogPrimitive.Close>
		</DialogPrimitive.Content>
	</DialogPortal>
));
DialogContent.displayName = DialogPrimitive.Content.displayName;
=======
  <DialogPortal>
    <DialogOverlay />
    <DialogPrimitive.Content
      ref={ref}
      className={cn(
        "fixed z-50 grid w-full gap-4 rounded-b-lg bg-white p-6 animate-in data-[state=open]:fade-in-90 data-[state=open]:slide-in-from-bottom-10 sm:max-w-lg sm:rounded-lg sm:zoom-in-90 data-[state=open]:sm:slide-in-from-bottom-0",
        "dark:bg-slate-900",
        className
      )}
      {...props}
    >
      {children}
      <DialogPrimitive.Close className="absolute top-4 right-4 rounded-sm opacity-70 transition-opacity hover:opacity-100 focus:outline-none focus:ring-2 focus:ring-slate-400 focus:ring-offset-2 disabled:pointer-events-none data-[state=open]:bg-slate-100 dark:focus:ring-slate-400 dark:focus:ring-offset-slate-900 dark:data-[state=open]:bg-slate-800">
        <X className="h-4 w-4" />
        <span className="sr-only">Close</span>
      </DialogPrimitive.Close>
    </DialogPrimitive.Content>
  </DialogPortal>
))
DialogContent.displayName = DialogPrimitive.Content.displayName
>>>>>>> 7f092ca3

const DialogHeader = ({
	className,
	...props
}: React.HTMLAttributes<HTMLDivElement>) => (
	<div
		className={cn(
			"flex flex-col space-y-2 text-center sm:text-left",
			className,
		)}
		{...props}
	/>
);
DialogHeader.displayName = "DialogHeader";

const DialogFooter = ({
	className,
	...props
}: React.HTMLAttributes<HTMLDivElement>) => (
	<div
		className={cn(
			"flex flex-col-reverse sm:flex-row sm:justify-end sm:space-x-2",
			className,
		)}
		{...props}
	/>
);
DialogFooter.displayName = "DialogFooter";

const DialogTitle = React.forwardRef<
	React.ElementRef<typeof DialogPrimitive.Title>,
	React.ComponentPropsWithoutRef<typeof DialogPrimitive.Title>
>(({ className, ...props }, ref) => (
	<DialogPrimitive.Title
		ref={ref}
		className={cn(
			"text-lg font-semibold text-slate-900",
			"dark:text-slate-50",
			className,
		)}
		{...props}
	/>
));
DialogTitle.displayName = DialogPrimitive.Title.displayName;

const DialogDescription = React.forwardRef<
	React.ElementRef<typeof DialogPrimitive.Description>,
	React.ComponentPropsWithoutRef<typeof DialogPrimitive.Description>
>(({ className, ...props }, ref) => (
	<DialogPrimitive.Description
		ref={ref}
		className={cn("text-sm text-slate-500", "dark:text-slate-400", className)}
		{...props}
	/>
));
DialogDescription.displayName = DialogPrimitive.Description.displayName;

export {
	Dialog,
	DialogTrigger,
	DialogContent,
	DialogHeader,
	DialogFooter,
	DialogTitle,
	DialogDescription,
};<|MERGE_RESOLUTION|>--- conflicted
+++ resolved
@@ -27,10 +27,9 @@
 	React.ElementRef<typeof DialogPrimitive.Overlay>,
 	React.ComponentPropsWithoutRef<typeof DialogPrimitive.Overlay>
 >(({ className, children, ...props }, ref) => (
-<<<<<<< HEAD
 	<DialogPrimitive.Overlay
 		className={cn(
-			"fixed inset-0 z-50 bg-black/50 backdrop-blur-sm transition-opacity animate-in fade-in",
+			"fixed inset-0 z-50 bg-black/50 backdrop-blur-sm transition-all duration-100 data-[state=closed]:animate-out data-[state=open]:fade-in data-[state=closed]:fade-out",
 			className,
 		)}
 		{...props}
@@ -38,30 +37,17 @@
 	/>
 ));
 DialogOverlay.displayName = DialogPrimitive.Overlay.displayName;
-=======
-  <DialogPrimitive.Overlay
-    className={cn(
-      "fixed inset-0 z-50 bg-black/50 backdrop-blur-sm transition-all duration-100 data-[state=closed]:animate-out data-[state=open]:fade-in data-[state=closed]:fade-out",
-      className
-    )}
-    {...props}
-    ref={ref}
-  />
-))
-DialogOverlay.displayName = DialogPrimitive.Overlay.displayName
->>>>>>> 7f092ca3
 
 const DialogContent = React.forwardRef<
 	React.ElementRef<typeof DialogPrimitive.Content>,
 	React.ComponentPropsWithoutRef<typeof DialogPrimitive.Content>
 >(({ className, children, ...props }, ref) => (
-<<<<<<< HEAD
 	<DialogPortal>
 		<DialogOverlay />
 		<DialogPrimitive.Content
 			ref={ref}
 			className={cn(
-				"fixed z-50 grid w-full scale-100 gap-4 bg-white p-6 opacity-100 animate-in fade-in-90 slide-in-from-bottom-10 sm:max-w-lg sm:rounded-lg sm:zoom-in-90 sm:slide-in-from-bottom-0",
+				"fixed z-50 grid w-full gap-4 rounded-b-lg bg-white p-6 animate-in data-[state=open]:fade-in-90 data-[state=open]:slide-in-from-bottom-10 sm:max-w-lg sm:rounded-lg sm:zoom-in-90 data-[state=open]:sm:slide-in-from-bottom-0",
 				"dark:bg-slate-900",
 				className,
 			)}
@@ -76,28 +62,6 @@
 	</DialogPortal>
 ));
 DialogContent.displayName = DialogPrimitive.Content.displayName;
-=======
-  <DialogPortal>
-    <DialogOverlay />
-    <DialogPrimitive.Content
-      ref={ref}
-      className={cn(
-        "fixed z-50 grid w-full gap-4 rounded-b-lg bg-white p-6 animate-in data-[state=open]:fade-in-90 data-[state=open]:slide-in-from-bottom-10 sm:max-w-lg sm:rounded-lg sm:zoom-in-90 data-[state=open]:sm:slide-in-from-bottom-0",
-        "dark:bg-slate-900",
-        className
-      )}
-      {...props}
-    >
-      {children}
-      <DialogPrimitive.Close className="absolute top-4 right-4 rounded-sm opacity-70 transition-opacity hover:opacity-100 focus:outline-none focus:ring-2 focus:ring-slate-400 focus:ring-offset-2 disabled:pointer-events-none data-[state=open]:bg-slate-100 dark:focus:ring-slate-400 dark:focus:ring-offset-slate-900 dark:data-[state=open]:bg-slate-800">
-        <X className="h-4 w-4" />
-        <span className="sr-only">Close</span>
-      </DialogPrimitive.Close>
-    </DialogPrimitive.Content>
-  </DialogPortal>
-))
-DialogContent.displayName = DialogPrimitive.Content.displayName
->>>>>>> 7f092ca3
 
 const DialogHeader = ({
 	className,
