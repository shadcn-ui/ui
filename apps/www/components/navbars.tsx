--- conflicted
+++ resolved
@@ -408,17 +408,10 @@
             />
           </div>
           <div className="hidden sm:ml-6 sm:flex sm:space-x-8">
-<<<<<<< HEAD
-            <Tabs defaultValue="dashboard">
-              <TabsList className={"bg-background"}>
+            <Tabs defaultValue="dashboard" className="contents">
+              <TabsList variant="underline" className={"contents bg-background"}>
                 {navigation.map((item, i) => (
                   <TabsTrigger
-=======
-          <Tabs defaultValue="dashboard" className="contents">
-                <TabsList variant="underline" className={"contents bg-background"}>
-                  {navigation.map((item, i)=>(
-                    <TabsTrigger
->>>>>>> 3e5a2b89
                     value={item.value}
                     variant="underline"
                     key={i}
