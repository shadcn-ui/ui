--- conflicted
+++ resolved
@@ -9,12 +9,7 @@
   ResetIcon,
   SunIcon,
 } from "@radix-ui/react-icons"
-<<<<<<< HEAD
 import { template } from "lodash"
-import { Paintbrush } from "lucide-react"
-=======
-import template from "lodash.template"
->>>>>>> 078dfe66
 import { useTheme } from "next-themes"
 
 import { cn } from "@/lib/utils"
