[
  {
    "name": "accordion",
    "dependencies": [
      "@radix-ui/react-accordion"
    ],
    "files": [
      "ui/accordion.tsx"
    ],
    "type": "components:ui"
  },
  {
    "name": "alert",
    "files": [
      "ui/alert.tsx"
    ],
    "type": "components:ui"
  },
  {
    "name": "alert-dialog",
    "dependencies": [
      "@radix-ui/react-alert-dialog"
    ],
    "registryDependencies": [
      "button"
    ],
    "files": [
      "ui/alert-dialog.tsx"
    ],
    "type": "components:ui"
  },
  {
    "name": "aspect-ratio",
    "dependencies": [
      "@radix-ui/react-aspect-ratio"
    ],
    "files": [
      "ui/aspect-ratio.tsx"
    ],
    "type": "components:ui"
  },
  {
    "name": "avatar",
    "dependencies": [
      "@radix-ui/react-avatar"
    ],
    "files": [
      "ui/avatar.tsx"
    ],
    "type": "components:ui"
  },
  {
    "name": "badge",
    "files": [
      "ui/badge.tsx"
    ],
    "type": "components:ui"
  },
  {
    "name": "button",
    "dependencies": [
      "@radix-ui/react-slot"
    ],
    "files": [
      "ui/button.tsx"
    ],
    "type": "components:ui"
  },
  {
    "name": "calendar",
    "dependencies": [
      "react-day-picker",
      "date-fns"
    ],
    "registryDependencies": [
      "button"
    ],
    "files": [
      "ui/calendar.tsx"
    ],
    "type": "components:ui"
  },
  {
    "name": "card",
    "files": [
      "ui/card.tsx"
    ],
    "type": "components:ui"
  },
  {
    "name": "carousel",
    "dependencies": [
      "embla-carousel-react"
    ],
    "registryDependencies": [
      "button"
    ],
    "files": [
      "ui/carousel.tsx"
    ],
    "type": "components:ui"
  },
  {
    "name": "checkbox",
    "dependencies": [
      "@radix-ui/react-checkbox"
    ],
    "files": [
      "ui/checkbox.tsx"
    ],
    "type": "components:ui"
  },
  {
    "name": "collapsible",
    "dependencies": [
      "@radix-ui/react-collapsible"
    ],
    "files": [
      "ui/collapsible.tsx"
    ],
    "type": "components:ui"
  },
  {
    "name": "command",
    "dependencies": [
      "cmdk"
    ],
    "registryDependencies": [
      "dialog"
    ],
    "files": [
      "ui/command.tsx"
    ],
    "type": "components:ui"
  },
  {
    "name": "context-menu",
    "dependencies": [
      "@radix-ui/react-context-menu"
    ],
    "files": [
      "ui/context-menu.tsx"
    ],
    "type": "components:ui"
  },
  {
    "name": "dialog",
    "dependencies": [
      "@radix-ui/react-dialog"
    ],
    "files": [
      "ui/dialog.tsx"
    ],
    "type": "components:ui"
  },
  {
    "name": "drawer",
    "dependencies": [
      "vaul",
      "@radix-ui/react-dialog"
    ],
    "files": [
      "ui/drawer.tsx"
    ],
    "type": "components:ui"
  },
  {
    "name": "dropdown-menu",
    "dependencies": [
      "@radix-ui/react-dropdown-menu"
    ],
    "files": [
      "ui/dropdown-menu.tsx"
    ],
    "type": "components:ui"
  },
  {
    "name": "form",
    "dependencies": [
      "@radix-ui/react-label",
      "@radix-ui/react-slot",
      "@hookform/resolvers",
      "zod",
      "react-hook-form"
    ],
    "registryDependencies": [
      "button",
      "label"
    ],
    "files": [
      "ui/form.tsx"
    ],
    "type": "components:ui"
  },
  {
    "name": "hover-card",
    "dependencies": [
      "@radix-ui/react-hover-card"
    ],
    "files": [
      "ui/hover-card.tsx"
    ],
    "type": "components:ui"
  },
  {
    "name": "input",
    "files": [
      "ui/input.tsx"
    ],
    "type": "components:ui"
  },
  {
    "name": "label",
    "dependencies": [
      "@radix-ui/react-label"
    ],
    "files": [
      "ui/label.tsx"
    ],
    "type": "components:ui"
  },
  {
    "name": "menubar",
    "dependencies": [
      "@radix-ui/react-menubar"
    ],
    "files": [
      "ui/menubar.tsx"
    ],
    "type": "components:ui"
  },
  {
    "name": "navigation-menu",
    "dependencies": [
      "@radix-ui/react-navigation-menu"
    ],
    "files": [
      "ui/navigation-menu.tsx"
    ],
    "type": "components:ui"
  },
  {
    "name": "pagination",
    "registryDependencies": [
      "button"
    ],
    "files": [
      "ui/pagination.tsx"
    ],
    "type": "components:ui"
  },
  {
    "name": "popover",
    "dependencies": [
      "@radix-ui/react-popover"
    ],
    "files": [
      "ui/popover.tsx"
    ],
    "type": "components:ui"
  },
  {
    "name": "progress",
    "dependencies": [
      "@radix-ui/react-progress"
    ],
    "files": [
      "ui/progress.tsx"
    ],
    "type": "components:ui"
  },
  {
    "name": "radio-group",
    "dependencies": [
      "@radix-ui/react-radio-group"
    ],
    "files": [
      "ui/radio-group.tsx"
    ],
    "type": "components:ui"
  },
  {
    "name": "resizable",
    "dependencies": [
      "react-resizable-panels"
    ],
    "files": [
      "ui/resizable.tsx"
    ],
    "type": "components:ui"
  },
  {
    "name": "scroll-area",
    "dependencies": [
      "@radix-ui/react-scroll-area"
    ],
    "files": [
      "ui/scroll-area.tsx"
    ],
    "type": "components:ui"
  },
  {
    "name": "select",
    "dependencies": [
      "@radix-ui/react-select"
    ],
    "files": [
      "ui/select.tsx"
    ],
    "type": "components:ui"
  },
  {
    "name": "separator",
    "dependencies": [
      "@radix-ui/react-separator"
    ],
    "files": [
      "ui/separator.tsx"
    ],
    "type": "components:ui"
  },
  {
    "name": "sheet",
    "dependencies": [
      "@radix-ui/react-dialog"
    ],
    "files": [
      "ui/sheet.tsx"
    ],
    "type": "components:ui"
  },
  {
    "name": "skeleton",
    "files": [
      "ui/skeleton.tsx"
    ],
    "type": "components:ui"
  },
  {
    "name": "slider",
    "dependencies": [
      "@radix-ui/react-slider"
    ],
    "files": [
      "ui/slider.tsx"
    ],
    "type": "components:ui"
  },
  {
<<<<<<< HEAD
    "name": "stepper",
    "files": [
      "ui/stepper.tsx",
      "ui/use-stepper.ts"
=======
    "name": "sonner",
    "dependencies": [
      "sonner",
      "next-themes"
    ],
    "files": [
      "ui/sonner.tsx"
>>>>>>> 57d404b5
    ],
    "type": "components:ui"
  },
  {
    "name": "switch",
    "dependencies": [
      "@radix-ui/react-switch"
    ],
    "files": [
      "ui/switch.tsx"
    ],
    "type": "components:ui"
  },
  {
    "name": "table",
    "files": [
      "ui/table.tsx"
    ],
    "type": "components:ui"
  },
  {
    "name": "tabs",
    "dependencies": [
      "@radix-ui/react-tabs"
    ],
    "files": [
      "ui/tabs.tsx"
    ],
    "type": "components:ui"
  },
  {
    "name": "textarea",
    "files": [
      "ui/textarea.tsx"
    ],
    "type": "components:ui"
  },
  {
    "name": "toast",
    "dependencies": [
      "@radix-ui/react-toast"
    ],
    "files": [
      "ui/toast.tsx",
      "ui/use-toast.ts",
      "ui/toaster.tsx"
    ],
    "type": "components:ui"
  },
  {
    "name": "toggle",
    "dependencies": [
      "@radix-ui/react-toggle"
    ],
    "files": [
      "ui/toggle.tsx"
    ],
    "type": "components:ui"
  },
  {
    "name": "toggle-group",
    "dependencies": [
      "@radix-ui/react-toggle-group"
    ],
    "registryDependencies": [
      "toggle"
    ],
    "files": [
      "ui/toggle-group.tsx"
    ],
    "type": "components:ui"
  },
  {
    "name": "tooltip",
    "dependencies": [
      "@radix-ui/react-tooltip"
    ],
    "files": [
      "ui/tooltip.tsx"
    ],
    "type": "components:ui"
  }
]<|MERGE_RESOLUTION|>--- conflicted
+++ resolved
@@ -1,177 +1,105 @@
 [
   {
     "name": "accordion",
-    "dependencies": [
-      "@radix-ui/react-accordion"
-    ],
-    "files": [
-      "ui/accordion.tsx"
-    ],
+    "dependencies": ["@radix-ui/react-accordion"],
+    "files": ["ui/accordion.tsx"],
     "type": "components:ui"
   },
   {
     "name": "alert",
-    "files": [
-      "ui/alert.tsx"
-    ],
+    "files": ["ui/alert.tsx"],
     "type": "components:ui"
   },
   {
     "name": "alert-dialog",
-    "dependencies": [
-      "@radix-ui/react-alert-dialog"
-    ],
-    "registryDependencies": [
-      "button"
-    ],
-    "files": [
-      "ui/alert-dialog.tsx"
-    ],
+    "dependencies": ["@radix-ui/react-alert-dialog"],
+    "registryDependencies": ["button"],
+    "files": ["ui/alert-dialog.tsx"],
     "type": "components:ui"
   },
   {
     "name": "aspect-ratio",
-    "dependencies": [
-      "@radix-ui/react-aspect-ratio"
-    ],
-    "files": [
-      "ui/aspect-ratio.tsx"
-    ],
+    "dependencies": ["@radix-ui/react-aspect-ratio"],
+    "files": ["ui/aspect-ratio.tsx"],
     "type": "components:ui"
   },
   {
     "name": "avatar",
-    "dependencies": [
-      "@radix-ui/react-avatar"
-    ],
-    "files": [
-      "ui/avatar.tsx"
-    ],
+    "dependencies": ["@radix-ui/react-avatar"],
+    "files": ["ui/avatar.tsx"],
     "type": "components:ui"
   },
   {
     "name": "badge",
-    "files": [
-      "ui/badge.tsx"
-    ],
+    "files": ["ui/badge.tsx"],
     "type": "components:ui"
   },
   {
     "name": "button",
-    "dependencies": [
-      "@radix-ui/react-slot"
-    ],
-    "files": [
-      "ui/button.tsx"
-    ],
+    "dependencies": ["@radix-ui/react-slot"],
+    "files": ["ui/button.tsx"],
     "type": "components:ui"
   },
   {
     "name": "calendar",
-    "dependencies": [
-      "react-day-picker",
-      "date-fns"
-    ],
-    "registryDependencies": [
-      "button"
-    ],
-    "files": [
-      "ui/calendar.tsx"
-    ],
+    "dependencies": ["react-day-picker", "date-fns"],
+    "registryDependencies": ["button"],
+    "files": ["ui/calendar.tsx"],
     "type": "components:ui"
   },
   {
     "name": "card",
-    "files": [
-      "ui/card.tsx"
-    ],
+    "files": ["ui/card.tsx"],
     "type": "components:ui"
   },
   {
     "name": "carousel",
-    "dependencies": [
-      "embla-carousel-react"
-    ],
-    "registryDependencies": [
-      "button"
-    ],
-    "files": [
-      "ui/carousel.tsx"
-    ],
+    "dependencies": ["embla-carousel-react"],
+    "registryDependencies": ["button"],
+    "files": ["ui/carousel.tsx"],
     "type": "components:ui"
   },
   {
     "name": "checkbox",
-    "dependencies": [
-      "@radix-ui/react-checkbox"
-    ],
-    "files": [
-      "ui/checkbox.tsx"
-    ],
+    "dependencies": ["@radix-ui/react-checkbox"],
+    "files": ["ui/checkbox.tsx"],
     "type": "components:ui"
   },
   {
     "name": "collapsible",
-    "dependencies": [
-      "@radix-ui/react-collapsible"
-    ],
-    "files": [
-      "ui/collapsible.tsx"
-    ],
+    "dependencies": ["@radix-ui/react-collapsible"],
+    "files": ["ui/collapsible.tsx"],
     "type": "components:ui"
   },
   {
     "name": "command",
-    "dependencies": [
-      "cmdk"
-    ],
-    "registryDependencies": [
-      "dialog"
-    ],
-    "files": [
-      "ui/command.tsx"
-    ],
+    "dependencies": ["cmdk"],
+    "registryDependencies": ["dialog"],
+    "files": ["ui/command.tsx"],
     "type": "components:ui"
   },
   {
     "name": "context-menu",
-    "dependencies": [
-      "@radix-ui/react-context-menu"
-    ],
-    "files": [
-      "ui/context-menu.tsx"
-    ],
+    "dependencies": ["@radix-ui/react-context-menu"],
+    "files": ["ui/context-menu.tsx"],
     "type": "components:ui"
   },
   {
     "name": "dialog",
-    "dependencies": [
-      "@radix-ui/react-dialog"
-    ],
-    "files": [
-      "ui/dialog.tsx"
-    ],
+    "dependencies": ["@radix-ui/react-dialog"],
+    "files": ["ui/dialog.tsx"],
     "type": "components:ui"
   },
   {
     "name": "drawer",
-    "dependencies": [
-      "vaul",
-      "@radix-ui/react-dialog"
-    ],
-    "files": [
-      "ui/drawer.tsx"
-    ],
+    "dependencies": ["vaul", "@radix-ui/react-dialog"],
+    "files": ["ui/drawer.tsx"],
     "type": "components:ui"
   },
   {
     "name": "dropdown-menu",
-    "dependencies": [
-      "@radix-ui/react-dropdown-menu"
-    ],
-    "files": [
-      "ui/dropdown-menu.tsx"
-    ],
+    "dependencies": ["@radix-ui/react-dropdown-menu"],
+    "files": ["ui/dropdown-menu.tsx"],
     "type": "components:ui"
   },
   {
@@ -183,264 +111,160 @@
       "zod",
       "react-hook-form"
     ],
-    "registryDependencies": [
-      "button",
-      "label"
-    ],
-    "files": [
-      "ui/form.tsx"
-    ],
+    "registryDependencies": ["button", "label"],
+    "files": ["ui/form.tsx"],
     "type": "components:ui"
   },
   {
     "name": "hover-card",
-    "dependencies": [
-      "@radix-ui/react-hover-card"
-    ],
-    "files": [
-      "ui/hover-card.tsx"
-    ],
+    "dependencies": ["@radix-ui/react-hover-card"],
+    "files": ["ui/hover-card.tsx"],
     "type": "components:ui"
   },
   {
     "name": "input",
-    "files": [
-      "ui/input.tsx"
-    ],
+    "files": ["ui/input.tsx"],
     "type": "components:ui"
   },
   {
     "name": "label",
-    "dependencies": [
-      "@radix-ui/react-label"
-    ],
-    "files": [
-      "ui/label.tsx"
-    ],
+    "dependencies": ["@radix-ui/react-label"],
+    "files": ["ui/label.tsx"],
     "type": "components:ui"
   },
   {
     "name": "menubar",
-    "dependencies": [
-      "@radix-ui/react-menubar"
-    ],
-    "files": [
-      "ui/menubar.tsx"
-    ],
+    "dependencies": ["@radix-ui/react-menubar"],
+    "files": ["ui/menubar.tsx"],
     "type": "components:ui"
   },
   {
     "name": "navigation-menu",
-    "dependencies": [
-      "@radix-ui/react-navigation-menu"
-    ],
-    "files": [
-      "ui/navigation-menu.tsx"
-    ],
+    "dependencies": ["@radix-ui/react-navigation-menu"],
+    "files": ["ui/navigation-menu.tsx"],
     "type": "components:ui"
   },
   {
     "name": "pagination",
-    "registryDependencies": [
-      "button"
-    ],
-    "files": [
-      "ui/pagination.tsx"
-    ],
+    "registryDependencies": ["button"],
+    "files": ["ui/pagination.tsx"],
     "type": "components:ui"
   },
   {
     "name": "popover",
-    "dependencies": [
-      "@radix-ui/react-popover"
-    ],
-    "files": [
-      "ui/popover.tsx"
-    ],
+    "dependencies": ["@radix-ui/react-popover"],
+    "files": ["ui/popover.tsx"],
     "type": "components:ui"
   },
   {
     "name": "progress",
-    "dependencies": [
-      "@radix-ui/react-progress"
-    ],
-    "files": [
-      "ui/progress.tsx"
-    ],
+    "dependencies": ["@radix-ui/react-progress"],
+    "files": ["ui/progress.tsx"],
     "type": "components:ui"
   },
   {
     "name": "radio-group",
-    "dependencies": [
-      "@radix-ui/react-radio-group"
-    ],
-    "files": [
-      "ui/radio-group.tsx"
-    ],
+    "dependencies": ["@radix-ui/react-radio-group"],
+    "files": ["ui/radio-group.tsx"],
     "type": "components:ui"
   },
   {
     "name": "resizable",
-    "dependencies": [
-      "react-resizable-panels"
-    ],
-    "files": [
-      "ui/resizable.tsx"
-    ],
+    "dependencies": ["react-resizable-panels"],
+    "files": ["ui/resizable.tsx"],
     "type": "components:ui"
   },
   {
     "name": "scroll-area",
-    "dependencies": [
-      "@radix-ui/react-scroll-area"
-    ],
-    "files": [
-      "ui/scroll-area.tsx"
-    ],
+    "dependencies": ["@radix-ui/react-scroll-area"],
+    "files": ["ui/scroll-area.tsx"],
     "type": "components:ui"
   },
   {
     "name": "select",
-    "dependencies": [
-      "@radix-ui/react-select"
-    ],
-    "files": [
-      "ui/select.tsx"
-    ],
+    "dependencies": ["@radix-ui/react-select"],
+    "files": ["ui/select.tsx"],
     "type": "components:ui"
   },
   {
     "name": "separator",
-    "dependencies": [
-      "@radix-ui/react-separator"
-    ],
-    "files": [
-      "ui/separator.tsx"
-    ],
+    "dependencies": ["@radix-ui/react-separator"],
+    "files": ["ui/separator.tsx"],
     "type": "components:ui"
   },
   {
     "name": "sheet",
-    "dependencies": [
-      "@radix-ui/react-dialog"
-    ],
-    "files": [
-      "ui/sheet.tsx"
-    ],
+    "dependencies": ["@radix-ui/react-dialog"],
+    "files": ["ui/sheet.tsx"],
     "type": "components:ui"
   },
   {
     "name": "skeleton",
-    "files": [
-      "ui/skeleton.tsx"
-    ],
+    "files": ["ui/skeleton.tsx"],
     "type": "components:ui"
   },
   {
     "name": "slider",
-    "dependencies": [
-      "@radix-ui/react-slider"
-    ],
-    "files": [
-      "ui/slider.tsx"
-    ],
-    "type": "components:ui"
-  },
-  {
-<<<<<<< HEAD
+    "dependencies": ["@radix-ui/react-slider"],
+    "files": ["ui/slider.tsx"],
+    "type": "components:ui"
+  },
+  {
+    "name": "sonner",
+    "dependencies": ["sonner", "next-themes"],
+    "files": ["ui/sonner.tsx"],
+    "type": "components:ui"
+  },
+  {
     "name": "stepper",
-    "files": [
-      "ui/stepper.tsx",
-      "ui/use-stepper.ts"
-=======
-    "name": "sonner",
-    "dependencies": [
-      "sonner",
-      "next-themes"
-    ],
-    "files": [
-      "ui/sonner.tsx"
->>>>>>> 57d404b5
-    ],
+    "files": ["ui/stepper.tsx", "ui/use-stepper.ts"],
     "type": "components:ui"
   },
   {
     "name": "switch",
-    "dependencies": [
-      "@radix-ui/react-switch"
-    ],
-    "files": [
-      "ui/switch.tsx"
-    ],
+    "dependencies": ["@radix-ui/react-switch"],
+    "files": ["ui/switch.tsx"],
     "type": "components:ui"
   },
   {
     "name": "table",
-    "files": [
-      "ui/table.tsx"
-    ],
+    "files": ["ui/table.tsx"],
     "type": "components:ui"
   },
   {
     "name": "tabs",
-    "dependencies": [
-      "@radix-ui/react-tabs"
-    ],
-    "files": [
-      "ui/tabs.tsx"
-    ],
+    "dependencies": ["@radix-ui/react-tabs"],
+    "files": ["ui/tabs.tsx"],
     "type": "components:ui"
   },
   {
     "name": "textarea",
-    "files": [
-      "ui/textarea.tsx"
-    ],
+    "files": ["ui/textarea.tsx"],
     "type": "components:ui"
   },
   {
     "name": "toast",
-    "dependencies": [
-      "@radix-ui/react-toast"
-    ],
-    "files": [
-      "ui/toast.tsx",
-      "ui/use-toast.ts",
-      "ui/toaster.tsx"
-    ],
+    "dependencies": ["@radix-ui/react-toast"],
+    "files": ["ui/toast.tsx", "ui/use-toast.ts", "ui/toaster.tsx"],
     "type": "components:ui"
   },
   {
     "name": "toggle",
-    "dependencies": [
-      "@radix-ui/react-toggle"
-    ],
-    "files": [
-      "ui/toggle.tsx"
-    ],
+    "dependencies": ["@radix-ui/react-toggle"],
+    "files": ["ui/toggle.tsx"],
     "type": "components:ui"
   },
   {
     "name": "toggle-group",
-    "dependencies": [
-      "@radix-ui/react-toggle-group"
-    ],
-    "registryDependencies": [
-      "toggle"
-    ],
-    "files": [
-      "ui/toggle-group.tsx"
-    ],
+    "dependencies": ["@radix-ui/react-toggle-group"],
+    "registryDependencies": ["toggle"],
+    "files": ["ui/toggle-group.tsx"],
     "type": "components:ui"
   },
   {
     "name": "tooltip",
-    "dependencies": [
-      "@radix-ui/react-tooltip"
-    ],
-    "files": [
-      "ui/tooltip.tsx"
-    ],
+    "dependencies": ["@radix-ui/react-tooltip"],
+    "files": ["ui/tooltip.tsx"],
     "type": "components:ui"
   }
 ]