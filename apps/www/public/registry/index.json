--- conflicted
+++ resolved
@@ -79,12 +79,7 @@
   {
     "name": "calendar",
     "dependencies": [
-<<<<<<< HEAD
       "react-day-picker"
-=======
-      "react-day-picker@8.10.1",
-      "date-fns"
->>>>>>> 6e2d83bf
     ],
     "registryDependencies": [
       "button"
