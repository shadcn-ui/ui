
.theme-zinc {
  --background: 0 0% 100%;
  --foreground: 240 10% 3.9%;

  --muted: 240 4.8% 95.9%;
  --muted-foreground: 240 3.8% 46.1%;

  --popover: 0 0% 100%;
  --popover-foreground: 240 10% 3.9%;

  --card: 0 0% 100%;
  --card-foreground: 240 10% 3.9%;

  --border: 240 5.9% 90%;
  --input: 240 5.9% 90%;

  --primary: 240 5.9% 10%;
  --primary-foreground: 0 0% 98%;

  --secondary: 240 4.8% 95.9%;
  --secondary-foreground: 240 5.9% 10%;

  --accent: 240 4.8% 95.9%;
  --accent-foreground: 240 5.9% 10%;

  --destructive: 0 84.2% 60.2%;
  --destructive-foreground: 0 0% 98%;

<<<<<<< HEAD
  --informative: ;
  --informative-foreground: ;

=======
>>>>>>> 6b7f299c
  --ring: 240 5.9% 10%;

  --radius: 0.5rem;
}

.dark .theme-zinc {
  --background: 240 10% 3.9%;
  --foreground: 0 0% 98%;

  --muted: 240 3.7% 15.9%;
  --muted-foreground: 240 5% 64.9%;

  --popover: 240 10% 3.9%;
  --popover-foreground: 0 0% 98%;

  --card: 240 10% 3.9%;
  --card-foreground: 0 0% 98%;

  --border: 240 3.7% 15.9%;
  --input: 240 3.7% 15.9%;

  --primary: 0 0% 98%;
  --primary-foreground: 240 5.9% 10%;

  --secondary: 240 3.7% 15.9%;
  --secondary-foreground: 0 0% 98%;

  --accent: 240 3.7% 15.9%;
  --accent-foreground: 0 0% 98%;

  --destructive: 0 62.8% 30.6%;
  --destructive-foreground: 0 0% 98%;

<<<<<<< HEAD
  --informative: ;
  --informative-foreground: ;

=======
>>>>>>> 6b7f299c
  --ring: 240 4.9% 83.9%;
}

.theme-slate {
  --background: 0 0% 100%;
  --foreground: 222.2 84% 4.9%;

  --muted: 210 40% 96.1%;
  --muted-foreground: 215.4 16.3% 46.9%;

  --popover: 0 0% 100%;
  --popover-foreground: 222.2 84% 4.9%;

  --card: 0 0% 100%;
  --card-foreground: 222.2 84% 4.9%;

  --border: 214.3 31.8% 91.4%;
  --input: 214.3 31.8% 91.4%;

  --primary: 222.2 47.4% 11.2%;
  --primary-foreground: 210 40% 98%;

  --secondary: 210 40% 96.1%;
  --secondary-foreground: 222.2 47.4% 11.2%;

  --accent: 210 40% 96.1%;
  --accent-foreground: 222.2 47.4% 11.2%;

  --destructive: 0 84.2% 60.2%;
  --destructive-foreground: 210 40% 98%;

<<<<<<< HEAD
  --informative: ;
  --informative-foreground: ;

=======
>>>>>>> 6b7f299c
  --ring: 222.2 84% 4.9%;

  --radius: 0.5rem;
}

.dark .theme-slate {
  --background: 222.2 84% 4.9%;
  --foreground: 210 40% 98%;

  --muted: 217.2 32.6% 17.5%;
  --muted-foreground: 215 20.2% 65.1%;

  --popover: 222.2 84% 4.9%;
  --popover-foreground: 210 40% 98%;

  --card: 222.2 84% 4.9%;
  --card-foreground: 210 40% 98%;

  --border: 217.2 32.6% 17.5%;
  --input: 217.2 32.6% 17.5%;

  --primary: 210 40% 98%;
  --primary-foreground: 222.2 47.4% 11.2%;

  --secondary: 217.2 32.6% 17.5%;
  --secondary-foreground: 210 40% 98%;

  --accent: 217.2 32.6% 17.5%;
  --accent-foreground: 210 40% 98%;

  --destructive: 0 62.8% 30.6%;
  --destructive-foreground: 210 40% 98%;

<<<<<<< HEAD
  --informative: ;
  --informative-foreground: ;

=======
>>>>>>> 6b7f299c
  --ring: 212.7 26.8% 83.9;
}

.theme-stone {
  --background: 0 0% 100%;
  --foreground: 20 14.3% 4.1%;

  --muted: 60 4.8% 95.9%;
  --muted-foreground: 25 5.3% 44.7%;

  --popover: 0 0% 100%;
  --popover-foreground: 20 14.3% 4.1%;

  --card: 0 0% 100%;
  --card-foreground: 20 14.3% 4.1%;

  --border: 20 5.9% 90%;
  --input: 20 5.9% 90%;

  --primary: 24 9.8% 10%;
  --primary-foreground: 60 9.1% 97.8%;

  --secondary: 60 4.8% 95.9%;
  --secondary-foreground: 24 9.8% 10%;

  --accent: 60 4.8% 95.9%;
  --accent-foreground: 24 9.8% 10%;

  --destructive: 0 84.2% 60.2%;
  --destructive-foreground: 60 9.1% 97.8%;

<<<<<<< HEAD
  --informative: ;
  --informative-foreground: ;

=======
>>>>>>> 6b7f299c
  --ring: 20 14.3% 4.1%;

  --radius: 0.95rem;
}

.dark .theme-stone {
  --background: 20 14.3% 4.1%;
  --foreground: 60 9.1% 97.8%;

  --muted: 12 6.5% 15.1%;
  --muted-foreground: 24 5.4% 63.9%;

  --popover: 20 14.3% 4.1%;
  --popover-foreground: 60 9.1% 97.8%;

  --card: 20 14.3% 4.1%;
  --card-foreground: 60 9.1% 97.8%;

  --border: 12 6.5% 15.1%;
  --input: 12 6.5% 15.1%;

  --primary: 60 9.1% 97.8%;
  --primary-foreground: 24 9.8% 10%;

  --secondary: 12 6.5% 15.1%;
  --secondary-foreground: 60 9.1% 97.8%;

  --accent: 12 6.5% 15.1%;
  --accent-foreground: 60 9.1% 97.8%;

  --destructive: 0 62.8% 30.6%;
  --destructive-foreground: 60 9.1% 97.8%;

<<<<<<< HEAD
  --informative: ;
  --informative-foreground: ;

=======
>>>>>>> 6b7f299c
  --ring: 24 5.7% 82.9%;
}

.theme-gray {
  --background: 0 0% 100%;
  --foreground: 224 71.4% 4.1%;

  --muted: 220 14.3% 95.9%;
  --muted-foreground: 220 8.9% 46.1%;

  --popover: 0 0% 100%;
  --popover-foreground: 224 71.4% 4.1%;

  --card: 0 0% 100%;
  --card-foreground: 224 71.4% 4.1%;

  --border: 220 13% 91%;
  --input: 220 13% 91%;

  --primary: 220.9 39.3% 11%;
  --primary-foreground: 210 20% 98%;

  --secondary: 220 14.3% 95.9%;
  --secondary-foreground: 220.9 39.3% 11%;

  --accent: 220 14.3% 95.9%;
  --accent-foreground: 220.9 39.3% 11%;

  --destructive: 0 84.2% 60.2%;
  --destructive-foreground: 210 20% 98%;

<<<<<<< HEAD
  --informative: ;
  --informative-foreground: ;

=======
>>>>>>> 6b7f299c
  --ring: 224 71.4% 4.1%;

  --radius: 0.35rem;
}

.dark .theme-gray {
  --background: 224 71.4% 4.1%;
  --foreground: 210 20% 98%;

  --muted: 215 27.9% 16.9%;
  --muted-foreground: 217.9 10.6% 64.9%;

  --popover: 224 71.4% 4.1%;
  --popover-foreground: 210 20% 98%;

  --card: 224 71.4% 4.1%;
  --card-foreground: 210 20% 98%;

  --border: 215 27.9% 16.9%;
  --input: 215 27.9% 16.9%;

  --primary: 210 20% 98%;
  --primary-foreground: 220.9 39.3% 11%;

  --secondary: 215 27.9% 16.9%;
  --secondary-foreground: 210 20% 98%;

  --accent: 215 27.9% 16.9%;
  --accent-foreground: 210 20% 98%;

  --destructive: 0 62.8% 30.6%;
  --destructive-foreground: 210 20% 98%;

<<<<<<< HEAD
  --informative: ;
  --informative-foreground: ;

=======
>>>>>>> 6b7f299c
  --ring: 216 12.2% 83.9%;
}

.theme-neutral {
  --background: 0 0% 100%;
  --foreground: 0 0% 3.9%;

  --muted: 0 0% 96.1%;
  --muted-foreground: 0 0% 45.1%;

  --popover: 0 0% 100%;
  --popover-foreground: 0 0% 3.9%;

  --card: 0 0% 100%;
  --card-foreground: 0 0% 3.9%;

  --border: 0 0% 89.8%;
  --input: 0 0% 89.8%;

  --primary: 0 0% 9%;
  --primary-foreground: 0 0% 98%;

  --secondary: 0 0% 96.1%;
  --secondary-foreground: 0 0% 9%;

  --accent: 0 0% 96.1%;
  --accent-foreground: 0 0% 9%;

  --destructive: 0 84.2% 60.2%;
  --destructive-foreground: 0 0% 98%;

<<<<<<< HEAD
  --informative: ;
  --informative-foreground: ;

=======
>>>>>>> 6b7f299c
  --ring: 0 0% 3.9%;

  --radius: ;
}

.dark .theme-neutral {
  --background: 0 0% 3.9%;
  --foreground: 0 0% 98%;

  --muted: 0 0% 14.9%;
  --muted-foreground: 0 0% 63.9%;

  --popover: 0 0% 3.9%;
  --popover-foreground: 0 0% 98%;

  --card: 0 0% 3.9%;
  --card-foreground: 0 0% 98%;

  --border: 0 0% 14.9%;
  --input: 0 0% 14.9%;

  --primary: 0 0% 98%;
  --primary-foreground: 0 0% 9%;

  --secondary: 0 0% 14.9%;
  --secondary-foreground: 0 0% 98%;

  --accent: 0 0% 14.9%;
  --accent-foreground: 0 0% 98%;

  --destructive: 0 62.8% 30.6%;
  --destructive-foreground: 0 0% 98%;

<<<<<<< HEAD
  --informative: ;
  --informative-foreground: ;

=======
>>>>>>> 6b7f299c
  --ring: 0 0% 83.1%;
}

.theme-red {
  --background: 0 0% 100%;
  --foreground: 0 0% 3.9%;

  --muted: 0 0% 96.1%;
  --muted-foreground: 0 0% 45.1%;

  --popover: 0 0% 100%;
  --popover-foreground: 0 0% 3.9%;

  --card: 0 0% 100%;
  --card-foreground: 0 0% 3.9%;

  --border: 0 0% 89.8%;
  --input: 0 0% 89.8%;

  --primary: 0 72.2% 50.6%;
  --primary-foreground: 0 85.7% 97.3%;

  --secondary: 0 0% 96.1%;
  --secondary-foreground: 0 0% 9%;

  --accent: 0 0% 96.1%;
  --accent-foreground: 0 0% 9%;

  --destructive: 0 84.2% 60.2%;
  --destructive-foreground: 0 0% 98%;

<<<<<<< HEAD
  --informative: ;
  --informative-foreground: ;

=======
>>>>>>> 6b7f299c
  --ring: 0 72.2% 50.6%;

  --radius: 0.4rem;
}

.dark .theme-red {
  --background: 0 0% 3.9%;
  --foreground: 0 0% 98%;

  --muted: 0 0% 14.9%;
  --muted-foreground: 0 0% 63.9%;

  --popover: 0 0% 3.9%;
  --popover-foreground: 0 0% 98%;

  --card: 0 0% 3.9%;
  --card-foreground: 0 0% 98%;

  --border: 0 0% 14.9%;
  --input: 0 0% 14.9%;

  --primary: 0 72.2% 50.6%;
  --primary-foreground: 0 85.7% 97.3%;

  --secondary: 0 0% 14.9%;
  --secondary-foreground: 0 0% 98%;

  --accent: 0 0% 14.9%;
  --accent-foreground: 0 0% 98%;

  --destructive: 0 62.8% 30.6%;
  --destructive-foreground: 0 0% 98%;

<<<<<<< HEAD
  --informative: ;
  --informative-foreground: ;

=======
>>>>>>> 6b7f299c
  --ring: 0 72.2% 50.6%;
}

.theme-rose {
  --background: 0 0% 100%;
  --foreground: 240 10% 3.9%;

  --muted: 240 4.8% 95.9%;
  --muted-foreground: 240 3.8% 46.1%;

  --popover: 0 0% 100%;
  --popover-foreground: 240 10% 3.9%;

  --card: 0 0% 100%;
  --card-foreground: 240 10% 3.9%;

  --border: 240 5.9% 90%;
  --input: 240 5.9% 90%;

  --primary: 346.8 77.2% 49.8%;
  --primary-foreground: 355.7 100% 97.3%;

  --secondary: 240 4.8% 95.9%;
  --secondary-foreground: 240 5.9% 10%;

  --accent: 240 4.8% 95.9%;
  --accent-foreground: 240 5.9% 10%;

  --destructive: 0 84.2% 60.2%;
  --destructive-foreground: 0 0% 98%;

<<<<<<< HEAD
  --informative: ;
  --informative-foreground: ;

=======
>>>>>>> 6b7f299c
  --ring: 346.8 77.2% 49.8%;

  --radius: 0.5rem;
}

.dark .theme-rose {
  --background: 20 14.3% 4.1%;
  --foreground: 0 0% 95%;

  --muted: 0 0% 15%;
  --muted-foreground: 240 5% 64.9%;

  --popover: 0 0% 9%;
  --popover-foreground: 0 0% 95%;

  --card: 24 9.8% 10%;
  --card-foreground: 0 0% 95%;

  --border: 240 3.7% 15.9%;
  --input: 240 3.7% 15.9%;

  --primary: 346.8 77.2% 49.8%;
  --primary-foreground: 355.7 100% 97.3%;

  --secondary: 240 3.7% 15.9%;
  --secondary-foreground: 0 0% 98%;

  --accent: 12 6.5% 15.1%;
  --accent-foreground: 0 0% 98%;

  --destructive: 0 62.8% 30.6%;
  --destructive-foreground: 0 85.7% 97.3%;

<<<<<<< HEAD
  --informative: ;
  --informative-foreground: ;

=======
>>>>>>> 6b7f299c
  --ring: 346.8 77.2% 49.8%;
}

.theme-orange {
  --background: 0 0% 100%;
  --foreground: 20 14.3% 4.1%;

  --muted: 60 4.8% 95.9%;
  --muted-foreground: 25 5.3% 44.7%;

  --popover: 0 0% 100%;
  --popover-foreground: 20 14.3% 4.1%;

  --card: 0 0% 100%;
  --card-foreground: 20 14.3% 4.1%;

  --border: 20 5.9% 90%;
  --input: 20 5.9% 90%;

  --primary: 24.6 95% 53.1%;
  --primary-foreground: 60 9.1% 97.8%;

  --secondary: 60 4.8% 95.9%;
  --secondary-foreground: 24 9.8% 10%;

  --accent: 60 4.8% 95.9%;
  --accent-foreground: 24 9.8% 10%;

  --destructive: 0 84.2% 60.2%;
  --destructive-foreground: 60 9.1% 97.8%;

<<<<<<< HEAD
  --informative: ;
  --informative-foreground: ;

=======
>>>>>>> 6b7f299c
  --ring: 24.6 95% 53.1%;

  --radius: 0.95rem;
}

.dark .theme-orange {
  --background: 20 14.3% 4.1%;
  --foreground: 60 9.1% 97.8%;

  --muted: 12 6.5% 15.1%;
  --muted-foreground: 24 5.4% 63.9%;

  --popover: 20 14.3% 4.1%;
  --popover-foreground: 60 9.1% 97.8%;

  --card: 20 14.3% 4.1%;
  --card-foreground: 60 9.1% 97.8%;

  --border: 12 6.5% 15.1%;
  --input: 12 6.5% 15.1%;

  --primary: 20.5 90.2% 48.2%;
  --primary-foreground: 60 9.1% 97.8%;

  --secondary: 12 6.5% 15.1%;
  --secondary-foreground: 60 9.1% 97.8%;

  --accent: 12 6.5% 15.1%;
  --accent-foreground: 60 9.1% 97.8%;

  --destructive: 0 72.2% 50.6%;
  --destructive-foreground: 60 9.1% 97.8%;

<<<<<<< HEAD
  --informative: ;
  --informative-foreground: ;

=======
>>>>>>> 6b7f299c
  --ring: 20.5 90.2% 48.2%;
}

.theme-green {
  --background: 0 0% 100%;
  --foreground: 240 10% 3.9%;

  --muted: 240 4.8% 95.9%;
  --muted-foreground: 240 3.8% 46.1%;

  --popover: 0 0% 100%;
  --popover-foreground: 240 10% 3.9%;

  --card: 0 0% 100%;
  --card-foreground: 240 10% 3.9%;

  --border: 240 5.9% 90%;
  --input: 240 5.9% 90%;

  --primary: 142.1 76.2% 36.3%;
  --primary-foreground: 355.7 100% 97.3%;

  --secondary: 240 4.8% 95.9%;
  --secondary-foreground: 240 5.9% 10%;

  --accent: 240 4.8% 95.9%;
  --accent-foreground: 240 5.9% 10%;

  --destructive: 0 84.2% 60.2%;
  --destructive-foreground: 0 0% 98%;

<<<<<<< HEAD
  --informative: ;
  --informative-foreground: ;

=======
>>>>>>> 6b7f299c
  --ring: 142.1 76.2% 36.3%;

  --radius: ;
}

.dark .theme-green {
  --background: 20 14.3% 4.1%;
  --foreground: 0 0% 95%;

  --muted: 0 0% 15%;
  --muted-foreground: 240 5% 64.9%;

  --popover: 0 0% 9%;
  --popover-foreground: 0 0% 95%;

  --card: 24 9.8% 10%;
  --card-foreground: 0 0% 95%;

  --border: 240 3.7% 15.9%;
  --input: 240 3.7% 15.9%;

  --primary: 142.1 70.6% 45.3%;
  --primary-foreground: 144.9 80.4% 10%;

  --secondary: 240 3.7% 15.9%;
  --secondary-foreground: 0 0% 98%;

  --accent: 12 6.5% 15.1%;
  --accent-foreground: 0 0% 98%;

  --destructive: 0 62.8% 30.6%;
  --destructive-foreground: 0 85.7% 97.3%;

<<<<<<< HEAD
  --informative: ;
  --informative-foreground: ;

=======
>>>>>>> 6b7f299c
  --ring: 142.4 71.8% 29.2%;
}

.theme-blue {
  --background: 0 0% 100%;
  --foreground: 222.2 84% 4.9%;

  --muted: 210 40% 96.1%;
  --muted-foreground: 215.4 16.3% 46.9%;

  --popover: 0 0% 100%;
  --popover-foreground: 222.2 84% 4.9%;

  --card: 0 0% 100%;
  --card-foreground: 222.2 84% 4.9%;

  --border: 214.3 31.8% 91.4%;
  --input: 214.3 31.8% 91.4%;

  --primary: 221.2 83.2% 53.3%;
  --primary-foreground: 210 40% 98%;

  --secondary: 210 40% 96.1%;
  --secondary-foreground: 222.2 47.4% 11.2%;

  --accent: 210 40% 96.1%;
  --accent-foreground: 222.2 47.4% 11.2%;

  --destructive: 0 84.2% 60.2%;
  --destructive-foreground: 210 40% 98%;

<<<<<<< HEAD
  --informative: ;
  --informative-foreground: ;

=======
>>>>>>> 6b7f299c
  --ring: 221.2 83.2% 53.3%;

  --radius: ;
}

.dark .theme-blue {
  --background: 222.2 84% 4.9%;
  --foreground: 210 40% 98%;

  --muted: 217.2 32.6% 17.5%;
  --muted-foreground: 215 20.2% 65.1%;

  --popover: 222.2 84% 4.9%;
  --popover-foreground: 210 40% 98%;

  --card: 222.2 84% 4.9%;
  --card-foreground: 210 40% 98%;

  --border: 217.2 32.6% 17.5%;
  --input: 217.2 32.6% 17.5%;

  --primary: 217.2 91.2% 59.8%;
  --primary-foreground: 222.2 47.4% 11.2%;

  --secondary: 217.2 32.6% 17.5%;
  --secondary-foreground: 210 40% 98%;

  --accent: 217.2 32.6% 17.5%;
  --accent-foreground: 210 40% 98%;

  --destructive: 0 62.8% 30.6%;
  --destructive-foreground: 210 40% 98%;

<<<<<<< HEAD
  --informative: ;
  --informative-foreground: ;

=======
>>>>>>> 6b7f299c
  --ring: 224.3 76.3% 48%;
}

.theme-yellow {
  --background: 0 0% 100%;
  --foreground: 20 14.3% 4.1%;

  --muted: 60 4.8% 95.9%;
  --muted-foreground: 25 5.3% 44.7%;

  --popover: 0 0% 100%;
  --popover-foreground: 20 14.3% 4.1%;

  --card: 0 0% 100%;
  --card-foreground: 20 14.3% 4.1%;

  --border: 20 5.9% 90%;
  --input: 20 5.9% 90%;

  --primary: 47.9 95.8% 53.1%;
  --primary-foreground: 26 83.3% 14.1%;

  --secondary: 60 4.8% 95.9%;
  --secondary-foreground: 24 9.8% 10%;

  --accent: 60 4.8% 95.9%;
  --accent-foreground: 24 9.8% 10%;

  --destructive: 0 84.2% 60.2%;
  --destructive-foreground: 60 9.1% 97.8%;

<<<<<<< HEAD
  --informative: ;
  --informative-foreground: ;

=======
>>>>>>> 6b7f299c
  --ring: 20 14.3% 4.1%;

  --radius: 0.95rem;
}

.dark .theme-yellow {
  --background: 20 14.3% 4.1%;
  --foreground: 60 9.1% 97.8%;

  --muted: 12 6.5% 15.1%;
  --muted-foreground: 24 5.4% 63.9%;

  --popover: 20 14.3% 4.1%;
  --popover-foreground: 60 9.1% 97.8%;

  --card: 20 14.3% 4.1%;
  --card-foreground: 60 9.1% 97.8%;

  --border: 12 6.5% 15.1%;
  --input: 12 6.5% 15.1%;

  --primary: 47.9 95.8% 53.1%;
  --primary-foreground: 26 83.3% 14.1%;

  --secondary: 12 6.5% 15.1%;
  --secondary-foreground: 60 9.1% 97.8%;

  --accent: 12 6.5% 15.1%;
  --accent-foreground: 60 9.1% 97.8%;

  --destructive: 0 62.8% 30.6%;
  --destructive-foreground: 60 9.1% 97.8%;

<<<<<<< HEAD
  --informative: ;
  --informative-foreground: ;

=======
>>>>>>> 6b7f299c
  --ring: 35.5 91.7% 32.9%;
}

.theme-violet {
  --background: 0 0% 100%;
  --foreground: 224 71.4% 4.1%;

  --muted: 220 14.3% 95.9%;
  --muted-foreground: 220 8.9% 46.1%;

  --popover: 0 0% 100%;
  --popover-foreground: 224 71.4% 4.1%;

  --card: 0 0% 100%;
  --card-foreground: 224 71.4% 4.1%;

  --border: 220 13% 91%;
  --input: 220 13% 91%;

  --primary: 262.1 83.3% 57.8%;
  --primary-foreground: 210 20% 98%;

  --secondary: 220 14.3% 95.9%;
  --secondary-foreground: 220.9 39.3% 11%;

  --accent: 220 14.3% 95.9%;
  --accent-foreground: 220.9 39.3% 11%;

  --destructive: 0 84.2% 60.2%;
  --destructive-foreground: 210 20% 98%;

<<<<<<< HEAD
  --informative: ;
  --informative-foreground: ;

=======
>>>>>>> 6b7f299c
  --ring: 262.1 83.3% 57.8%;

  --radius: ;
}

.dark .theme-violet {
  --background: 224 71.4% 4.1%;
  --foreground: 210 20% 98%;

  --muted: 215 27.9% 16.9%;
  --muted-foreground: 217.9 10.6% 64.9%;

  --popover: 224 71.4% 4.1%;
  --popover-foreground: 210 20% 98%;

  --card: 224 71.4% 4.1%;
  --card-foreground: 210 20% 98%;

  --border: 215 27.9% 16.9%;
  --input: 215 27.9% 16.9%;

  --primary: 263.4 70% 50.4%;
  --primary-foreground: 210 20% 98%;

  --secondary: 215 27.9% 16.9%;
  --secondary-foreground: 210 20% 98%;

  --accent: 215 27.9% 16.9%;
  --accent-foreground: 210 20% 98%;

  --destructive: 0 62.8% 30.6%;
  --destructive-foreground: 210 20% 98%;

<<<<<<< HEAD
  --informative: ;
  --informative-foreground: ;

=======
>>>>>>> 6b7f299c
  --ring: 263.4 70% 50.4%;
}<|MERGE_RESOLUTION|>--- conflicted
+++ resolved
@@ -27,12 +27,6 @@
   --destructive: 0 84.2% 60.2%;
   --destructive-foreground: 0 0% 98%;
 
-<<<<<<< HEAD
-  --informative: ;
-  --informative-foreground: ;
-
-=======
->>>>>>> 6b7f299c
   --ring: 240 5.9% 10%;
 
   --radius: 0.5rem;
@@ -66,12 +60,6 @@
   --destructive: 0 62.8% 30.6%;
   --destructive-foreground: 0 0% 98%;
 
-<<<<<<< HEAD
-  --informative: ;
-  --informative-foreground: ;
-
-=======
->>>>>>> 6b7f299c
   --ring: 240 4.9% 83.9%;
 }
 
@@ -103,12 +91,6 @@
   --destructive: 0 84.2% 60.2%;
   --destructive-foreground: 210 40% 98%;
 
-<<<<<<< HEAD
-  --informative: ;
-  --informative-foreground: ;
-
-=======
->>>>>>> 6b7f299c
   --ring: 222.2 84% 4.9%;
 
   --radius: 0.5rem;
@@ -142,12 +124,6 @@
   --destructive: 0 62.8% 30.6%;
   --destructive-foreground: 210 40% 98%;
 
-<<<<<<< HEAD
-  --informative: ;
-  --informative-foreground: ;
-
-=======
->>>>>>> 6b7f299c
   --ring: 212.7 26.8% 83.9;
 }
 
@@ -179,12 +155,6 @@
   --destructive: 0 84.2% 60.2%;
   --destructive-foreground: 60 9.1% 97.8%;
 
-<<<<<<< HEAD
-  --informative: ;
-  --informative-foreground: ;
-
-=======
->>>>>>> 6b7f299c
   --ring: 20 14.3% 4.1%;
 
   --radius: 0.95rem;
@@ -218,12 +188,6 @@
   --destructive: 0 62.8% 30.6%;
   --destructive-foreground: 60 9.1% 97.8%;
 
-<<<<<<< HEAD
-  --informative: ;
-  --informative-foreground: ;
-
-=======
->>>>>>> 6b7f299c
   --ring: 24 5.7% 82.9%;
 }
 
@@ -255,12 +219,6 @@
   --destructive: 0 84.2% 60.2%;
   --destructive-foreground: 210 20% 98%;
 
-<<<<<<< HEAD
-  --informative: ;
-  --informative-foreground: ;
-
-=======
->>>>>>> 6b7f299c
   --ring: 224 71.4% 4.1%;
 
   --radius: 0.35rem;
@@ -294,12 +252,6 @@
   --destructive: 0 62.8% 30.6%;
   --destructive-foreground: 210 20% 98%;
 
-<<<<<<< HEAD
-  --informative: ;
-  --informative-foreground: ;
-
-=======
->>>>>>> 6b7f299c
   --ring: 216 12.2% 83.9%;
 }
 
@@ -331,12 +283,6 @@
   --destructive: 0 84.2% 60.2%;
   --destructive-foreground: 0 0% 98%;
 
-<<<<<<< HEAD
-  --informative: ;
-  --informative-foreground: ;
-
-=======
->>>>>>> 6b7f299c
   --ring: 0 0% 3.9%;
 
   --radius: ;
@@ -370,12 +316,6 @@
   --destructive: 0 62.8% 30.6%;
   --destructive-foreground: 0 0% 98%;
 
-<<<<<<< HEAD
-  --informative: ;
-  --informative-foreground: ;
-
-=======
->>>>>>> 6b7f299c
   --ring: 0 0% 83.1%;
 }
 
@@ -407,12 +347,6 @@
   --destructive: 0 84.2% 60.2%;
   --destructive-foreground: 0 0% 98%;
 
-<<<<<<< HEAD
-  --informative: ;
-  --informative-foreground: ;
-
-=======
->>>>>>> 6b7f299c
   --ring: 0 72.2% 50.6%;
 
   --radius: 0.4rem;
@@ -446,12 +380,6 @@
   --destructive: 0 62.8% 30.6%;
   --destructive-foreground: 0 0% 98%;
 
-<<<<<<< HEAD
-  --informative: ;
-  --informative-foreground: ;
-
-=======
->>>>>>> 6b7f299c
   --ring: 0 72.2% 50.6%;
 }
 
@@ -483,12 +411,6 @@
   --destructive: 0 84.2% 60.2%;
   --destructive-foreground: 0 0% 98%;
 
-<<<<<<< HEAD
-  --informative: ;
-  --informative-foreground: ;
-
-=======
->>>>>>> 6b7f299c
   --ring: 346.8 77.2% 49.8%;
 
   --radius: 0.5rem;
@@ -522,12 +444,6 @@
   --destructive: 0 62.8% 30.6%;
   --destructive-foreground: 0 85.7% 97.3%;
 
-<<<<<<< HEAD
-  --informative: ;
-  --informative-foreground: ;
-
-=======
->>>>>>> 6b7f299c
   --ring: 346.8 77.2% 49.8%;
 }
 
@@ -559,12 +475,6 @@
   --destructive: 0 84.2% 60.2%;
   --destructive-foreground: 60 9.1% 97.8%;
 
-<<<<<<< HEAD
-  --informative: ;
-  --informative-foreground: ;
-
-=======
->>>>>>> 6b7f299c
   --ring: 24.6 95% 53.1%;
 
   --radius: 0.95rem;
@@ -598,12 +508,6 @@
   --destructive: 0 72.2% 50.6%;
   --destructive-foreground: 60 9.1% 97.8%;
 
-<<<<<<< HEAD
-  --informative: ;
-  --informative-foreground: ;
-
-=======
->>>>>>> 6b7f299c
   --ring: 20.5 90.2% 48.2%;
 }
 
@@ -635,12 +539,6 @@
   --destructive: 0 84.2% 60.2%;
   --destructive-foreground: 0 0% 98%;
 
-<<<<<<< HEAD
-  --informative: ;
-  --informative-foreground: ;
-
-=======
->>>>>>> 6b7f299c
   --ring: 142.1 76.2% 36.3%;
 
   --radius: ;
@@ -674,12 +572,6 @@
   --destructive: 0 62.8% 30.6%;
   --destructive-foreground: 0 85.7% 97.3%;
 
-<<<<<<< HEAD
-  --informative: ;
-  --informative-foreground: ;
-
-=======
->>>>>>> 6b7f299c
   --ring: 142.4 71.8% 29.2%;
 }
 
@@ -711,12 +603,6 @@
   --destructive: 0 84.2% 60.2%;
   --destructive-foreground: 210 40% 98%;
 
-<<<<<<< HEAD
-  --informative: ;
-  --informative-foreground: ;
-
-=======
->>>>>>> 6b7f299c
   --ring: 221.2 83.2% 53.3%;
 
   --radius: ;
@@ -750,12 +636,6 @@
   --destructive: 0 62.8% 30.6%;
   --destructive-foreground: 210 40% 98%;
 
-<<<<<<< HEAD
-  --informative: ;
-  --informative-foreground: ;
-
-=======
->>>>>>> 6b7f299c
   --ring: 224.3 76.3% 48%;
 }
 
@@ -787,12 +667,6 @@
   --destructive: 0 84.2% 60.2%;
   --destructive-foreground: 60 9.1% 97.8%;
 
-<<<<<<< HEAD
-  --informative: ;
-  --informative-foreground: ;
-
-=======
->>>>>>> 6b7f299c
   --ring: 20 14.3% 4.1%;
 
   --radius: 0.95rem;
@@ -826,12 +700,6 @@
   --destructive: 0 62.8% 30.6%;
   --destructive-foreground: 60 9.1% 97.8%;
 
-<<<<<<< HEAD
-  --informative: ;
-  --informative-foreground: ;
-
-=======
->>>>>>> 6b7f299c
   --ring: 35.5 91.7% 32.9%;
 }
 
@@ -863,12 +731,6 @@
   --destructive: 0 84.2% 60.2%;
   --destructive-foreground: 210 20% 98%;
 
-<<<<<<< HEAD
-  --informative: ;
-  --informative-foreground: ;
-
-=======
->>>>>>> 6b7f299c
   --ring: 262.1 83.3% 57.8%;
 
   --radius: ;
@@ -902,11 +764,5 @@
   --destructive: 0 62.8% 30.6%;
   --destructive-foreground: 210 20% 98%;
 
-<<<<<<< HEAD
-  --informative: ;
-  --informative-foreground: ;
-
-=======
->>>>>>> 6b7f299c
   --ring: 263.4 70% 50.4%;
 }