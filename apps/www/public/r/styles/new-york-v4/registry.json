--- conflicted
+++ resolved
@@ -111,9 +111,7 @@
     {
       "name": "button-group",
       "type": "registry:ui",
-      "registryDependencies": [
-        "button"
-      ],
+      "registryDependencies": ["button"],
       "files": [
         {
           "path": "registry/new-york-v4/ui/button-group.tsx",
@@ -297,12 +295,8 @@
     {
       "name": "input-group",
       "type": "registry:ui",
-      "dependencies": [
-        "class-variance-authority"
-      ],
-      "registryDependencies": [
-        "input"
-      ],
+      "dependencies": ["class-variance-authority"],
+      "registryDependencies": ["input"],
       "files": [
         {
           "path": "registry/new-york-v4/ui/input-group.tsx",
@@ -1251,17 +1245,7 @@
       "name": "login-01",
       "type": "registry:block",
       "description": "A simple login form.",
-<<<<<<< HEAD
-      "registryDependencies": [
-        "button",
-        "card",
-        "input",
-        "label",
-        "field"
-      ],
-=======
-      "registryDependencies": ["button", "card", "input", "label"],
->>>>>>> e7e844ff
+      "registryDependencies": ["button", "card", "input", "label", "field"],
       "files": [
         {
           "path": "registry/new-york-v4/blocks/login-01/page.tsx",
@@ -1279,16 +1263,7 @@
       "name": "login-02",
       "type": "registry:block",
       "description": "A two column login page with a cover image.",
-<<<<<<< HEAD
-      "registryDependencies": [
-        "button",
-        "input",
-        "label",
-        "field"
-      ],
-=======
-      "registryDependencies": ["button", "card", "input", "label"],
->>>>>>> e7e844ff
+      "registryDependencies": ["button", "input", "label", "field"],
       "files": [
         {
           "path": "registry/new-york-v4/blocks/login-02/page.tsx",
@@ -1306,17 +1281,7 @@
       "name": "login-03",
       "type": "registry:block",
       "description": "A login page with a muted background color.",
-<<<<<<< HEAD
-      "registryDependencies": [
-        "button",
-        "card",
-        "input",
-        "label",
-        "field"
-      ],
-=======
-      "registryDependencies": ["button", "card", "input", "label"],
->>>>>>> e7e844ff
+      "registryDependencies": ["button", "card", "input", "label", "field"],
       "files": [
         {
           "path": "registry/new-york-v4/blocks/login-03/page.tsx",
@@ -1334,17 +1299,7 @@
       "name": "login-04",
       "type": "registry:block",
       "description": "A login page with form and image.",
-<<<<<<< HEAD
-      "registryDependencies": [
-        "button",
-        "card",
-        "input",
-        "label",
-        "field"
-      ],
-=======
-      "registryDependencies": ["button", "card", "input", "label"],
->>>>>>> e7e844ff
+      "registryDependencies": ["button", "card", "input", "label", "field"],
       "files": [
         {
           "path": "registry/new-york-v4/blocks/login-04/page.tsx",
@@ -1362,16 +1317,7 @@
       "name": "login-05",
       "type": "registry:block",
       "description": "A simple email-only login page.",
-<<<<<<< HEAD
-      "registryDependencies": [
-        "button",
-        "input",
-        "label",
-        "field"
-      ],
-=======
-      "registryDependencies": ["button", "card", "input", "label"],
->>>>>>> e7e844ff
+      "registryDependencies": ["button", "input", "label", "field"],
       "files": [
         {
           "path": "registry/new-york-v4/blocks/login-05/page.tsx",
@@ -1997,12 +1943,7 @@
       "name": "signup-01",
       "type": "registry:block",
       "description": "A simple signup form.",
-      "registryDependencies": [
-        "button",
-        "card",
-        "input",
-        "label"
-      ],
+      "registryDependencies": ["button", "card", "input", "label"],
       "files": [
         {
           "path": "registry/new-york-v4/blocks/signup-01/page.tsx",
@@ -2014,21 +1955,13 @@
           "type": "registry:component"
         }
       ],
-      "categories": [
-        "authentication",
-        "signup"
-      ]
+      "categories": ["authentication", "signup"]
     },
     {
       "name": "signup-02",
       "type": "registry:block",
       "description": "A two column signup page with a cover image.",
-      "registryDependencies": [
-        "button",
-        "input",
-        "label",
-        "field"
-      ],
+      "registryDependencies": ["button", "input", "label", "field"],
       "files": [
         {
           "path": "registry/new-york-v4/blocks/signup-02/page.tsx",
@@ -2040,22 +1973,13 @@
           "type": "registry:component"
         }
       ],
-      "categories": [
-        "authentication",
-        "signup"
-      ]
+      "categories": ["authentication", "signup"]
     },
     {
       "name": "signup-03",
       "type": "registry:block",
       "description": "A signup page with a muted background color.",
-      "registryDependencies": [
-        "button",
-        "card",
-        "input",
-        "label",
-        "field"
-      ],
+      "registryDependencies": ["button", "card", "input", "label", "field"],
       "files": [
         {
           "path": "registry/new-york-v4/blocks/signup-03/page.tsx",
@@ -2067,22 +1991,13 @@
           "type": "registry:component"
         }
       ],
-      "categories": [
-        "authentication",
-        "signup"
-      ]
+      "categories": ["authentication", "signup"]
     },
     {
       "name": "signup-04",
       "type": "registry:block",
       "description": "A signup page with form and image.",
-      "registryDependencies": [
-        "button",
-        "card",
-        "input",
-        "label",
-        "field"
-      ],
+      "registryDependencies": ["button", "card", "input", "label", "field"],
       "files": [
         {
           "path": "registry/new-york-v4/blocks/signup-04/page.tsx",
@@ -2094,20 +2009,13 @@
           "type": "registry:component"
         }
       ],
-      "categories": [
-        "authentication",
-        "signup"
-      ]
+      "categories": ["authentication", "signup"]
     },
     {
       "name": "signup-05",
       "type": "registry:block",
       "description": "A simple signup form with social providers.",
-      "registryDependencies": [
-        "button",
-        "input",
-        "label"
-      ],
+      "registryDependencies": ["button", "input", "label"],
       "files": [
         {
           "path": "registry/new-york-v4/blocks/signup-05/page.tsx",
@@ -2119,22 +2027,13 @@
           "type": "registry:component"
         }
       ],
-      "categories": [
-        "authentication",
-        "signup"
-      ]
+      "categories": ["authentication", "signup"]
     },
     {
       "name": "otp-01",
       "type": "registry:block",
       "description": "A simple OTP verification form.",
-      "registryDependencies": [
-        "button",
-        "card",
-        "input-otp",
-        "label",
-        "field"
-      ],
+      "registryDependencies": ["button", "card", "input-otp", "label", "field"],
       "files": [
         {
           "path": "registry/new-york-v4/blocks/otp-01/page.tsx",
@@ -2146,21 +2045,13 @@
           "type": "registry:component"
         }
       ],
-      "categories": [
-        "authentication",
-        "otp"
-      ]
+      "categories": ["authentication", "otp"]
     },
     {
       "name": "otp-02",
       "type": "registry:block",
       "description": "A two column OTP page with a cover image.",
-      "registryDependencies": [
-        "button",
-        "input-otp",
-        "label",
-        "field"
-      ],
+      "registryDependencies": ["button", "input-otp", "label", "field"],
       "files": [
         {
           "path": "registry/new-york-v4/blocks/otp-02/page.tsx",
@@ -2172,22 +2063,13 @@
           "type": "registry:component"
         }
       ],
-      "categories": [
-        "authentication",
-        "otp"
-      ]
+      "categories": ["authentication", "otp"]
     },
     {
       "name": "otp-03",
       "type": "registry:block",
       "description": "An OTP page with a muted background color.",
-      "registryDependencies": [
-        "button",
-        "card",
-        "input-otp",
-        "label",
-        "field"
-      ],
+      "registryDependencies": ["button", "card", "input-otp", "label", "field"],
       "files": [
         {
           "path": "registry/new-york-v4/blocks/otp-03/page.tsx",
@@ -2199,22 +2081,13 @@
           "type": "registry:component"
         }
       ],
-      "categories": [
-        "authentication",
-        "otp"
-      ]
+      "categories": ["authentication", "otp"]
     },
     {
       "name": "otp-04",
       "type": "registry:block",
       "description": "An OTP page with form and image.",
-      "registryDependencies": [
-        "button",
-        "card",
-        "input-otp",
-        "label",
-        "field"
-      ],
+      "registryDependencies": ["button", "card", "input-otp", "label", "field"],
       "files": [
         {
           "path": "registry/new-york-v4/blocks/otp-04/page.tsx",
@@ -2226,21 +2099,13 @@
           "type": "registry:component"
         }
       ],
-      "categories": [
-        "authentication",
-        "otp"
-      ]
+      "categories": ["authentication", "otp"]
     },
     {
       "name": "otp-05",
       "type": "registry:block",
       "description": "A simple OTP form with social providers.",
-      "registryDependencies": [
-        "button",
-        "input-otp",
-        "label",
-        "field"
-      ],
+      "registryDependencies": ["button", "input-otp", "label", "field"],
       "files": [
         {
           "path": "registry/new-york-v4/blocks/otp-05/page.tsx",
@@ -2252,10 +2117,7 @@
           "type": "registry:component"
         }
       ],
-      "categories": [
-        "authentication",
-        "otp"
-      ]
+      "categories": ["authentication", "otp"]
     },
     {
       "name": "chart-area-axes",
