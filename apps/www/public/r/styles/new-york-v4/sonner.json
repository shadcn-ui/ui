{
  "$schema": "https://ui.shadcn.com/schema/registry-item.json",
  "name": "sonner",
  "type": "registry:ui",
  "dependencies": [
    "sonner",
    "next-themes"
  ],
  "files": [
    {
      "path": "registry/new-york-v4/ui/sonner.tsx",
<<<<<<< HEAD
      "content": "\"use client\"\n\nimport {\n  CircleCheckIcon,\n  InfoIcon,\n  Loader2Icon,\n  OctagonXIcon,\n  TriangleAlertIcon,\n} from \"lucide-react\"\nimport { useTheme } from \"next-themes\"\nimport { Toaster as Sonner, ToasterProps } from \"sonner\"\n\nconst Toaster = ({ ...props }: ToasterProps) => {\n  const { theme = \"system\" } = useTheme()\n\n  return (\n    <Sonner\n      theme={theme as ToasterProps[\"theme\"]}\n      className=\"toaster group\"\n      icons={{\n        success: <CircleCheckIcon className=\"size-4\" />,\n        info: <InfoIcon className=\"size-4\" />,\n        warning: <TriangleAlertIcon className=\"size-4\" />,\n        error: <OctagonXIcon className=\"size-4\" />,\n        loading: <Loader2Icon className=\"size-4 animate-spin\" />,\n      }}\n      style={\n        {\n          \"--normal-bg\": \"var(--popover)\",\n          \"--normal-text\": \"var(--popover-foreground)\",\n          \"--normal-border\": \"var(--border)\",\n        } as React.CSSProperties\n      }\n      {...props}\n    />\n  )\n}\n\nexport { Toaster }\n",
=======
      "content": "\"use client\"\n\nimport { useTheme } from \"next-themes\"\nimport { Toaster as Sonner, ToasterProps } from \"sonner\"\n\nconst Toaster = ({ ...props }: ToasterProps) => {\n  const { theme = \"system\" } = useTheme()\n\n  return (\n    <Sonner\n      theme={theme as ToasterProps[\"theme\"]}\n      className=\"toaster group\"\n      style={\n        {\n          \"--normal-bg\": \"var(--popover)\",\n          \"--normal-text\": \"var(--popover-foreground)\",\n          \"--normal-border\": \"var(--border)\",\n          \"--border-radius\": \"var(--radius)\",\n        } as React.CSSProperties\n      }\n      {...props}\n    />\n  )\n}\n\nexport { Toaster }\n",
>>>>>>> bc99818e
      "type": "registry:ui"
    }
  ]
}<|MERGE_RESOLUTION|>--- conflicted
+++ resolved
@@ -9,11 +9,7 @@
   "files": [
     {
       "path": "registry/new-york-v4/ui/sonner.tsx",
-<<<<<<< HEAD
-      "content": "\"use client\"\n\nimport {\n  CircleCheckIcon,\n  InfoIcon,\n  Loader2Icon,\n  OctagonXIcon,\n  TriangleAlertIcon,\n} from \"lucide-react\"\nimport { useTheme } from \"next-themes\"\nimport { Toaster as Sonner, ToasterProps } from \"sonner\"\n\nconst Toaster = ({ ...props }: ToasterProps) => {\n  const { theme = \"system\" } = useTheme()\n\n  return (\n    <Sonner\n      theme={theme as ToasterProps[\"theme\"]}\n      className=\"toaster group\"\n      icons={{\n        success: <CircleCheckIcon className=\"size-4\" />,\n        info: <InfoIcon className=\"size-4\" />,\n        warning: <TriangleAlertIcon className=\"size-4\" />,\n        error: <OctagonXIcon className=\"size-4\" />,\n        loading: <Loader2Icon className=\"size-4 animate-spin\" />,\n      }}\n      style={\n        {\n          \"--normal-bg\": \"var(--popover)\",\n          \"--normal-text\": \"var(--popover-foreground)\",\n          \"--normal-border\": \"var(--border)\",\n        } as React.CSSProperties\n      }\n      {...props}\n    />\n  )\n}\n\nexport { Toaster }\n",
-=======
       "content": "\"use client\"\n\nimport { useTheme } from \"next-themes\"\nimport { Toaster as Sonner, ToasterProps } from \"sonner\"\n\nconst Toaster = ({ ...props }: ToasterProps) => {\n  const { theme = \"system\" } = useTheme()\n\n  return (\n    <Sonner\n      theme={theme as ToasterProps[\"theme\"]}\n      className=\"toaster group\"\n      style={\n        {\n          \"--normal-bg\": \"var(--popover)\",\n          \"--normal-text\": \"var(--popover-foreground)\",\n          \"--normal-border\": \"var(--border)\",\n          \"--border-radius\": \"var(--radius)\",\n        } as React.CSSProperties\n      }\n      {...props}\n    />\n  )\n}\n\nexport { Toaster }\n",
->>>>>>> bc99818e
       "type": "registry:ui"
     }
   ]
