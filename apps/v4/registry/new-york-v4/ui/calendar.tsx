--- conflicted
+++ resolved
@@ -100,15 +100,12 @@
           defaultClassNames.week_number
         ),
         day: cn(
-<<<<<<< HEAD
-          "group/day relative aspect-square h-full select-none p-0 text-center [&:first-child[data-selected=true]_button]:rounded-l-md [&:last-child[data-selected=true]_button]:rounded-r-md",
+          "group/day relative aspect-square h-full select-none p-0 text-center",
           "w-auto [tr:first-child_&]:w-full",
-=======
-          "relative w-full h-full p-0 text-center [&:last-child[data-selected=true]_button]:rounded-r-md group/day aspect-square select-none",
           props.showWeekNumber
             ? "[&:nth-child(2)[data-selected=true]_button]:rounded-l-md"
             : "[&:first-child[data-selected=true]_button]:rounded-l-md",
->>>>>>> ebad2901
+          "[&:last-child[data-selected=true]_button]:rounded-r-md",
           defaultClassNames.day
         ),
         range_start: cn(
