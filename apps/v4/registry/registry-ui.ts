--- conflicted
+++ resolved
@@ -155,11 +155,7 @@
       },
     ],
     registryDependencies: ["card"],
-<<<<<<< HEAD
-    dependencies: ["recharts", "lucide-react", "react-is"],
-=======
-    dependencies: ["recharts@2.15.4", "lucide-react"],
->>>>>>> 06d03d64
+    dependencies: ["recharts@2.15.4", "lucide-react", "react-is"],
   },
   {
     name: "checkbox",
