---
title: Button
description: Displays a button or a component that looks like a button.
featured: true
component: true
---

import { InfoIcon } from "lucide-react"

<Callout variant="info" icon={<InfoIcon />}>
**Updated:** We have updated the button component to add new sizes: `icon-sm` and `icon-lg`. See the
[changelog](/docs/components/button#changelog) for more details. Follow the
instructions to update your project.

</Callout>

<ComponentPreview name="button-demo" description="A button" className="mb-4" />

```tsx showLineNumbers
<Button variant="outline">Button</Button>
<Button variant="outline" size="icon" aria-label="Submit">
  <ArrowUpIcon />
</Button>
```

## Installation

<CodeTabs>

<TabsList>
  <TabsTrigger value="cli">CLI</TabsTrigger>
  <TabsTrigger value="manual">Manual</TabsTrigger>
</TabsList>
<TabsContent value="cli">

```bash
npx shadcn@latest add button
```

</TabsContent>

<TabsContent value="manual">

<Steps>

<Step>Install the following dependencies:</Step>

```bash
npm install @radix-ui/react-slot
```

<Step>Copy and paste the following code into your project.</Step>

<ComponentSource name="button" title="components/ui/button.tsx" />

<Step>Update the import paths to match your project setup.</Step>

</Steps>

</TabsContent>

</CodeTabs>

## Usage

```tsx
import { Button } from "@/components/ui/button"
```

```tsx
<Button variant="outline">Button</Button>
```

---

## Examples

<<<<<<< HEAD
```tsx showLineNumbers
import Link from "next/link"
=======
### Size
>>>>>>> d6716db9

<ComponentPreview name="button-size" className="mb-4" />

```tsx
// Small
<Button size="sm" variant="outline">Small</Button>
<Button size="icon-sm" aria-label="Submit" variant="outline">
  <ArrowUpRightIcon />
</Button>

// Medium
<Button variant="outline">Default</Button>
<Button size="icon" aria-label="Submit" variant="outline">
  <ArrowUpRightIcon />
</Button>

// Large
<Button size="lg" variant="outline">Large</Button>
<Button size="icon-lg" aria-label="Submit" variant="outline">
  <ArrowUpRightIcon />
</Button>
```

### Default

<ComponentPreview
  name="button-default"
  description="A primary button"
  className="mb-4"
/>

```tsx
<Button>Button</Button>
```

### Outline

<ComponentPreview
  name="button-outline"
  description="A button using the outline variant."
  className="mb-4"
/>

```tsx
<Button variant="outline">Outline</Button>
```

### Secondary

<ComponentPreview
  name="button-secondary"
  description="A secondary button"
  className="mb-4"
/>

```tsx
<Button variant="secondary">Secondary</Button>
```

### Ghost

<ComponentPreview
  name="button-ghost"
  description="A button using the ghost variant"
  className="mb-4"
/>

```tsx
<Button variant="ghost">Ghost</Button>
```

### Destructive

<ComponentPreview
  name="button-destructive"
  description="A destructive button"
  className="mb-4"
/>

```tsx
<Button variant="destructive">Destructive</Button>
```

### Link

<ComponentPreview
  name="button-link"
  description="A button using the link variant."
  className="mb-4"
/>

```tsx
<Button variant="link">Link</Button>
```

### Icon

<ComponentPreview
  name="button-icon"
  description="An icon button"
  className="mb-4"
/>

```tsx showLineNumbers
<Button variant="outline" size="icon" aria-label="Submit">
  <CircleFadingArrowUpIcon />
</Button>
```

### With Icon

The spacing between the icon and the text is automatically adjusted
based on the size of the button. You do not need any margin on the icon.

<ComponentPreview
  name="button-with-icon"
  description="A button with an icon"
  className="mb-4"
/>

```tsx
<Button variant="outline" size="sm">
  <IconGitBranch /> New Branch
</Button>
```

### Rounded

Use the `rounded-full` class to make the button rounded.

<ComponentPreview name="button-rounded" className="mb-4" />

```tsx
<Button variant="outline" size="icon" className="rounded-full">
  <ArrowUpRightIcon />
</Button>
```

### Spinner

<ComponentPreview
  name="button-loading"
  description="A button with a loading state."
  className="mb-4"
/>

```tsx showLineNumbers
<Button size="sm" variant="outline" disabled>
  <Spinner />
  Submit
</Button>
```

### Button Group

To create a button group, use the `ButtonGroup` component. See the [Button Group](/docs/components/button-group) documentation for more details.

<ComponentPreview name="button-group-demo" className="mb-4" />

```tsx showLineNumbers
<ButtonGroup>
  <ButtonGroup>
    <Button variant="outline" size="icon" aria-label="Go Back">
      <ArrowLeftIcon />
    </Button>
  </ButtonGroup>
  <ButtonGroup>
    <Button variant="outline">Archive</Button>
    <Button variant="outline">Report</Button>
  </ButtonGroup>
  <ButtonGroup>
    <Button variant="outline">Snooze</Button>
    <DropdownMenu>
      <DropdownMenuTrigger asChild>
        <Button variant="outline" size="icon" aria-label="More Options">
          <MoreHorizontalIcon />
        </Button>
      </DropdownMenuTrigger>
      <DropdownMenuContent />
    </DropdownMenu>
  </ButtonGroup>
</ButtonGroup>
```

### Link

You can use the `asChild` prop to make another component look like a button. Here's an example of a link that looks like a button.

```tsx showLineNumbers
import { Link } from "next/link"

import { Button } from "@/components/ui/button"

export function LinkAsButton() {
  return (
    <Button asChild>
      <Link href="/login">Login</Link>
    </Button>
  )
}
```

## API Reference

### Button

The `Button` component is a wrapper around the `button` element that adds a variety of styles and functionality.

| Prop      | Type                                                                          | Default     |
| --------- | ----------------------------------------------------------------------------- | ----------- |
| `variant` | `"default" \| "outline" \| "ghost" \| "destructive" \| "secondary" \| "link"` | `"default"` |
| `size`    | `"default" \| "sm" \| "lg" \| "icon" \| "icon-sm" \| "icon-lg"`               | `"default"` |
| `asChild` | `boolean`                                                                     | `false`     |

## Changelog

### 2025-09-24 New sizes

We have added two new sizes to the button component: `icon-sm` and `icon-lg`. These sizes are used to create icon buttons. To add them, edit `button.tsx` and add the following code under `size` in `buttonVariants`:

```tsx showLineNumbers title="components/ui/button.tsx"
const buttonVariants = cva("...", {
  variants: {
    size: {
      // ...
      "icon-sm": "size-8",
      "icon-lg": "size-10",
      // ...
    },
  },
})
```<|MERGE_RESOLUTION|>--- conflicted
+++ resolved
@@ -75,12 +75,7 @@
 
 ## Examples
 
-<<<<<<< HEAD
-```tsx showLineNumbers
-import Link from "next/link"
-=======
 ### Size
->>>>>>> d6716db9
 
 <ComponentPreview name="button-size" className="mb-4" />
 
@@ -270,7 +265,7 @@
 You can use the `asChild` prop to make another component look like a button. Here's an example of a link that looks like a button.
 
 ```tsx showLineNumbers
-import { Link } from "next/link"
+import Link from "next/link"
 
 import { Button } from "@/components/ui/button"
 
