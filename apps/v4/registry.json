{
  "name": "shadcn/ui",
  "homepage": "https://ui.shadcn.com",
  "items": [
    {
      "name": "index",
      "type": "registry:style",
      "dependencies": [
        "class-variance-authority",
        "lucide-react"
      ],
      "devDependencies": [
        "tw-animate-css"
      ],
      "registryDependencies": [
        "utils"
      ],
      "files": [],
      "cssVars": {}
    },
    {
      "name": "style",
      "type": "registry:style",
      "dependencies": [
        "class-variance-authority",
        "lucide-react"
      ],
      "devDependencies": [
        "tw-animate-css"
      ],
      "registryDependencies": [
        "utils"
      ],
      "files": [],
      "cssVars": {}
    },
    {
      "name": "accordion",
      "type": "registry:ui",
      "dependencies": [
        "@radix-ui/react-accordion"
      ],
      "files": [
        {
          "path": "registry/new-york-v4/ui/accordion.tsx",
          "type": "registry:ui"
        }
      ]
    },
    {
      "name": "alert",
      "type": "registry:ui",
      "files": [
        {
          "path": "registry/new-york-v4/ui/alert.tsx",
          "type": "registry:ui"
        }
      ]
    },
    {
      "name": "alert-dialog",
      "type": "registry:ui",
      "dependencies": [
        "@radix-ui/react-alert-dialog"
      ],
      "registryDependencies": [
        "button"
      ],
      "files": [
        {
          "path": "registry/new-york-v4/ui/alert-dialog.tsx",
          "type": "registry:ui"
        }
      ]
    },
    {
      "name": "aspect-ratio",
      "type": "registry:ui",
      "dependencies": [
        "@radix-ui/react-aspect-ratio"
      ],
      "files": [
        {
          "path": "registry/new-york-v4/ui/aspect-ratio.tsx",
          "type": "registry:ui"
        }
      ]
    },
    {
      "name": "avatar",
      "type": "registry:ui",
      "dependencies": [
        "@radix-ui/react-avatar"
      ],
      "files": [
        {
          "path": "registry/new-york-v4/ui/avatar.tsx",
          "type": "registry:ui"
        }
      ]
    },
    {
      "name": "badge",
      "type": "registry:ui",
      "dependencies": [
        "@radix-ui/react-slot"
      ],
      "files": [
        {
          "path": "registry/new-york-v4/ui/badge.tsx",
          "type": "registry:ui"
        }
      ]
    },
    {
      "name": "breadcrumb",
      "type": "registry:ui",
      "dependencies": [
        "@radix-ui/react-slot"
      ],
      "files": [
        {
          "path": "registry/new-york-v4/ui/breadcrumb.tsx",
          "type": "registry:ui"
        }
      ]
    },
    {
      "name": "button",
      "type": "registry:ui",
      "dependencies": [
        "@radix-ui/react-slot"
      ],
      "files": [
        {
          "path": "registry/new-york-v4/ui/button.tsx",
          "type": "registry:ui"
        }
      ]
    },
    {
      "name": "button-group",
      "type": "registry:ui",
      "registryDependencies": [
        "button",
        "separator"
      ],
      "files": [
        {
          "path": "registry/new-york-v4/ui/button-group.tsx",
          "type": "registry:ui"
        }
      ]
    },
    {
      "name": "calendar",
      "type": "registry:ui",
      "dependencies": [
        "react-day-picker@latest",
        "date-fns"
      ],
      "registryDependencies": [
        "button"
      ],
      "files": [
        {
          "path": "registry/new-york-v4/ui/calendar.tsx",
          "type": "registry:ui"
        }
      ]
    },
    {
      "name": "card",
      "type": "registry:ui",
      "files": [
        {
          "path": "registry/new-york-v4/ui/card.tsx",
          "type": "registry:ui"
        }
      ]
    },
    {
      "name": "carousel",
      "type": "registry:ui",
      "dependencies": [
        "embla-carousel-react"
      ],
      "registryDependencies": [
        "button"
      ],
      "files": [
        {
          "path": "registry/new-york-v4/ui/carousel.tsx",
          "type": "registry:ui"
        }
      ]
    },
    {
      "name": "chart",
      "type": "registry:ui",
      "dependencies": [
        "recharts@2.15.4",
        "lucide-react"
      ],
      "registryDependencies": [
        "card"
      ],
      "files": [
        {
          "path": "registry/new-york-v4/ui/chart.tsx",
          "type": "registry:ui"
        }
      ]
    },
    {
      "name": "checkbox",
      "type": "registry:ui",
      "dependencies": [
        "@radix-ui/react-checkbox"
      ],
      "files": [
        {
          "path": "registry/new-york-v4/ui/checkbox.tsx",
          "type": "registry:ui"
        }
      ]
    },
    {
      "name": "collapsible",
      "type": "registry:ui",
      "dependencies": [
        "@radix-ui/react-collapsible"
      ],
      "files": [
        {
          "path": "registry/new-york-v4/ui/collapsible.tsx",
          "type": "registry:ui"
        }
      ]
    },
    {
      "name": "command",
      "type": "registry:ui",
      "dependencies": [
        "cmdk"
      ],
      "registryDependencies": [
        "dialog"
      ],
      "files": [
        {
          "path": "registry/new-york-v4/ui/command.tsx",
          "type": "registry:ui"
        }
      ]
    },
    {
      "name": "context-menu",
      "type": "registry:ui",
      "dependencies": [
        "@radix-ui/react-context-menu"
      ],
      "files": [
        {
          "path": "registry/new-york-v4/ui/context-menu.tsx",
          "type": "registry:ui"
        }
      ]
    },
    {
      "name": "dialog",
      "type": "registry:ui",
      "dependencies": [
        "@radix-ui/react-dialog"
      ],
      "files": [
        {
          "path": "registry/new-york-v4/ui/dialog.tsx",
          "type": "registry:ui"
        }
      ]
    },
    {
      "name": "drawer",
      "type": "registry:ui",
      "dependencies": [
        "vaul",
        "@radix-ui/react-dialog"
      ],
      "files": [
        {
          "path": "registry/new-york-v4/ui/drawer.tsx",
          "type": "registry:ui"
        }
      ]
    },
    {
      "name": "dropdown-menu",
      "type": "registry:ui",
      "dependencies": [
        "@radix-ui/react-dropdown-menu"
      ],
      "files": [
        {
          "path": "registry/new-york-v4/ui/dropdown-menu.tsx",
          "type": "registry:ui"
        }
      ]
    },
    {
      "name": "empty",
      "type": "registry:ui",
      "files": [
        {
          "path": "registry/new-york-v4/ui/empty.tsx",
          "type": "registry:ui"
        }
      ]
    },
    {
      "name": "field",
      "type": "registry:ui",
      "registryDependencies": [
        "label",
        "separator"
      ],
      "files": [
        {
          "path": "registry/new-york-v4/ui/field.tsx",
          "type": "registry:ui"
        }
      ]
    },
    {
      "name": "form",
      "type": "registry:ui",
      "dependencies": [
        "@radix-ui/react-label",
        "@radix-ui/react-slot",
        "@hookform/resolvers",
        "zod",
        "react-hook-form"
      ],
      "registryDependencies": [
        "button",
        "label"
      ],
      "files": [
        {
          "path": "registry/new-york-v4/ui/form.tsx",
          "type": "registry:ui"
        }
      ]
    },
    {
      "name": "hover-card",
      "type": "registry:ui",
      "dependencies": [
        "@radix-ui/react-hover-card"
      ],
      "files": [
        {
          "path": "registry/new-york-v4/ui/hover-card.tsx",
          "type": "registry:ui"
        }
      ]
    },
    {
      "name": "input",
      "type": "registry:ui",
      "files": [
        {
          "path": "registry/new-york-v4/ui/input.tsx",
          "type": "registry:ui"
        }
      ]
    },
    {
      "name": "input-group",
      "type": "registry:ui",
      "registryDependencies": [
        "button",
        "input",
        "textarea"
      ],
      "files": [
        {
          "path": "registry/new-york-v4/ui/input-group.tsx",
          "type": "registry:ui"
        }
      ]
    },
    {
      "name": "input-otp",
      "type": "registry:ui",
      "dependencies": [
        "input-otp"
      ],
      "files": [
        {
          "path": "registry/new-york-v4/ui/input-otp.tsx",
          "type": "registry:ui"
        }
      ]
    },
    {
      "name": "item",
      "type": "registry:ui",
      "registryDependencies": [
        "separator"
      ],
      "files": [
        {
          "path": "registry/new-york-v4/ui/item.tsx",
          "type": "registry:ui"
        }
      ]
    },
    {
      "name": "label",
      "type": "registry:ui",
      "dependencies": [
        "@radix-ui/react-label"
      ],
      "files": [
        {
          "path": "registry/new-york-v4/ui/label.tsx",
          "type": "registry:ui"
        }
      ]
    },
    {
      "name": "menubar",
      "type": "registry:ui",
      "dependencies": [
        "@radix-ui/react-menubar"
      ],
      "files": [
        {
          "path": "registry/new-york-v4/ui/menubar.tsx",
          "type": "registry:ui"
        }
      ]
    },
    {
      "name": "navigation-menu",
      "type": "registry:ui",
      "dependencies": [
        "@radix-ui/react-navigation-menu"
      ],
      "files": [
        {
          "path": "registry/new-york-v4/ui/navigation-menu.tsx",
          "type": "registry:ui"
        }
      ]
    },
    {
      "name": "pagination",
      "type": "registry:ui",
      "registryDependencies": [
        "button"
      ],
      "files": [
        {
          "path": "registry/new-york-v4/ui/pagination.tsx",
          "type": "registry:ui"
        }
      ]
    },
    {
      "name": "popover",
      "type": "registry:ui",
      "dependencies": [
        "@radix-ui/react-popover"
      ],
      "files": [
        {
          "path": "registry/new-york-v4/ui/popover.tsx",
          "type": "registry:ui"
        }
      ]
    },
    {
      "name": "progress",
      "type": "registry:ui",
      "dependencies": [
        "@radix-ui/react-progress"
      ],
      "files": [
        {
          "path": "registry/new-york-v4/ui/progress.tsx",
          "type": "registry:ui"
        }
      ]
    },
    {
      "name": "radio-group",
      "type": "registry:ui",
      "dependencies": [
        "@radix-ui/react-radio-group"
      ],
      "files": [
        {
          "path": "registry/new-york-v4/ui/radio-group.tsx",
          "type": "registry:ui"
        }
      ]
    },
    {
      "name": "resizable",
      "type": "registry:ui",
      "dependencies": [
        "react-resizable-panels"
      ],
      "files": [
        {
          "path": "registry/new-york-v4/ui/resizable.tsx",
          "type": "registry:ui"
        }
      ]
    },
    {
      "name": "scroll-area",
      "type": "registry:ui",
      "dependencies": [
        "@radix-ui/react-scroll-area"
      ],
      "files": [
        {
          "path": "registry/new-york-v4/ui/scroll-area.tsx",
          "type": "registry:ui"
        }
      ]
    },
    {
      "name": "select",
      "type": "registry:ui",
      "dependencies": [
        "@radix-ui/react-select"
      ],
      "files": [
        {
          "path": "registry/new-york-v4/ui/select.tsx",
          "type": "registry:ui"
        }
      ]
    },
    {
      "name": "separator",
      "type": "registry:ui",
      "dependencies": [
        "@radix-ui/react-separator"
      ],
      "files": [
        {
          "path": "registry/new-york-v4/ui/separator.tsx",
          "type": "registry:ui"
        }
      ]
    },
    {
      "name": "sheet",
      "type": "registry:ui",
      "dependencies": [
        "@radix-ui/react-dialog"
      ],
      "files": [
        {
          "path": "registry/new-york-v4/ui/sheet.tsx",
          "type": "registry:ui"
        }
      ]
    },
    {
      "name": "sidebar",
      "type": "registry:ui",
      "dependencies": [
        "@radix-ui/react-slot",
        "class-variance-authority",
        "lucide-react"
      ],
      "registryDependencies": [
        "button",
        "separator",
        "sheet",
        "tooltip",
        "input",
        "use-mobile",
        "skeleton"
      ],
      "files": [
        {
          "path": "registry/new-york-v4/ui/sidebar.tsx",
          "type": "registry:ui"
        }
      ],
      "tailwind": {
        "config": {
          "theme": {
            "extend": {
              "colors": {
                "sidebar": {
                  "DEFAULT": "hsl(var(--sidebar-background))",
                  "foreground": "hsl(var(--sidebar-foreground))",
                  "primary": "hsl(var(--sidebar-primary))",
                  "primary-foreground": "hsl(var(--sidebar-primary-foreground))",
                  "accent": "hsl(var(--sidebar-accent))",
                  "accent-foreground": "hsl(var(--sidebar-accent-foreground))",
                  "border": "hsl(var(--sidebar-border))",
                  "ring": "hsl(var(--sidebar-ring))"
                }
              }
            }
          }
        }
      },
      "cssVars": {
        "light": {
          "sidebar-background": "0 0% 98%",
          "sidebar-foreground": "240 5.3% 26.1%",
          "sidebar-primary": "240 5.9% 10%",
          "sidebar-primary-foreground": "0 0% 98%",
          "sidebar-accent": "240 4.8% 95.9%",
          "sidebar-accent-foreground": "240 5.9% 10%",
          "sidebar-border": "220 13% 91%",
          "sidebar-ring": "217.2 91.2% 59.8%"
        },
        "dark": {
          "sidebar-background": "240 5.9% 10%",
          "sidebar-foreground": "240 4.8% 95.9%",
          "sidebar-primary": "224.3 76.3% 48%",
          "sidebar-primary-foreground": "0 0% 100%",
          "sidebar-accent": "240 3.7% 15.9%",
          "sidebar-accent-foreground": "240 4.8% 95.9%",
          "sidebar-border": "240 3.7% 15.9%",
          "sidebar-ring": "217.2 91.2% 59.8%"
        }
      }
    },
    {
      "name": "skeleton",
      "type": "registry:ui",
      "files": [
        {
          "path": "registry/new-york-v4/ui/skeleton.tsx",
          "type": "registry:ui"
        }
      ]
    },
    {
      "name": "slider",
      "type": "registry:ui",
      "dependencies": [
        "@radix-ui/react-slider"
      ],
      "files": [
        {
          "path": "registry/new-york-v4/ui/slider.tsx",
          "type": "registry:ui"
        }
      ]
    },
    {
      "name": "sonner",
      "type": "registry:ui",
      "dependencies": [
        "sonner",
        "next-themes"
      ],
      "files": [
        {
          "path": "registry/new-york-v4/ui/sonner.tsx",
          "type": "registry:ui"
        }
      ]
    },
    {
      "name": "spinner",
      "type": "registry:ui",
      "dependencies": [
        "class-variance-authority"
      ],
      "files": [
        {
          "path": "registry/new-york-v4/ui/spinner.tsx",
          "type": "registry:ui"
        }
      ]
    },
    {
      "name": "switch",
      "type": "registry:ui",
      "dependencies": [
        "@radix-ui/react-switch"
      ],
      "files": [
        {
          "path": "registry/new-york-v4/ui/switch.tsx",
          "type": "registry:ui"
        }
      ]
    },
    {
      "name": "table",
      "type": "registry:ui",
      "files": [
        {
          "path": "registry/new-york-v4/ui/table.tsx",
          "type": "registry:ui"
        }
      ]
    },
    {
      "name": "tabs",
      "type": "registry:ui",
      "dependencies": [
        "@radix-ui/react-tabs"
      ],
      "files": [
        {
          "path": "registry/new-york-v4/ui/tabs.tsx",
          "type": "registry:ui"
        }
      ]
    },
    {
      "name": "textarea",
      "type": "registry:ui",
      "files": [
        {
          "path": "registry/new-york-v4/ui/textarea.tsx",
          "type": "registry:ui"
        }
      ]
    },
    {
      "name": "toggle",
      "type": "registry:ui",
      "dependencies": [
        "@radix-ui/react-toggle"
      ],
      "files": [
        {
          "path": "registry/new-york-v4/ui/toggle.tsx",
          "type": "registry:ui"
        }
      ]
    },
    {
      "name": "toggle-group",
      "type": "registry:ui",
      "dependencies": [
        "@radix-ui/react-toggle-group"
      ],
      "registryDependencies": [
        "toggle"
      ],
      "files": [
        {
          "path": "registry/new-york-v4/ui/toggle-group.tsx",
          "type": "registry:ui"
        }
      ]
    },
    {
      "name": "tooltip",
      "type": "registry:ui",
      "dependencies": [
        "@radix-ui/react-tooltip"
      ],
      "files": [
        {
          "path": "registry/new-york-v4/ui/tooltip.tsx",
          "type": "registry:ui"
        }
      ]
    },
    {
      "name": "kbd",
      "type": "registry:ui",
      "files": [
        {
          "path": "registry/new-york-v4/ui/kbd.tsx",
          "type": "registry:ui"
        }
      ]
    },
    {
      "name": "dashboard-01",
      "type": "registry:block",
      "description": "A dashboard with sidebar, charts and data table.",
      "dependencies": [
        "@dnd-kit/core",
        "@dnd-kit/modifiers",
        "@dnd-kit/sortable",
        "@dnd-kit/utilities",
        "@tanstack/react-table",
        "zod",
        "@tabler/icons-react"
      ],
      "registryDependencies": [
        "sidebar",
        "breadcrumb",
        "separator",
        "label",
        "chart",
        "card",
        "select",
        "tabs",
        "table",
        "toggle-group",
        "badge",
        "button",
        "checkbox",
        "dropdown-menu",
        "drawer",
        "input",
        "avatar",
        "sheet",
        "sonner"
      ],
      "files": [
        {
          "path": "registry/new-york-v4/blocks/dashboard-01/page.tsx",
          "type": "registry:page",
          "target": "app/dashboard/page.tsx"
        },
        {
          "path": "registry/new-york-v4/blocks/dashboard-01/data.json",
          "type": "registry:file",
          "target": "app/dashboard/data.json"
        },
        {
          "path": "registry/new-york-v4/blocks/dashboard-01/components/app-sidebar.tsx",
          "type": "registry:component"
        },
        {
          "path": "registry/new-york-v4/blocks/dashboard-01/components/chart-area-interactive.tsx",
          "type": "registry:component"
        },
        {
          "path": "registry/new-york-v4/blocks/dashboard-01/components/data-table.tsx",
          "type": "registry:component"
        },
        {
          "path": "registry/new-york-v4/blocks/dashboard-01/components/nav-documents.tsx",
          "type": "registry:component"
        },
        {
          "path": "registry/new-york-v4/blocks/dashboard-01/components/nav-main.tsx",
          "type": "registry:component"
        },
        {
          "path": "registry/new-york-v4/blocks/dashboard-01/components/nav-secondary.tsx",
          "type": "registry:component"
        },
        {
          "path": "registry/new-york-v4/blocks/dashboard-01/components/nav-user.tsx",
          "type": "registry:component"
        },
        {
          "path": "registry/new-york-v4/blocks/dashboard-01/components/section-cards.tsx",
          "type": "registry:component"
        },
        {
          "path": "registry/new-york-v4/blocks/dashboard-01/components/site-header.tsx",
          "type": "registry:component"
        }
      ],
      "meta": {
        "iframeHeight": "1000px"
      },
      "categories": [
        "dashboard"
      ]
    },
    {
      "name": "sidebar-01",
      "type": "registry:block",
      "description": "A simple sidebar with navigation grouped by section.",
      "registryDependencies": [
        "sidebar",
        "breadcrumb",
        "separator",
        "label",
        "dropdown-menu"
      ],
      "files": [
        {
          "path": "registry/new-york-v4/blocks/sidebar-01/page.tsx",
          "type": "registry:page",
          "target": "app/dashboard/page.tsx"
        },
        {
          "path": "registry/new-york-v4/blocks/sidebar-01/components/app-sidebar.tsx",
          "type": "registry:component"
        },
        {
          "path": "registry/new-york-v4/blocks/sidebar-01/components/search-form.tsx",
          "type": "registry:component"
        },
        {
          "path": "registry/new-york-v4/blocks/sidebar-01/components/version-switcher.tsx",
          "type": "registry:component"
        }
      ],
      "categories": [
        "sidebar",
        "dashboard"
      ]
    },
    {
      "name": "sidebar-02",
      "type": "registry:block",
      "description": "A sidebar with collapsible sections.",
      "registryDependencies": [
        "sidebar",
        "breadcrumb",
        "separator",
        "label",
        "dropdown-menu"
      ],
      "files": [
        {
          "path": "registry/new-york-v4/blocks/sidebar-02/page.tsx",
          "type": "registry:page",
          "target": "app/dashboard/page.tsx"
        },
        {
          "path": "registry/new-york-v4/blocks/sidebar-02/components/app-sidebar.tsx",
          "type": "registry:component"
        },
        {
          "path": "registry/new-york-v4/blocks/sidebar-02/components/search-form.tsx",
          "type": "registry:component"
        },
        {
          "path": "registry/new-york-v4/blocks/sidebar-02/components/version-switcher.tsx",
          "type": "registry:component"
        }
      ],
      "categories": [
        "sidebar",
        "dashboard"
      ]
    },
    {
      "name": "sidebar-03",
      "type": "registry:block",
      "description": "A sidebar with submenus.",
      "registryDependencies": [
        "sidebar",
        "breadcrumb"
      ],
      "files": [
        {
          "path": "registry/new-york-v4/blocks/sidebar-03/page.tsx",
          "type": "registry:page",
          "target": "app/dashboard/page.tsx"
        },
        {
          "path": "registry/new-york-v4/blocks/sidebar-03/components/app-sidebar.tsx",
          "type": "registry:component"
        }
      ],
      "categories": [
        "sidebar",
        "dashboard"
      ]
    },
    {
      "name": "sidebar-04",
      "type": "registry:block",
      "description": "A floating sidebar with submenus.",
      "registryDependencies": [
        "sidebar",
        "breadcrumb",
        "separator"
      ],
      "files": [
        {
          "path": "registry/new-york-v4/blocks/sidebar-04/page.tsx",
          "type": "registry:page",
          "target": "app/dashboard/page.tsx"
        },
        {
          "path": "registry/new-york-v4/blocks/sidebar-04/components/app-sidebar.tsx",
          "type": "registry:component"
        }
      ],
      "categories": [
        "sidebar",
        "dashboard"
      ]
    },
    {
      "name": "sidebar-05",
      "type": "registry:block",
      "description": "A sidebar with collapsible submenus.",
      "registryDependencies": [
        "sidebar",
        "breadcrumb",
        "separator",
        "label",
        "collapsible"
      ],
      "files": [
        {
          "path": "registry/new-york-v4/blocks/sidebar-05/page.tsx",
          "type": "registry:page",
          "target": "app/dashboard/page.tsx"
        },
        {
          "path": "registry/new-york-v4/blocks/sidebar-05/components/app-sidebar.tsx",
          "type": "registry:component"
        },
        {
          "path": "registry/new-york-v4/blocks/sidebar-05/components/search-form.tsx",
          "type": "registry:component"
        }
      ],
      "categories": [
        "sidebar",
        "dashboard"
      ]
    },
    {
      "name": "sidebar-06",
      "type": "registry:block",
      "description": "A sidebar with submenus as dropdowns.",
      "registryDependencies": [
        "sidebar",
        "breadcrumb",
        "separator",
        "card",
        "dropdown-menu"
      ],
      "files": [
        {
          "path": "registry/new-york-v4/blocks/sidebar-06/page.tsx",
          "type": "registry:page",
          "target": "app/dashboard/page.tsx"
        },
        {
          "path": "registry/new-york-v4/blocks/sidebar-06/components/app-sidebar.tsx",
          "type": "registry:component"
        },
        {
          "path": "registry/new-york-v4/blocks/sidebar-06/components/nav-main.tsx",
          "type": "registry:component"
        },
        {
          "path": "registry/new-york-v4/blocks/sidebar-06/components/sidebar-opt-in-form.tsx",
          "type": "registry:component"
        }
      ],
      "categories": [
        "sidebar",
        "dashboard"
      ]
    },
    {
      "name": "sidebar-07",
      "type": "registry:block",
      "description": "A sidebar that collapses to icons.",
      "registryDependencies": [
        "sidebar",
        "breadcrumb",
        "separator",
        "collapsible",
        "dropdown-menu",
        "avatar"
      ],
      "files": [
        {
          "path": "registry/new-york-v4/blocks/sidebar-07/page.tsx",
          "type": "registry:page",
          "target": "app/dashboard/page.tsx"
        },
        {
          "path": "registry/new-york-v4/blocks/sidebar-07/components/app-sidebar.tsx",
          "type": "registry:component"
        },
        {
          "path": "registry/new-york-v4/blocks/sidebar-07/components/nav-main.tsx",
          "type": "registry:component"
        },
        {
          "path": "registry/new-york-v4/blocks/sidebar-07/components/nav-projects.tsx",
          "type": "registry:component"
        },
        {
          "path": "registry/new-york-v4/blocks/sidebar-07/components/nav-user.tsx",
          "type": "registry:component"
        },
        {
          "path": "registry/new-york-v4/blocks/sidebar-07/components/team-switcher.tsx",
          "type": "registry:component"
        }
      ],
      "categories": [
        "sidebar",
        "dashboard"
      ]
    },
    {
      "name": "sidebar-08",
      "type": "registry:block",
      "description": "An inset sidebar with secondary navigation.",
      "registryDependencies": [
        "sidebar",
        "breadcrumb",
        "separator",
        "collapsible",
        "dropdown-menu",
        "avatar"
      ],
      "files": [
        {
          "path": "registry/new-york-v4/blocks/sidebar-08/page.tsx",
          "type": "registry:page",
          "target": "app/dashboard/page.tsx"
        },
        {
          "path": "registry/new-york-v4/blocks/sidebar-08/components/app-sidebar.tsx",
          "type": "registry:component"
        },
        {
          "path": "registry/new-york-v4/blocks/sidebar-08/components/nav-main.tsx",
          "type": "registry:component"
        },
        {
          "path": "registry/new-york-v4/blocks/sidebar-08/components/nav-projects.tsx",
          "type": "registry:component"
        },
        {
          "path": "registry/new-york-v4/blocks/sidebar-08/components/nav-secondary.tsx",
          "type": "registry:component"
        },
        {
          "path": "registry/new-york-v4/blocks/sidebar-08/components/nav-user.tsx",
          "type": "registry:component"
        }
      ],
      "categories": [
        "sidebar",
        "dashboard"
      ]
    },
    {
      "name": "sidebar-09",
      "type": "registry:block",
      "description": "Collapsible nested sidebars.",
      "registryDependencies": [
        "sidebar",
        "breadcrumb",
        "separator",
        "collapsible",
        "dropdown-menu",
        "avatar",
        "switch",
        "label"
      ],
      "files": [
        {
          "path": "registry/new-york-v4/blocks/sidebar-09/page.tsx",
          "type": "registry:page",
          "target": "app/dashboard/page.tsx"
        },
        {
          "path": "registry/new-york-v4/blocks/sidebar-09/components/app-sidebar.tsx",
          "type": "registry:component"
        },
        {
          "path": "registry/new-york-v4/blocks/sidebar-09/components/nav-user.tsx",
          "type": "registry:component"
        }
      ],
      "categories": [
        "sidebar",
        "dashboard"
      ]
    },
    {
      "name": "sidebar-10",
      "type": "registry:block",
      "description": "A sidebar in a popover.",
      "registryDependencies": [
        "sidebar",
        "breadcrumb",
        "separator",
        "popover",
        "collapsible",
        "dropdown-menu"
      ],
      "files": [
        {
          "path": "registry/new-york-v4/blocks/sidebar-10/page.tsx",
          "type": "registry:page",
          "target": "app/dashboard/page.tsx"
        },
        {
          "path": "registry/new-york-v4/blocks/sidebar-10/components/app-sidebar.tsx",
          "type": "registry:component"
        },
        {
          "path": "registry/new-york-v4/blocks/sidebar-10/components/nav-actions.tsx",
          "type": "registry:component"
        },
        {
          "path": "registry/new-york-v4/blocks/sidebar-10/components/nav-favorites.tsx",
          "type": "registry:component"
        },
        {
          "path": "registry/new-york-v4/blocks/sidebar-10/components/nav-main.tsx",
          "type": "registry:component"
        },
        {
          "path": "registry/new-york-v4/blocks/sidebar-10/components/nav-secondary.tsx",
          "type": "registry:component"
        },
        {
          "path": "registry/new-york-v4/blocks/sidebar-10/components/nav-workspaces.tsx",
          "type": "registry:component"
        },
        {
          "path": "registry/new-york-v4/blocks/sidebar-10/components/team-switcher.tsx",
          "type": "registry:component"
        }
      ],
      "categories": [
        "sidebar",
        "dashboard"
      ]
    },
    {
      "name": "sidebar-11",
      "type": "registry:block",
      "description": "A sidebar with a collapsible file tree.",
      "registryDependencies": [
        "sidebar",
        "breadcrumb",
        "separator",
        "collapsible"
      ],
      "files": [
        {
          "path": "registry/new-york-v4/blocks/sidebar-11/page.tsx",
          "type": "registry:page",
          "target": "app/dashboard/page.tsx"
        },
        {
          "path": "registry/new-york-v4/blocks/sidebar-11/components/app-sidebar.tsx",
          "type": "registry:component"
        }
      ],
      "categories": [
        "sidebar",
        "dashboard"
      ]
    },
    {
      "name": "sidebar-12",
      "type": "registry:block",
      "description": "A sidebar with a calendar.",
      "registryDependencies": [
        "sidebar",
        "breadcrumb",
        "separator",
        "collapsible",
        "calendar",
        "dropdown-menu",
        "avatar"
      ],
      "files": [
        {
          "path": "registry/new-york-v4/blocks/sidebar-12/page.tsx",
          "type": "registry:page",
          "target": "app/dashboard/page.tsx"
        },
        {
          "path": "registry/new-york-v4/blocks/sidebar-12/components/app-sidebar.tsx",
          "type": "registry:component"
        },
        {
          "path": "registry/new-york-v4/blocks/sidebar-12/components/calendars.tsx",
          "type": "registry:component"
        },
        {
          "path": "registry/new-york-v4/blocks/sidebar-12/components/date-picker.tsx",
          "type": "registry:component"
        },
        {
          "path": "registry/new-york-v4/blocks/sidebar-12/components/nav-user.tsx",
          "type": "registry:component"
        }
      ],
      "categories": [
        "sidebar",
        "dashboard"
      ]
    },
    {
      "name": "sidebar-13",
      "type": "registry:block",
      "description": "A sidebar in a dialog.",
      "registryDependencies": [
        "sidebar",
        "breadcrumb",
        "button",
        "dialog"
      ],
      "files": [
        {
          "path": "registry/new-york-v4/blocks/sidebar-13/page.tsx",
          "type": "registry:page",
          "target": "app/dashboard/page.tsx"
        },
        {
          "path": "registry/new-york-v4/blocks/sidebar-13/components/settings-dialog.tsx",
          "type": "registry:component"
        }
      ],
      "categories": [
        "sidebar",
        "dashboard"
      ]
    },
    {
      "name": "sidebar-14",
      "type": "registry:block",
      "description": "A sidebar on the right.",
      "registryDependencies": [
        "sidebar",
        "breadcrumb"
      ],
      "files": [
        {
          "path": "registry/new-york-v4/blocks/sidebar-14/page.tsx",
          "type": "registry:page",
          "target": "app/dashboard/page.tsx"
        },
        {
          "path": "registry/new-york-v4/blocks/sidebar-14/components/app-sidebar.tsx",
          "type": "registry:component"
        }
      ],
      "categories": [
        "sidebar",
        "dashboard"
      ]
    },
    {
      "name": "sidebar-15",
      "type": "registry:block",
      "description": "A left and right sidebar.",
      "registryDependencies": [
        "sidebar",
        "breadcrumb",
        "separator",
        "popover",
        "collapsible",
        "dropdown-menu",
        "calendar",
        "avatar"
      ],
      "files": [
        {
          "path": "registry/new-york-v4/blocks/sidebar-15/page.tsx",
          "type": "registry:page",
          "target": "app/dashboard/page.tsx"
        },
        {
          "path": "registry/new-york-v4/blocks/sidebar-15/components/calendars.tsx",
          "type": "registry:component"
        },
        {
          "path": "registry/new-york-v4/blocks/sidebar-15/components/date-picker.tsx",
          "type": "registry:component"
        },
        {
          "path": "registry/new-york-v4/blocks/sidebar-15/components/nav-favorites.tsx",
          "type": "registry:component"
        },
        {
          "path": "registry/new-york-v4/blocks/sidebar-15/components/nav-main.tsx",
          "type": "registry:component"
        },
        {
          "path": "registry/new-york-v4/blocks/sidebar-15/components/nav-secondary.tsx",
          "type": "registry:component"
        },
        {
          "path": "registry/new-york-v4/blocks/sidebar-15/components/nav-user.tsx",
          "type": "registry:component"
        },
        {
          "path": "registry/new-york-v4/blocks/sidebar-15/components/nav-workspaces.tsx",
          "type": "registry:component"
        },
        {
          "path": "registry/new-york-v4/blocks/sidebar-15/components/sidebar-left.tsx",
          "type": "registry:component"
        },
        {
          "path": "registry/new-york-v4/blocks/sidebar-15/components/sidebar-right.tsx",
          "type": "registry:component"
        },
        {
          "path": "registry/new-york-v4/blocks/sidebar-15/components/team-switcher.tsx",
          "type": "registry:component"
        }
      ],
      "categories": [
        "sidebar",
        "dashboard"
      ]
    },
    {
      "name": "sidebar-16",
      "type": "registry:block",
      "description": "A sidebar with a sticky site header.",
      "registryDependencies": [
        "sidebar",
        "breadcrumb",
        "separator",
        "collapsible",
        "dropdown-menu",
        "avatar",
        "button",
        "label"
      ],
      "files": [
        {
          "path": "registry/new-york-v4/blocks/sidebar-16/page.tsx",
          "type": "registry:page",
          "target": "app/dashboard/page.tsx"
        },
        {
          "path": "registry/new-york-v4/blocks/sidebar-16/components/app-sidebar.tsx",
          "type": "registry:component"
        },
        {
          "path": "registry/new-york-v4/blocks/sidebar-16/components/nav-main.tsx",
          "type": "registry:component"
        },
        {
          "path": "registry/new-york-v4/blocks/sidebar-16/components/nav-projects.tsx",
          "type": "registry:component"
        },
        {
          "path": "registry/new-york-v4/blocks/sidebar-16/components/nav-secondary.tsx",
          "type": "registry:component"
        },
        {
          "path": "registry/new-york-v4/blocks/sidebar-16/components/nav-user.tsx",
          "type": "registry:component"
        },
        {
          "path": "registry/new-york-v4/blocks/sidebar-16/components/search-form.tsx",
          "type": "registry:component"
        },
        {
          "path": "registry/new-york-v4/blocks/sidebar-16/components/site-header.tsx",
          "type": "registry:component"
        }
      ],
      "categories": [
        "sidebar",
        "dashboard"
      ]
    },
    {
      "name": "login-01",
      "type": "registry:block",
      "description": "A simple login form.",
      "registryDependencies": [
        "button",
        "card",
        "input",
        "label",
        "field"
      ],
      "files": [
        {
          "path": "registry/new-york-v4/blocks/login-01/page.tsx",
          "type": "registry:page",
          "target": "app/login/page.tsx"
        },
        {
          "path": "registry/new-york-v4/blocks/login-01/components/login-form.tsx",
          "type": "registry:component"
        }
      ],
      "categories": [
        "authentication",
        "login"
      ]
    },
    {
      "name": "login-02",
      "type": "registry:block",
      "description": "A two column login page with a cover image.",
      "registryDependencies": [
        "button",
        "input",
        "label",
        "field"
      ],
      "files": [
        {
          "path": "registry/new-york-v4/blocks/login-02/page.tsx",
          "type": "registry:page",
          "target": "app/login/page.tsx"
        },
        {
          "path": "registry/new-york-v4/blocks/login-02/components/login-form.tsx",
          "type": "registry:component"
        }
      ],
      "categories": [
        "authentication",
        "login"
      ]
    },
    {
      "name": "login-03",
      "type": "registry:block",
      "description": "A login page with a muted background color.",
      "registryDependencies": [
        "button",
        "card",
        "input",
        "label",
        "field"
      ],
      "files": [
        {
          "path": "registry/new-york-v4/blocks/login-03/page.tsx",
          "type": "registry:page",
          "target": "app/login/page.tsx"
        },
        {
          "path": "registry/new-york-v4/blocks/login-03/components/login-form.tsx",
          "type": "registry:component"
        }
      ],
      "categories": [
        "authentication",
        "login"
      ]
    },
    {
      "name": "login-04",
      "type": "registry:block",
      "description": "A login page with form and image.",
      "registryDependencies": [
        "button",
        "card",
        "input",
        "label",
        "field"
      ],
      "files": [
        {
          "path": "registry/new-york-v4/blocks/login-04/page.tsx",
          "type": "registry:page",
          "target": "app/login/page.tsx"
        },
        {
          "path": "registry/new-york-v4/blocks/login-04/components/login-form.tsx",
          "type": "registry:component"
        }
      ],
      "categories": [
        "authentication",
        "login"
      ]
    },
    {
      "name": "login-05",
      "type": "registry:block",
      "description": "A simple email-only login page.",
      "registryDependencies": [
        "button",
        "input",
        "label",
        "field"
      ],
      "files": [
        {
          "path": "registry/new-york-v4/blocks/login-05/page.tsx",
          "type": "registry:page",
          "target": "app/login/page.tsx"
        },
        {
          "path": "registry/new-york-v4/blocks/login-05/components/login-form.tsx",
          "type": "registry:component"
        }
      ],
      "categories": [
        "authentication",
        "login"
      ]
    },
    {
      "name": "calendar-01",
      "type": "registry:block",
      "description": "A simple calendar.",
      "registryDependencies": [
        "calendar"
      ],
      "files": [
        {
          "path": "registry/new-york-v4/blocks/calendar-01.tsx",
          "type": "registry:component"
        }
      ],
      "meta": {
        "iframeHeight": "600px",
        "container": "w-full bg-surface min-h-svh flex px-4 py-12 items-start md:py-20 justify-center min-w-0",
        "mobile": "component"
      },
      "categories": [
        "calendar",
        "date"
      ]
    },
    {
      "name": "calendar-02",
      "type": "registry:block",
      "description": "Multiple months with single selection.",
      "registryDependencies": [
        "calendar"
      ],
      "files": [
        {
          "path": "registry/new-york-v4/blocks/calendar-02.tsx",
          "type": "registry:component"
        }
      ],
      "meta": {
        "iframeHeight": "600px",
        "container": "w-full bg-surface min-h-svh flex px-4 py-12 items-start md:py-20 justify-center min-w-0",
        "mobile": "component"
      },
      "categories": [
        "calendar",
        "date"
      ]
    },
    {
      "name": "calendar-03",
      "type": "registry:block",
      "description": "Multiple months with multiple selection.",
      "registryDependencies": [
        "calendar"
      ],
      "files": [
        {
          "path": "registry/new-york-v4/blocks/calendar-03.tsx",
          "type": "registry:component"
        }
      ],
      "meta": {
        "iframeHeight": "600px",
        "container": "w-full bg-surface min-h-svh flex px-4 py-12 items-start md:py-20 justify-center min-w-0",
        "mobile": "component"
      },
      "categories": [
        "calendar",
        "date"
      ]
    },
    {
      "name": "calendar-04",
      "type": "registry:block",
      "description": "Single month with range selection",
      "registryDependencies": [
        "calendar"
      ],
      "files": [
        {
          "path": "registry/new-york-v4/blocks/calendar-04.tsx",
          "type": "registry:component"
        }
      ],
      "meta": {
        "iframeHeight": "600px",
        "container": "w-full bg-surface min-h-svh flex px-4 py-12 items-start md:py-20 justify-center min-w-0 xl:pt-28",
        "mobile": "component"
      },
      "categories": [
        "calendar",
        "date"
      ]
    },
    {
      "name": "calendar-05",
      "type": "registry:block",
      "description": "Multiple months with range selection",
      "registryDependencies": [
        "calendar"
      ],
      "files": [
        {
          "path": "registry/new-york-v4/blocks/calendar-05.tsx",
          "type": "registry:component"
        }
      ],
      "meta": {
        "iframeHeight": "600px",
        "container": "w-full bg-surface min-h-svh flex px-6 py-12 items-start md:pt-20 justify-center min-w-0 xl:py-24",
        "mobile": "component"
      },
      "categories": [
        "calendar",
        "date"
      ]
    },
    {
      "name": "calendar-06",
      "type": "registry:block",
      "description": "Range selection with minimum days",
      "registryDependencies": [
        "calendar"
      ],
      "files": [
        {
          "path": "registry/new-york-v4/blocks/calendar-06.tsx",
          "type": "registry:component"
        }
      ],
      "meta": {
        "iframeHeight": "600px",
        "container": "w-full bg-surface min-h-svh flex px-6 py-12 items-start md:pt-20 justify-center min-w-0 xl:py-24",
        "mobile": "component"
      },
      "categories": [
        "calendar",
        "date"
      ]
    },
    {
      "name": "calendar-07",
      "type": "registry:block",
      "description": "Range selection with minimum and maximum days",
      "registryDependencies": [
        "calendar"
      ],
      "files": [
        {
          "path": "registry/new-york-v4/blocks/calendar-07.tsx",
          "type": "registry:component"
        }
      ],
      "meta": {
        "iframeHeight": "600px",
        "container": "w-full bg-surface min-h-svh flex px-6 py-12 items-start md:pt-20 justify-center min-w-0 xl:py-24",
        "mobile": "component"
      },
      "categories": [
        "calendar",
        "date"
      ]
    },
    {
      "name": "calendar-08",
      "type": "registry:block",
      "description": "Calendar with disabled days",
      "registryDependencies": [
        "calendar"
      ],
      "files": [
        {
          "path": "registry/new-york-v4/blocks/calendar-08.tsx",
          "type": "registry:component"
        }
      ],
      "meta": {
        "iframeHeight": "600px",
        "container": "w-full bg-surface min-h-svh flex px-6 py-12 items-start md:pt-20 justify-center min-w-0 xl:py-24",
        "mobile": "component"
      },
      "categories": [
        "calendar",
        "date"
      ]
    },
    {
      "name": "calendar-09",
      "type": "registry:block",
      "description": "Calendar with disabled weekends",
      "registryDependencies": [
        "calendar"
      ],
      "files": [
        {
          "path": "registry/new-york-v4/blocks/calendar-09.tsx",
          "type": "registry:component"
        }
      ],
      "meta": {
        "iframeHeight": "600px",
        "container": "w-full bg-surface min-h-svh flex px-6 py-12 items-start md:pt-20 justify-center min-w-0 xl:py-24",
        "mobile": "component"
      },
      "categories": [
        "calendar",
        "date"
      ]
    },
    {
      "name": "calendar-10",
      "type": "registry:block",
      "description": "Today button",
      "registryDependencies": [
        "calendar",
        "card",
        "button"
      ],
      "files": [
        {
          "path": "registry/new-york-v4/blocks/calendar-10.tsx",
          "type": "registry:component"
        }
      ],
      "meta": {
        "iframeHeight": "600px",
        "container": "w-full bg-surface min-h-svh flex px-6 py-12 items-start md:pt-20 justify-center min-w-0 xl:py-24",
        "mobile": "component"
      },
      "categories": [
        "calendar",
        "date"
      ]
    },
    {
      "name": "calendar-11",
      "type": "registry:block",
      "description": "Start and end of month",
      "registryDependencies": [
        "calendar"
      ],
      "files": [
        {
          "path": "registry/new-york-v4/blocks/calendar-11.tsx",
          "type": "registry:component"
        }
      ],
      "meta": {
        "iframeHeight": "600px",
        "container": "w-full bg-surface min-h-svh flex px-6 py-12 items-start md:pt-20 justify-center min-w-0 xl:py-24",
        "mobile": "component"
      },
      "categories": [
        "calendar",
        "date"
      ]
    },
    {
      "name": "calendar-12",
      "type": "registry:block",
      "description": "Localized calendar",
      "registryDependencies": [
        "calendar",
        "card",
        "select"
      ],
      "files": [
        {
          "path": "registry/new-york-v4/blocks/calendar-12.tsx",
          "type": "registry:component"
        }
      ],
      "meta": {
        "iframeHeight": "600px",
        "container": "w-full bg-surface min-h-svh flex px-6 py-12 items-start md:pt-20 justify-center min-w-0 xl:py-24",
        "mobile": "component"
      },
      "categories": [
        "calendar",
        "date"
      ]
    },
    {
      "name": "calendar-13",
      "type": "registry:block",
      "description": "With Month and Year Dropdown",
      "registryDependencies": [
        "calendar",
        "label",
        "select"
      ],
      "files": [
        {
          "path": "registry/new-york-v4/blocks/calendar-13.tsx",
          "type": "registry:component"
        }
      ],
      "meta": {
        "iframeHeight": "600px",
        "container": "w-full bg-surface min-h-svh flex px-6 py-12 items-start md:pt-20 justify-center min-w-0 xl:py-24",
        "mobile": "component"
      },
      "categories": [
        "calendar",
        "date"
      ]
    },
    {
      "name": "calendar-14",
      "type": "registry:block",
      "description": "With Booked/Unavailable Days",
      "registryDependencies": [
        "calendar"
      ],
      "files": [
        {
          "path": "registry/new-york-v4/blocks/calendar-14.tsx",
          "type": "registry:component"
        }
      ],
      "meta": {
        "iframeHeight": "600px",
        "container": "w-full bg-surface min-h-svh flex px-6 py-12 items-start md:pt-20 justify-center min-w-0 xl:py-24",
        "mobile": "component"
      },
      "categories": [
        "calendar",
        "date"
      ]
    },
    {
      "name": "calendar-15",
      "type": "registry:block",
      "description": "With Week Numbers",
      "registryDependencies": [
        "calendar"
      ],
      "files": [
        {
          "path": "registry/new-york-v4/blocks/calendar-15.tsx",
          "type": "registry:component"
        }
      ],
      "meta": {
        "iframeHeight": "600px",
        "container": "w-full bg-surface min-h-svh flex px-6 py-12 items-start md:pt-20 justify-center min-w-0 xl:py-24",
        "mobile": "component"
      },
      "categories": [
        "calendar",
        "date"
      ]
    },
    {
      "name": "calendar-16",
      "type": "registry:block",
      "description": "With time picker",
      "registryDependencies": [
        "calendar",
        "card",
        "input",
        "label"
      ],
      "files": [
        {
          "path": "registry/new-york-v4/blocks/calendar-16.tsx",
          "type": "registry:component"
        }
      ],
      "meta": {
        "iframeHeight": "600px",
        "container": "w-full bg-surface min-h-svh flex px-6 py-12 items-start justify-center min-w-0",
        "mobile": "component"
      },
      "categories": [
        "calendar",
        "date"
      ]
    },
    {
      "name": "calendar-17",
      "type": "registry:block",
      "description": "With time picker inline",
      "registryDependencies": [
        "calendar",
        "card",
        "input",
        "label"
      ],
      "files": [
        {
          "path": "registry/new-york-v4/blocks/calendar-17.tsx",
          "type": "registry:component"
        }
      ],
      "meta": {
        "iframeHeight": "600px",
        "container": "w-full bg-surface min-h-svh flex px-6 py-12 items-start md:pt-20 justify-center min-w-0 xl:py-24",
        "mobile": "component"
      },
      "categories": [
        "calendar",
        "date"
      ]
    },
    {
      "name": "calendar-18",
      "type": "registry:block",
      "description": "Variable size",
      "registryDependencies": [
        "calendar"
      ],
      "files": [
        {
          "path": "registry/new-york-v4/blocks/calendar-18.tsx",
          "type": "registry:component"
        }
      ],
      "meta": {
        "iframeHeight": "600px",
        "container": "w-full bg-surface min-h-svh flex px-6 py-12 items-start md:pt-20 justify-center min-w-0 xl:py-24",
        "mobile": "component"
      },
      "categories": [
        "calendar",
        "date"
      ]
    },
    {
      "name": "calendar-19",
      "type": "registry:block",
      "description": "With presets",
      "dependencies": [
        "date-fns"
      ],
      "registryDependencies": [
        "calendar",
        "card",
        "input",
        "label"
      ],
      "files": [
        {
          "path": "registry/new-york-v4/blocks/calendar-19.tsx",
          "type": "registry:component"
        }
      ],
      "meta": {
        "iframeHeight": "600px",
        "container": "w-full bg-surface min-h-svh flex px-6 py-12 items-start justify-center min-w-0",
        "mobile": "component"
      },
      "categories": [
        "calendar",
        "date"
      ]
    },
    {
      "name": "calendar-20",
      "type": "registry:block",
      "description": "With time presets",
      "registryDependencies": [
        "calendar",
        "card",
        "button"
      ],
      "files": [
        {
          "path": "registry/new-york-v4/blocks/calendar-20.tsx",
          "type": "registry:component"
        }
      ],
      "meta": {
        "iframeHeight": "600px",
        "container": "w-full bg-surface min-h-svh flex px-6 py-12 items-start justify-center min-w-0",
        "mobile": "component"
      },
      "categories": [
        "calendar",
        "date"
      ]
    },
    {
      "name": "calendar-21",
      "type": "registry:block",
      "description": "Custom days and formatters",
      "registryDependencies": [
        "calendar"
      ],
      "files": [
        {
          "path": "registry/new-york-v4/blocks/calendar-21.tsx",
          "type": "registry:component"
        }
      ],
      "meta": {
        "iframeHeight": "600px",
        "container": "w-full bg-surface min-h-svh flex px-6 py-12 items-start justify-center min-w-0",
        "mobile": "component"
      },
      "categories": [
        "calendar",
        "date"
      ]
    },
    {
      "name": "calendar-22",
      "type": "registry:block",
      "description": "Date picker",
      "registryDependencies": [
        "calendar",
        "popover",
        "button",
        "label"
      ],
      "files": [
        {
          "path": "registry/new-york-v4/blocks/calendar-22.tsx",
          "type": "registry:component"
        }
      ],
      "meta": {
        "iframeHeight": "600px",
        "container": "w-full bg-surface min-h-svh flex px-6 py-12 items-start md:pt-20 justify-center min-w-0 xl:py-24",
        "mobile": "component"
      },
      "categories": [
        "calendar",
        "date"
      ]
    },
    {
      "name": "calendar-23",
      "type": "registry:block",
      "description": "Date range picker",
      "registryDependencies": [
        "calendar",
        "popover",
        "button",
        "label"
      ],
      "files": [
        {
          "path": "registry/new-york-v4/blocks/calendar-23.tsx",
          "type": "registry:component"
        }
      ],
      "meta": {
        "iframeHeight": "600px",
        "container": "w-full bg-surface min-h-svh flex px-6 py-12 items-start md:pt-20 justify-center min-w-0 xl:py-24",
        "mobile": "component"
      },
      "categories": [
        "calendar",
        "date"
      ]
    },
    {
      "name": "calendar-24",
      "type": "registry:block",
      "description": "Date and Time picker",
      "registryDependencies": [
        "calendar",
        "popover",
        "button",
        "label"
      ],
      "files": [
        {
          "path": "registry/new-york-v4/blocks/calendar-24.tsx",
          "type": "registry:component"
        }
      ],
      "meta": {
        "iframeHeight": "600px",
        "container": "w-full bg-surface min-h-svh flex px-6 py-12 items-start md:pt-20 justify-center min-w-0 xl:py-24",
        "mobile": "component"
      },
      "categories": [
        "calendar",
        "date"
      ]
    },
    {
      "name": "calendar-25",
      "type": "registry:block",
      "description": "Date and Time range picker",
      "registryDependencies": [
        "calendar",
        "popover",
        "button",
        "label"
      ],
      "files": [
        {
          "path": "registry/new-york-v4/blocks/calendar-25.tsx",
          "type": "registry:component"
        }
      ],
      "meta": {
        "iframeHeight": "600px",
        "container": "w-full bg-surface min-h-svh flex px-6 py-12 items-start md:pt-20 justify-center min-w-0 xl:py-24",
        "mobile": "component"
      },
      "categories": [
        "calendar",
        "date"
      ]
    },
    {
      "name": "calendar-26",
      "type": "registry:block",
      "description": "Date range picker with time",
      "registryDependencies": [
        "calendar",
        "popover",
        "button",
        "input",
        "label"
      ],
      "files": [
        {
          "path": "registry/new-york-v4/blocks/calendar-26.tsx",
          "type": "registry:component"
        }
      ],
      "meta": {
        "iframeHeight": "600px",
        "container": "w-full bg-surface min-h-svh flex px-6 py-12 items-start md:pt-20 justify-center min-w-0 xl:py-24",
        "mobile": "component"
      },
      "categories": [
        "calendar",
        "date"
      ]
    },
    {
      "name": "calendar-27",
      "type": "registry:block",
      "description": "Chart filter",
      "registryDependencies": [
        "calendar",
        "chart",
        "card",
        "popover",
        "button"
      ],
      "files": [
        {
          "path": "registry/new-york-v4/blocks/calendar-27.tsx",
          "type": "registry:component"
        }
      ],
      "meta": {
        "iframeHeight": "600px",
        "container": "w-full bg-surface min-h-svh flex px-6 py-12 items-start justify-center min-w-0",
        "mobile": "component"
      },
      "categories": [
        "calendar",
        "date"
      ]
    },
    {
      "name": "calendar-28",
      "type": "registry:block",
      "description": "Input with date picker",
      "registryDependencies": [
        "calendar",
        "input",
        "label",
        "popover",
        "button"
      ],
      "files": [
        {
          "path": "registry/new-york-v4/blocks/calendar-28.tsx",
          "type": "registry:component"
        }
      ],
      "meta": {
        "iframeHeight": "600px",
        "container": "w-full bg-surface min-h-svh flex px-6 py-12 items-start md:pt-20 justify-center min-w-0 xl:py-24",
        "mobile": "component"
      },
      "categories": [
        "calendar",
        "date"
      ]
    },
    {
      "name": "calendar-29",
      "type": "registry:block",
      "description": "Natural language date picker",
      "dependencies": [
        "chrono-node"
      ],
      "registryDependencies": [
        "calendar",
        "input",
        "label",
        "popover",
        "button"
      ],
      "files": [
        {
          "path": "registry/new-york-v4/blocks/calendar-29.tsx",
          "type": "registry:component"
        }
      ],
      "meta": {
        "iframeHeight": "600px",
        "container": "w-full bg-surface min-h-svh flex px-6 py-12 items-start md:pt-20 justify-center min-w-0 xl:py-24",
        "mobile": "component"
      },
      "categories": [
        "calendar",
        "date"
      ]
    },
    {
      "name": "calendar-30",
      "type": "registry:block",
      "description": "With little-date",
      "registryDependencies": [
        "calendar",
        "input",
        "label",
        "popover",
        "button"
      ],
      "files": [
        {
          "path": "registry/new-york-v4/blocks/calendar-30.tsx",
          "type": "registry:component"
        }
      ],
      "meta": {
        "iframeHeight": "600px",
        "container": "w-full bg-surface min-h-svh flex px-6 py-12 items-start md:pt-20 justify-center min-w-0 xl:py-24",
        "mobile": "component"
      },
      "categories": [
        "calendar",
        "date"
      ]
    },
    {
      "name": "calendar-31",
      "type": "registry:block",
      "description": "With event slots",
      "registryDependencies": [
        "calendar",
        "card",
        "button"
      ],
      "files": [
        {
          "path": "registry/new-york-v4/blocks/calendar-31.tsx",
          "type": "registry:component"
        }
      ],
      "meta": {
        "iframeHeight": "700px",
        "container": "w-full bg-surface min-h-svh flex px-6 py-12 items-start md:pt-20 justify-center min-w-0",
        "mobile": "component"
      },
      "categories": [
        "calendar",
        "date"
      ]
    },
    {
      "name": "calendar-32",
      "type": "registry:block",
      "description": "Date picker in a drawer",
      "registryDependencies": [
        "calendar",
        "button",
        "drawer"
      ],
      "files": [
        {
          "path": "registry/new-york-v4/blocks/calendar-32.tsx",
          "type": "registry:component"
        }
      ],
      "meta": {
        "iframeHeight": "600px",
        "container": "w-full bg-surface min-h-svh flex px-6 py-12 items-start md:pt-20 justify-center min-w-0 xl:py-24",
        "mobile": "component"
      },
      "categories": [
        "calendar",
        "date"
      ]
    },
    {
      "name": "signup-01",
      "type": "registry:block",
      "description": "A simple signup form.",
      "registryDependencies": [
        "button",
        "card",
        "input",
        "label"
      ],
      "files": [
        {
          "path": "registry/new-york-v4/blocks/signup-01/page.tsx",
          "type": "registry:page",
          "target": "app/signup/page.tsx"
        },
        {
          "path": "registry/new-york-v4/blocks/signup-01/components/signup-form.tsx",
          "type": "registry:component"
        }
      ],
      "categories": [
        "authentication",
        "signup"
      ]
    },
    {
      "name": "signup-02",
      "type": "registry:block",
      "description": "A two column signup page with a cover image.",
      "registryDependencies": [
        "button",
        "input",
        "label",
        "field"
      ],
      "files": [
        {
          "path": "registry/new-york-v4/blocks/signup-02/page.tsx",
          "type": "registry:page",
          "target": "app/signup/page.tsx"
        },
        {
          "path": "registry/new-york-v4/blocks/signup-02/components/signup-form.tsx",
          "type": "registry:component"
        }
      ],
      "categories": [
        "authentication",
        "signup"
      ]
    },
    {
      "name": "signup-03",
      "type": "registry:block",
      "description": "A signup page with a muted background color.",
      "registryDependencies": [
        "button",
        "card",
        "input",
        "label",
        "field"
      ],
      "files": [
        {
          "path": "registry/new-york-v4/blocks/signup-03/page.tsx",
          "type": "registry:page",
          "target": "app/signup/page.tsx"
        },
        {
          "path": "registry/new-york-v4/blocks/signup-03/components/signup-form.tsx",
          "type": "registry:component"
        }
      ],
      "categories": [
        "authentication",
        "signup"
      ]
    },
    {
      "name": "signup-04",
      "type": "registry:block",
      "description": "A signup page with form and image.",
      "registryDependencies": [
        "button",
        "card",
        "input",
        "label",
        "field"
      ],
      "files": [
        {
          "path": "registry/new-york-v4/blocks/signup-04/page.tsx",
          "type": "registry:page",
          "target": "app/signup/page.tsx"
        },
        {
          "path": "registry/new-york-v4/blocks/signup-04/components/signup-form.tsx",
          "type": "registry:component"
        }
      ],
      "categories": [
        "authentication",
        "signup"
      ]
    },
    {
      "name": "signup-05",
      "type": "registry:block",
      "description": "A simple signup form with social providers.",
      "registryDependencies": [
        "button",
        "input",
        "label"
      ],
      "files": [
        {
          "path": "registry/new-york-v4/blocks/signup-05/page.tsx",
          "type": "registry:page",
          "target": "app/signup/page.tsx"
        },
        {
          "path": "registry/new-york-v4/blocks/signup-05/components/signup-form.tsx",
          "type": "registry:component"
        }
      ],
      "categories": [
        "authentication",
        "signup"
      ]
    },
    {
      "name": "otp-01",
      "type": "registry:block",
      "description": "A simple OTP verification form.",
      "registryDependencies": [
        "button",
        "card",
        "input-otp",
        "label",
        "field"
      ],
      "files": [
        {
          "path": "registry/new-york-v4/blocks/otp-01/page.tsx",
          "type": "registry:page",
          "target": "app/otp/page.tsx"
        },
        {
          "path": "registry/new-york-v4/blocks/otp-01/components/otp-form.tsx",
          "type": "registry:component"
        }
      ],
      "categories": [
        "authentication",
        "otp"
      ]
    },
    {
      "name": "otp-02",
      "type": "registry:block",
      "description": "A two column OTP page with a cover image.",
      "registryDependencies": [
        "button",
        "input-otp",
        "label",
        "field"
      ],
      "files": [
        {
          "path": "registry/new-york-v4/blocks/otp-02/page.tsx",
          "type": "registry:page",
          "target": "app/otp/page.tsx"
        },
        {
          "path": "registry/new-york-v4/blocks/otp-02/components/otp-form.tsx",
          "type": "registry:component"
        }
      ],
      "categories": [
        "authentication",
        "otp"
      ]
    },
    {
      "name": "otp-03",
      "type": "registry:block",
      "description": "An OTP page with a muted background color.",
      "registryDependencies": [
        "button",
        "card",
        "input-otp",
        "label",
        "field"
      ],
      "files": [
        {
          "path": "registry/new-york-v4/blocks/otp-03/page.tsx",
          "type": "registry:page",
          "target": "app/otp/page.tsx"
        },
        {
          "path": "registry/new-york-v4/blocks/otp-03/components/otp-form.tsx",
          "type": "registry:component"
        }
      ],
      "categories": [
        "authentication",
        "otp"
      ]
    },
    {
      "name": "otp-04",
      "type": "registry:block",
      "description": "An OTP page with form and image.",
      "registryDependencies": [
        "button",
        "card",
        "input-otp",
        "label",
        "field"
      ],
      "files": [
        {
          "path": "registry/new-york-v4/blocks/otp-04/page.tsx",
          "type": "registry:page",
          "target": "app/otp/page.tsx"
        },
        {
          "path": "registry/new-york-v4/blocks/otp-04/components/otp-form.tsx",
          "type": "registry:component"
        }
      ],
      "categories": [
        "authentication",
        "otp"
      ]
    },
    {
      "name": "otp-05",
      "type": "registry:block",
      "description": "A simple OTP form with social providers.",
      "registryDependencies": [
        "button",
        "input-otp",
        "label",
        "field"
      ],
      "files": [
        {
          "path": "registry/new-york-v4/blocks/otp-05/page.tsx",
          "type": "registry:page",
          "target": "app/otp/page.tsx"
        },
        {
          "path": "registry/new-york-v4/blocks/otp-05/components/otp-form.tsx",
          "type": "registry:component"
        }
      ],
      "categories": [
        "authentication",
        "otp"
      ]
    },
    {
      "name": "chart-area-axes",
      "type": "registry:block",
      "registryDependencies": [
        "card",
        "chart"
      ],
      "files": [
        {
          "path": "registry/new-york-v4/charts/chart-area-axes.tsx",
          "type": "registry:block"
        }
      ],
      "categories": [
        "charts",
        "charts-area"
      ]
    },
    {
      "name": "chart-area-default",
      "type": "registry:block",
      "registryDependencies": [
        "card",
        "chart"
      ],
      "files": [
        {
          "path": "registry/new-york-v4/charts/chart-area-default.tsx",
          "type": "registry:block"
        }
      ],
      "categories": [
        "charts",
        "charts-area"
      ]
    },
    {
      "name": "chart-area-gradient",
      "type": "registry:block",
      "registryDependencies": [
        "card",
        "chart"
      ],
      "files": [
        {
          "path": "registry/new-york-v4/charts/chart-area-gradient.tsx",
          "type": "registry:block"
        }
      ],
      "categories": [
        "charts",
        "charts-area"
      ]
    },
    {
      "name": "chart-area-icons",
      "type": "registry:block",
      "registryDependencies": [
        "card",
        "chart"
      ],
      "files": [
        {
          "path": "registry/new-york-v4/charts/chart-area-icons.tsx",
          "type": "registry:block"
        }
      ],
      "categories": [
        "charts",
        "charts-area"
      ]
    },
    {
      "name": "chart-area-interactive",
      "type": "registry:block",
      "registryDependencies": [
        "card",
        "chart",
        "select"
      ],
      "files": [
        {
          "path": "registry/new-york-v4/charts/chart-area-interactive.tsx",
          "type": "registry:component"
        }
      ],
      "categories": [
        "charts",
        "charts-area"
      ]
    },
    {
      "name": "chart-area-legend",
      "type": "registry:block",
      "registryDependencies": [
        "card",
        "chart"
      ],
      "files": [
        {
          "path": "registry/new-york-v4/charts/chart-area-legend.tsx",
          "type": "registry:block"
        }
      ],
      "categories": [
        "charts",
        "charts-area"
      ]
    },
    {
      "name": "chart-area-linear",
      "type": "registry:block",
      "registryDependencies": [
        "card",
        "chart"
      ],
      "files": [
        {
          "path": "registry/new-york-v4/charts/chart-area-linear.tsx",
          "type": "registry:block"
        }
      ],
      "categories": [
        "charts",
        "charts-area"
      ]
    },
    {
      "name": "chart-area-stacked-expand",
      "type": "registry:block",
      "registryDependencies": [
        "card",
        "chart"
      ],
      "files": [
        {
          "path": "registry/new-york-v4/charts/chart-area-stacked-expand.tsx",
          "type": "registry:block"
        }
      ],
      "categories": [
        "charts",
        "charts-area"
      ]
    },
    {
      "name": "chart-area-stacked",
      "type": "registry:block",
      "registryDependencies": [
        "card",
        "chart"
      ],
      "files": [
        {
          "path": "registry/new-york-v4/charts/chart-area-stacked.tsx",
          "type": "registry:block"
        }
      ],
      "categories": [
        "charts",
        "charts-area"
      ]
    },
    {
      "name": "chart-area-step",
      "type": "registry:block",
      "registryDependencies": [
        "card",
        "chart"
      ],
      "files": [
        {
          "path": "registry/new-york-v4/charts/chart-area-step.tsx",
          "type": "registry:block"
        }
      ],
      "categories": [
        "charts",
        "charts-area"
      ]
    },
    {
      "name": "chart-bar-active",
      "type": "registry:block",
      "registryDependencies": [
        "card",
        "chart"
      ],
      "files": [
        {
          "path": "registry/new-york-v4/charts/chart-bar-active.tsx",
          "type": "registry:block"
        }
      ],
      "categories": [
        "charts",
        "charts-bar"
      ]
    },
    {
      "name": "chart-bar-default",
      "type": "registry:block",
      "registryDependencies": [
        "card",
        "chart"
      ],
      "files": [
        {
          "path": "registry/new-york-v4/charts/chart-bar-default.tsx",
          "type": "registry:block"
        }
      ],
      "categories": [
        "charts",
        "charts-bar"
      ]
    },
    {
      "name": "chart-bar-horizontal",
      "type": "registry:block",
      "registryDependencies": [
        "card",
        "chart"
      ],
      "files": [
        {
          "path": "registry/new-york-v4/charts/chart-bar-horizontal.tsx",
          "type": "registry:block"
        }
      ],
      "categories": [
        "charts",
        "charts-bar"
      ]
    },
    {
      "name": "chart-bar-interactive",
      "type": "registry:block",
      "registryDependencies": [
        "card",
        "chart"
      ],
      "files": [
        {
          "path": "registry/new-york-v4/charts/chart-bar-interactive.tsx",
          "type": "registry:block"
        }
      ],
      "categories": [
        "charts",
        "charts-bar"
      ]
    },
    {
      "name": "chart-bar-label-custom",
      "type": "registry:block",
      "registryDependencies": [
        "card",
        "chart"
      ],
      "files": [
        {
          "path": "registry/new-york-v4/charts/chart-bar-label-custom.tsx",
          "type": "registry:block"
        }
      ],
      "categories": [
        "charts",
        "charts-bar"
      ]
    },
    {
      "name": "chart-bar-label",
      "type": "registry:block",
      "registryDependencies": [
        "card",
        "chart"
      ],
      "files": [
        {
          "path": "registry/new-york-v4/charts/chart-bar-label.tsx",
          "type": "registry:block"
        }
      ],
      "categories": [
        "charts",
        "charts-bar"
      ]
    },
    {
      "name": "chart-bar-mixed",
      "type": "registry:block",
      "registryDependencies": [
        "card",
        "chart"
      ],
      "files": [
        {
          "path": "registry/new-york-v4/charts/chart-bar-mixed.tsx",
          "type": "registry:block"
        }
      ],
      "categories": [
        "charts",
        "charts-bar"
      ]
    },
    {
      "name": "chart-bar-multiple",
      "type": "registry:block",
      "registryDependencies": [
        "card",
        "chart"
      ],
      "files": [
        {
          "path": "registry/new-york-v4/charts/chart-bar-multiple.tsx",
          "type": "registry:block"
        }
      ],
      "categories": [
        "charts",
        "charts-bar"
      ]
    },
    {
      "name": "chart-bar-negative",
      "type": "registry:block",
      "registryDependencies": [
        "card",
        "chart"
      ],
      "files": [
        {
          "path": "registry/new-york-v4/charts/chart-bar-negative.tsx",
          "type": "registry:block"
        }
      ],
      "categories": [
        "charts",
        "charts-bar"
      ]
    },
    {
      "name": "chart-bar-stacked",
      "type": "registry:block",
      "registryDependencies": [
        "card",
        "chart"
      ],
      "files": [
        {
          "path": "registry/new-york-v4/charts/chart-bar-stacked.tsx",
          "type": "registry:block"
        }
      ],
      "categories": [
        "charts",
        "charts-bar"
      ]
    },
    {
      "name": "chart-line-default",
      "type": "registry:block",
      "registryDependencies": [
        "card",
        "chart"
      ],
      "files": [
        {
          "path": "registry/new-york-v4/charts/chart-line-default.tsx",
          "type": "registry:block"
        }
      ],
      "categories": [
        "charts",
        "charts-line"
      ]
    },
    {
      "name": "chart-line-dots-colors",
      "type": "registry:block",
      "registryDependencies": [
        "card",
        "chart"
      ],
      "files": [
        {
          "path": "registry/new-york-v4/charts/chart-line-dots-colors.tsx",
          "type": "registry:block"
        }
      ],
      "categories": [
        "charts",
        "charts-line"
      ]
    },
    {
      "name": "chart-line-dots-custom",
      "type": "registry:block",
      "registryDependencies": [
        "card",
        "chart"
      ],
      "files": [
        {
          "path": "registry/new-york-v4/charts/chart-line-dots-custom.tsx",
          "type": "registry:block"
        }
      ],
      "categories": [
        "charts",
        "charts-line"
      ]
    },
    {
      "name": "chart-line-dots",
      "type": "registry:block",
      "registryDependencies": [
        "card",
        "chart"
      ],
      "files": [
        {
          "path": "registry/new-york-v4/charts/chart-line-dots.tsx",
          "type": "registry:block"
        }
      ],
      "categories": [
        "charts",
        "charts-line"
      ]
    },
    {
      "name": "chart-line-interactive",
      "type": "registry:block",
      "registryDependencies": [
        "card",
        "chart"
      ],
      "files": [
        {
          "path": "registry/new-york-v4/charts/chart-line-interactive.tsx",
          "type": "registry:block"
        }
      ],
      "categories": [
        "charts",
        "charts-line"
      ]
    },
    {
      "name": "chart-line-label-custom",
      "type": "registry:block",
      "registryDependencies": [
        "card",
        "chart"
      ],
      "files": [
        {
          "path": "registry/new-york-v4/charts/chart-line-label-custom.tsx",
          "type": "registry:block"
        }
      ],
      "categories": [
        "charts",
        "charts-line"
      ]
    },
    {
      "name": "chart-line-label",
      "type": "registry:block",
      "registryDependencies": [
        "card",
        "chart"
      ],
      "files": [
        {
          "path": "registry/new-york-v4/charts/chart-line-label.tsx",
          "type": "registry:block"
        }
      ],
      "categories": [
        "charts",
        "charts-line"
      ]
    },
    {
      "name": "chart-line-linear",
      "type": "registry:block",
      "registryDependencies": [
        "card",
        "chart"
      ],
      "files": [
        {
          "path": "registry/new-york-v4/charts/chart-line-linear.tsx",
          "type": "registry:block"
        }
      ],
      "categories": [
        "charts",
        "charts-line"
      ]
    },
    {
      "name": "chart-line-multiple",
      "type": "registry:block",
      "registryDependencies": [
        "card",
        "chart"
      ],
      "files": [
        {
          "path": "registry/new-york-v4/charts/chart-line-multiple.tsx",
          "type": "registry:block"
        }
      ],
      "categories": [
        "charts",
        "charts-line"
      ]
    },
    {
      "name": "chart-line-step",
      "type": "registry:block",
      "registryDependencies": [
        "card",
        "chart"
      ],
      "files": [
        {
          "path": "registry/new-york-v4/charts/chart-line-step.tsx",
          "type": "registry:block"
        }
      ],
      "categories": [
        "charts",
        "charts-line"
      ]
    },
    {
      "name": "chart-pie-donut-active",
      "type": "registry:block",
      "registryDependencies": [
        "card",
        "chart"
      ],
      "files": [
        {
          "path": "registry/new-york-v4/charts/chart-pie-donut-active.tsx",
          "type": "registry:block"
        }
      ],
      "categories": [
        "charts",
        "charts-pie"
      ]
    },
    {
      "name": "chart-pie-donut-text",
      "type": "registry:block",
      "registryDependencies": [
        "card",
        "chart"
      ],
      "files": [
        {
          "path": "registry/new-york-v4/charts/chart-pie-donut-text.tsx",
          "type": "registry:block"
        }
      ],
      "categories": [
        "charts",
        "charts-pie"
      ]
    },
    {
      "name": "chart-pie-donut",
      "type": "registry:block",
      "registryDependencies": [
        "card",
        "chart"
      ],
      "files": [
        {
          "path": "registry/new-york-v4/charts/chart-pie-donut.tsx",
          "type": "registry:block"
        }
      ],
      "categories": [
        "charts",
        "charts-pie"
      ]
    },
    {
      "name": "chart-pie-interactive",
      "type": "registry:block",
      "registryDependencies": [
        "card",
        "chart"
      ],
      "files": [
        {
          "path": "registry/new-york-v4/charts/chart-pie-interactive.tsx",
          "type": "registry:block"
        }
      ],
      "categories": [
        "charts",
        "charts-pie"
      ]
    },
    {
      "name": "chart-pie-label-custom",
      "type": "registry:block",
      "registryDependencies": [
        "card",
        "chart"
      ],
      "files": [
        {
          "path": "registry/new-york-v4/charts/chart-pie-label-custom.tsx",
          "type": "registry:block"
        }
      ],
      "categories": [
        "charts",
        "charts-pie"
      ]
    },
    {
      "name": "chart-pie-label-list",
      "type": "registry:block",
      "registryDependencies": [
        "card",
        "chart"
      ],
      "files": [
        {
          "path": "registry/new-york-v4/charts/chart-pie-label-list.tsx",
          "type": "registry:block"
        }
      ],
      "categories": [
        "charts",
        "charts-pie"
      ]
    },
    {
      "name": "chart-pie-label",
      "type": "registry:block",
      "registryDependencies": [
        "card",
        "chart"
      ],
      "files": [
        {
          "path": "registry/new-york-v4/charts/chart-pie-label.tsx",
          "type": "registry:block"
        }
      ],
      "categories": [
        "charts",
        "charts-pie"
      ]
    },
    {
      "name": "chart-pie-legend",
      "type": "registry:block",
      "registryDependencies": [
        "card",
        "chart"
      ],
      "files": [
        {
          "path": "registry/new-york-v4/charts/chart-pie-legend.tsx",
          "type": "registry:block"
        }
      ],
      "categories": [
        "charts",
        "charts-pie"
      ]
    },
    {
      "name": "chart-pie-separator-none",
      "type": "registry:block",
      "registryDependencies": [
        "card",
        "chart"
      ],
      "files": [
        {
          "path": "registry/new-york-v4/charts/chart-pie-separator-none.tsx",
          "type": "registry:block"
        }
      ],
      "categories": [
        "charts",
        "charts-pie"
      ]
    },
    {
      "name": "chart-pie-simple",
      "type": "registry:block",
      "registryDependencies": [
        "card",
        "chart"
      ],
      "files": [
        {
          "path": "registry/new-york-v4/charts/chart-pie-simple.tsx",
          "type": "registry:block"
        }
      ],
      "categories": [
        "charts",
        "charts-pie"
      ]
    },
    {
      "name": "chart-pie-stacked",
      "type": "registry:block",
      "registryDependencies": [
        "card",
        "chart"
      ],
      "files": [
        {
          "path": "registry/new-york-v4/charts/chart-pie-stacked.tsx",
          "type": "registry:block"
        }
      ],
      "categories": [
        "charts",
        "charts-pie"
      ]
    },
    {
      "name": "chart-radar-default",
      "type": "registry:block",
      "registryDependencies": [
        "card",
        "chart"
      ],
      "files": [
        {
          "path": "registry/new-york-v4/charts/chart-radar-default.tsx",
          "type": "registry:block"
        }
      ],
      "categories": [
        "charts",
        "charts-radar"
      ]
    },
    {
      "name": "chart-radar-dots",
      "type": "registry:block",
      "registryDependencies": [
        "card",
        "chart"
      ],
      "files": [
        {
          "path": "registry/new-york-v4/charts/chart-radar-dots.tsx",
          "type": "registry:block"
        }
      ],
      "categories": [
        "charts",
        "charts-radar"
      ]
    },
    {
      "name": "chart-radar-grid-circle-fill",
      "type": "registry:block",
      "registryDependencies": [
        "card",
        "chart"
      ],
      "files": [
        {
          "path": "registry/new-york-v4/charts/chart-radar-grid-circle-fill.tsx",
          "type": "registry:block"
        }
      ],
      "categories": [
        "charts",
        "charts-radar"
      ]
    },
    {
      "name": "chart-radar-grid-circle-no-lines",
      "type": "registry:block",
      "registryDependencies": [
        "card",
        "chart"
      ],
      "files": [
        {
          "path": "registry/new-york-v4/charts/chart-radar-grid-circle-no-lines.tsx",
          "type": "registry:block"
        }
      ],
      "categories": [
        "charts",
        "charts-radar"
      ]
    },
    {
      "name": "chart-radar-grid-circle",
      "type": "registry:block",
      "registryDependencies": [
        "card",
        "chart"
      ],
      "files": [
        {
          "path": "registry/new-york-v4/charts/chart-radar-grid-circle.tsx",
          "type": "registry:block"
        }
      ],
      "categories": [
        "charts",
        "charts-radar"
      ]
    },
    {
      "name": "chart-radar-grid-custom",
      "type": "registry:block",
      "registryDependencies": [
        "card",
        "chart"
      ],
      "files": [
        {
          "path": "registry/new-york-v4/charts/chart-radar-grid-custom.tsx",
          "type": "registry:block"
        }
      ],
      "categories": [
        "charts",
        "charts-radar"
      ]
    },
    {
      "name": "chart-radar-grid-fill",
      "type": "registry:block",
      "registryDependencies": [
        "card",
        "chart"
      ],
      "files": [
        {
          "path": "registry/new-york-v4/charts/chart-radar-grid-fill.tsx",
          "type": "registry:block"
        }
      ],
      "categories": [
        "charts",
        "charts-radar"
      ]
    },
    {
      "name": "chart-radar-grid-none",
      "type": "registry:block",
      "registryDependencies": [
        "card",
        "chart"
      ],
      "files": [
        {
          "path": "registry/new-york-v4/charts/chart-radar-grid-none.tsx",
          "type": "registry:block"
        }
      ],
      "categories": [
        "charts",
        "charts-radar"
      ]
    },
    {
      "name": "chart-radar-icons",
      "type": "registry:block",
      "registryDependencies": [
        "card",
        "chart"
      ],
      "files": [
        {
          "path": "registry/new-york-v4/charts/chart-radar-icons.tsx",
          "type": "registry:block"
        }
      ],
      "categories": [
        "charts",
        "charts-radar"
      ]
    },
    {
      "name": "chart-radar-label-custom",
      "type": "registry:block",
      "registryDependencies": [
        "card",
        "chart"
      ],
      "files": [
        {
          "path": "registry/new-york-v4/charts/chart-radar-label-custom.tsx",
          "type": "registry:block"
        }
      ],
      "categories": [
        "charts",
        "charts-radar"
      ]
    },
    {
      "name": "chart-radar-legend",
      "type": "registry:block",
      "registryDependencies": [
        "card",
        "chart"
      ],
      "files": [
        {
          "path": "registry/new-york-v4/charts/chart-radar-legend.tsx",
          "type": "registry:block"
        }
      ],
      "categories": [
        "charts",
        "charts-radar"
      ]
    },
    {
      "name": "chart-radar-lines-only",
      "type": "registry:block",
      "registryDependencies": [
        "card",
        "chart"
      ],
      "files": [
        {
          "path": "registry/new-york-v4/charts/chart-radar-lines-only.tsx",
          "type": "registry:block"
        }
      ],
      "categories": [
        "charts",
        "charts-radar"
      ]
    },
    {
      "name": "chart-radar-multiple",
      "type": "registry:block",
      "registryDependencies": [
        "card",
        "chart"
      ],
      "files": [
        {
          "path": "registry/new-york-v4/charts/chart-radar-multiple.tsx",
          "type": "registry:block"
        }
      ],
      "categories": [
        "charts",
        "charts-radar"
      ]
    },
    {
      "name": "chart-radar-radius",
      "type": "registry:block",
      "registryDependencies": [
        "card",
        "chart"
      ],
      "files": [
        {
          "path": "registry/new-york-v4/charts/chart-radar-radius.tsx",
          "type": "registry:block"
        }
      ],
      "categories": [
        "charts",
        "charts-radar"
      ]
    },
    {
      "name": "chart-radial-grid",
      "type": "registry:block",
      "registryDependencies": [
        "card",
        "chart"
      ],
      "files": [
        {
          "path": "registry/new-york-v4/charts/chart-radial-grid.tsx",
          "type": "registry:block"
        }
      ],
      "categories": [
        "charts",
        "charts-radial"
      ]
    },
    {
      "name": "chart-radial-label",
      "type": "registry:block",
      "registryDependencies": [
        "card",
        "chart"
      ],
      "files": [
        {
          "path": "registry/new-york-v4/charts/chart-radial-label.tsx",
          "type": "registry:block"
        }
      ],
      "categories": [
        "charts",
        "charts-radial"
      ]
    },
    {
      "name": "chart-radial-shape",
      "type": "registry:block",
      "registryDependencies": [
        "card",
        "chart"
      ],
      "files": [
        {
          "path": "registry/new-york-v4/charts/chart-radial-shape.tsx",
          "type": "registry:block"
        }
      ],
      "categories": [
        "charts",
        "charts-radial"
      ]
    },
    {
      "name": "chart-radial-simple",
      "type": "registry:block",
      "registryDependencies": [
        "card",
        "chart"
      ],
      "files": [
        {
          "path": "registry/new-york-v4/charts/chart-radial-simple.tsx",
          "type": "registry:block"
        }
      ],
      "categories": [
        "charts",
        "charts-radial"
      ]
    },
    {
      "name": "chart-radial-stacked",
      "type": "registry:block",
      "registryDependencies": [
        "card",
        "chart"
      ],
      "files": [
        {
          "path": "registry/new-york-v4/charts/chart-radial-stacked.tsx",
          "type": "registry:block"
        }
      ],
      "categories": [
        "charts",
        "charts-radial"
      ]
    },
    {
      "name": "chart-radial-text",
      "type": "registry:block",
      "registryDependencies": [
        "card",
        "chart"
      ],
      "files": [
        {
          "path": "registry/new-york-v4/charts/chart-radial-text.tsx",
          "type": "registry:block"
        }
      ],
      "categories": [
        "charts",
        "charts-radial"
      ]
    },
    {
      "name": "chart-tooltip-default",
      "type": "registry:block",
      "registryDependencies": [
        "card",
        "chart"
      ],
      "files": [
        {
          "path": "registry/new-york-v4/charts/chart-tooltip-default.tsx",
          "type": "registry:block"
        }
      ],
      "categories": [
        "charts",
        "charts-tooltip"
      ]
    },
    {
      "name": "chart-tooltip-indicator-line",
      "type": "registry:block",
      "registryDependencies": [
        "card",
        "chart"
      ],
      "files": [
        {
          "path": "registry/new-york-v4/charts/chart-tooltip-indicator-line.tsx",
          "type": "registry:block"
        }
      ],
      "categories": [
        "charts",
        "charts-tooltip"
      ]
    },
    {
      "name": "chart-tooltip-indicator-none",
      "type": "registry:block",
      "registryDependencies": [
        "card",
        "chart"
      ],
      "files": [
        {
          "path": "registry/new-york-v4/charts/chart-tooltip-indicator-none.tsx",
          "type": "registry:block"
        }
      ],
      "categories": [
        "charts",
        "charts-tooltip"
      ]
    },
    {
      "name": "chart-tooltip-label-none",
      "type": "registry:block",
      "registryDependencies": [
        "card",
        "chart"
      ],
      "files": [
        {
          "path": "registry/new-york-v4/charts/chart-tooltip-label-none.tsx",
          "type": "registry:block"
        }
      ],
      "categories": [
        "charts",
        "charts-tooltip"
      ]
    },
    {
      "name": "chart-tooltip-label-custom",
      "type": "registry:block",
      "registryDependencies": [
        "card",
        "chart"
      ],
      "files": [
        {
          "path": "registry/new-york-v4/charts/chart-tooltip-label-custom.tsx",
          "type": "registry:block"
        }
      ],
      "categories": [
        "charts",
        "charts-tooltip"
      ]
    },
    {
      "name": "chart-tooltip-label-formatter",
      "type": "registry:block",
      "registryDependencies": [
        "card",
        "chart"
      ],
      "files": [
        {
          "path": "registry/new-york-v4/charts/chart-tooltip-label-formatter.tsx",
          "type": "registry:block"
        }
      ],
      "categories": [
        "charts",
        "charts-tooltip"
      ]
    },
    {
      "name": "chart-tooltip-formatter",
      "type": "registry:block",
      "registryDependencies": [
        "card",
        "chart"
      ],
      "files": [
        {
          "path": "registry/new-york-v4/charts/chart-tooltip-formatter.tsx",
          "type": "registry:block"
        }
      ],
      "categories": [
        "charts",
        "charts-tooltip"
      ]
    },
    {
      "name": "chart-tooltip-icons",
      "type": "registry:block",
      "registryDependencies": [
        "card",
        "chart"
      ],
      "files": [
        {
          "path": "registry/new-york-v4/charts/chart-tooltip-icons.tsx",
          "type": "registry:block"
        }
      ],
      "categories": [
        "charts",
        "charts-tooltip"
      ]
    },
    {
      "name": "chart-tooltip-advanced",
      "type": "registry:block",
      "registryDependencies": [
        "card",
        "chart"
      ],
      "files": [
        {
          "path": "registry/new-york-v4/charts/chart-tooltip-advanced.tsx",
          "type": "registry:block"
        }
      ],
      "categories": [
        "charts",
        "charts-tooltip"
      ]
    },
    {
      "name": "utils",
      "type": "registry:lib",
      "dependencies": [
        "clsx",
        "tailwind-merge"
      ],
      "files": [
        {
          "path": "registry/new-york-v4/lib/utils.ts",
          "type": "registry:lib"
        }
      ]
    },
    {
      "name": "use-mobile",
      "type": "registry:hook",
      "files": [
        {
          "path": "registry/new-york-v4/hooks/use-mobile.ts",
          "type": "registry:hook"
        }
      ]
    },
    {
      "name": "theme-stone",
      "type": "registry:theme",
      "cssVars": {
        "light": {
          "background": "oklch(1 0 0)",
          "foreground": "oklch(0.147 0.004 49.25)",
          "card": "oklch(1 0 0)",
          "card-foreground": "oklch(0.147 0.004 49.25)",
          "popover": "oklch(1 0 0)",
          "popover-foreground": "oklch(0.147 0.004 49.25)",
          "primary": "oklch(0.216 0.006 56.043)",
          "primary-foreground": "oklch(0.985 0.001 106.423)",
          "secondary": "oklch(0.97 0.001 106.424)",
          "secondary-foreground": "oklch(0.216 0.006 56.043)",
          "muted": "oklch(0.97 0.001 106.424)",
          "muted-foreground": "oklch(0.553 0.013 58.071)",
          "accent": "oklch(0.97 0.001 106.424)",
          "accent-foreground": "oklch(0.216 0.006 56.043)",
          "destructive": "oklch(0.577 0.245 27.325)",
          "border": "oklch(0.923 0.003 48.717)",
          "input": "oklch(0.923 0.003 48.717)",
          "ring": "oklch(0.709 0.01 56.259)",
          "chart-1": "oklch(0.646 0.222 41.116)",
          "chart-2": "oklch(0.6 0.118 184.704)",
          "chart-3": "oklch(0.398 0.07 227.392)",
          "chart-4": "oklch(0.828 0.189 84.429)",
          "chart-5": "oklch(0.769 0.188 70.08)",
          "radius": "0.625rem",
          "sidebar": "oklch(0.985 0.001 106.423)",
          "sidebar-foreground": "oklch(0.147 0.004 49.25)",
          "sidebar-primary": "oklch(0.216 0.006 56.043)",
          "sidebar-primary-foreground": "oklch(0.985 0.001 106.423)",
          "sidebar-accent": "oklch(0.97 0.001 106.424)",
          "sidebar-accent-foreground": "oklch(0.216 0.006 56.043)",
          "sidebar-border": "oklch(0.923 0.003 48.717)",
          "sidebar-ring": "oklch(0.709 0.01 56.259)"
        },
        "dark": {
          "background": "oklch(0.147 0.004 49.25)",
          "foreground": "oklch(0.985 0.001 106.423)",
          "card": "oklch(0.216 0.006 56.043)",
          "card-foreground": "oklch(0.985 0.001 106.423)",
          "popover": "oklch(0.216 0.006 56.043)",
          "popover-foreground": "oklch(0.985 0.001 106.423)",
          "primary": "oklch(0.923 0.003 48.717)",
          "primary-foreground": "oklch(0.216 0.006 56.043)",
          "secondary": "oklch(0.268 0.007 34.298)",
          "secondary-foreground": "oklch(0.985 0.001 106.423)",
          "muted": "oklch(0.268 0.007 34.298)",
          "muted-foreground": "oklch(0.709 0.01 56.259)",
          "accent": "oklch(0.268 0.007 34.298)",
          "accent-foreground": "oklch(0.985 0.001 106.423)",
          "destructive": "oklch(0.704 0.191 22.216)",
          "border": "oklch(1 0 0 / 10%)",
          "input": "oklch(1 0 0 / 15%)",
          "ring": "oklch(0.553 0.013 58.071)",
          "chart-1": "oklch(0.488 0.243 264.376)",
          "chart-2": "oklch(0.696 0.17 162.48)",
          "chart-3": "oklch(0.769 0.188 70.08)",
          "chart-4": "oklch(0.627 0.265 303.9)",
          "chart-5": "oklch(0.645 0.246 16.439)",
          "sidebar": "oklch(0.216 0.006 56.043)",
          "sidebar-foreground": "oklch(0.985 0.001 106.423)",
          "sidebar-primary": "oklch(0.488 0.243 264.376)",
          "sidebar-primary-foreground": "oklch(0.985 0.001 106.423)",
          "sidebar-accent": "oklch(0.268 0.007 34.298)",
          "sidebar-accent-foreground": "oklch(0.985 0.001 106.423)",
          "sidebar-border": "oklch(1 0 0 / 10%)",
          "sidebar-ring": "oklch(0.553 0.013 58.071)"
        }
      }
    },
    {
      "name": "theme-zinc",
      "type": "registry:theme",
      "cssVars": {
        "light": {
          "background": "oklch(1 0 0)",
          "foreground": "oklch(0.141 0.005 285.823)",
          "card": "oklch(1 0 0)",
          "card-foreground": "oklch(0.141 0.005 285.823)",
          "popover": "oklch(1 0 0)",
          "popover-foreground": "oklch(0.141 0.005 285.823)",
          "primary": "oklch(0.21 0.006 285.885)",
          "primary-foreground": "oklch(0.985 0 0)",
          "secondary": "oklch(0.967 0.001 286.375)",
          "secondary-foreground": "oklch(0.21 0.006 285.885)",
          "muted": "oklch(0.967 0.001 286.375)",
          "muted-foreground": "oklch(0.552 0.016 285.938)",
          "accent": "oklch(0.967 0.001 286.375)",
          "accent-foreground": "oklch(0.21 0.006 285.885)",
          "destructive": "oklch(0.577 0.245 27.325)",
          "border": "oklch(0.92 0.004 286.32)",
          "input": "oklch(0.92 0.004 286.32)",
          "ring": "oklch(0.705 0.015 286.067)",
          "chart-1": "oklch(0.646 0.222 41.116)",
          "chart-2": "oklch(0.6 0.118 184.704)",
          "chart-3": "oklch(0.398 0.07 227.392)",
          "chart-4": "oklch(0.828 0.189 84.429)",
          "chart-5": "oklch(0.769 0.188 70.08)",
          "radius": "0.625rem",
          "sidebar": "oklch(0.985 0 0)",
          "sidebar-foreground": "oklch(0.141 0.005 285.823)",
          "sidebar-primary": "oklch(0.21 0.006 285.885)",
          "sidebar-primary-foreground": "oklch(0.985 0 0)",
          "sidebar-accent": "oklch(0.967 0.001 286.375)",
          "sidebar-accent-foreground": "oklch(0.21 0.006 285.885)",
          "sidebar-border": "oklch(0.92 0.004 286.32)",
          "sidebar-ring": "oklch(0.705 0.015 286.067)"
        },
        "dark": {
          "background": "oklch(0.141 0.005 285.823)",
          "foreground": "oklch(0.985 0 0)",
          "card": "oklch(0.21 0.006 285.885)",
          "card-foreground": "oklch(0.985 0 0)",
          "popover": "oklch(0.21 0.006 285.885)",
          "popover-foreground": "oklch(0.985 0 0)",
          "primary": "oklch(0.92 0.004 286.32)",
          "primary-foreground": "oklch(0.21 0.006 285.885)",
          "secondary": "oklch(0.274 0.006 286.033)",
          "secondary-foreground": "oklch(0.985 0 0)",
          "muted": "oklch(0.274 0.006 286.033)",
          "muted-foreground": "oklch(0.705 0.015 286.067)",
          "accent": "oklch(0.274 0.006 286.033)",
          "accent-foreground": "oklch(0.985 0 0)",
          "destructive": "oklch(0.704 0.191 22.216)",
          "border": "oklch(1 0 0 / 10%)",
          "input": "oklch(1 0 0 / 15%)",
          "ring": "oklch(0.552 0.016 285.938)",
          "chart-1": "oklch(0.488 0.243 264.376)",
          "chart-2": "oklch(0.696 0.17 162.48)",
          "chart-3": "oklch(0.769 0.188 70.08)",
          "chart-4": "oklch(0.627 0.265 303.9)",
          "chart-5": "oklch(0.645 0.246 16.439)",
          "sidebar": "oklch(0.21 0.006 285.885)",
          "sidebar-foreground": "oklch(0.985 0 0)",
          "sidebar-primary": "oklch(0.488 0.243 264.376)",
          "sidebar-primary-foreground": "oklch(0.985 0 0)",
          "sidebar-accent": "oklch(0.274 0.006 286.033)",
          "sidebar-accent-foreground": "oklch(0.985 0 0)",
          "sidebar-border": "oklch(1 0 0 / 10%)",
          "sidebar-ring": "oklch(0.552 0.016 285.938)"
        }
      }
    },
    {
      "name": "theme-neutral",
      "type": "registry:theme",
      "cssVars": {
        "light": {
          "background": "oklch(1 0 0)",
          "foreground": "oklch(0.145 0 0)",
          "card": "oklch(1 0 0)",
          "card-foreground": "oklch(0.145 0 0)",
          "popover": "oklch(1 0 0)",
          "popover-foreground": "oklch(0.145 0 0)",
          "primary": "oklch(0.205 0 0)",
          "primary-foreground": "oklch(0.985 0 0)",
          "secondary": "oklch(0.97 0 0)",
          "secondary-foreground": "oklch(0.205 0 0)",
          "muted": "oklch(0.97 0 0)",
          "muted-foreground": "oklch(0.556 0 0)",
          "accent": "oklch(0.97 0 0)",
          "accent-foreground": "oklch(0.205 0 0)",
          "destructive": "oklch(0.577 0.245 27.325)",
          "border": "oklch(0.922 0 0)",
          "input": "oklch(0.922 0 0)",
          "ring": "oklch(0.708 0 0)",
          "chart-1": "oklch(0.646 0.222 41.116)",
          "chart-2": "oklch(0.6 0.118 184.704)",
          "chart-3": "oklch(0.398 0.07 227.392)",
          "chart-4": "oklch(0.828 0.189 84.429)",
          "chart-5": "oklch(0.769 0.188 70.08)",
          "radius": "0.625rem",
          "sidebar": "oklch(0.985 0 0)",
          "sidebar-foreground": "oklch(0.145 0 0)",
          "sidebar-primary": "oklch(0.205 0 0)",
          "sidebar-primary-foreground": "oklch(0.985 0 0)",
          "sidebar-accent": "oklch(0.97 0 0)",
          "sidebar-accent-foreground": "oklch(0.205 0 0)",
          "sidebar-border": "oklch(0.922 0 0)",
          "sidebar-ring": "oklch(0.708 0 0)"
        },
        "dark": {
          "background": "oklch(0.145 0 0)",
          "foreground": "oklch(0.985 0 0)",
          "card": "oklch(0.205 0 0)",
          "card-foreground": "oklch(0.985 0 0)",
          "popover": "oklch(0.205 0 0)",
          "popover-foreground": "oklch(0.985 0 0)",
          "primary": "oklch(0.922 0 0)",
          "primary-foreground": "oklch(0.205 0 0)",
          "secondary": "oklch(0.269 0 0)",
          "secondary-foreground": "oklch(0.985 0 0)",
          "muted": "oklch(0.269 0 0)",
          "muted-foreground": "oklch(0.708 0 0)",
          "accent": "oklch(0.269 0 0)",
          "accent-foreground": "oklch(0.985 0 0)",
          "destructive": "oklch(0.704 0.191 22.216)",
          "border": "oklch(1 0 0 / 10%)",
          "input": "oklch(1 0 0 / 15%)",
          "ring": "oklch(0.556 0 0)",
          "chart-1": "oklch(0.488 0.243 264.376)",
          "chart-2": "oklch(0.696 0.17 162.48)",
          "chart-3": "oklch(0.769 0.188 70.08)",
          "chart-4": "oklch(0.627 0.265 303.9)",
          "chart-5": "oklch(0.645 0.246 16.439)",
          "sidebar": "oklch(0.205 0 0)",
          "sidebar-foreground": "oklch(0.985 0 0)",
          "sidebar-primary": "oklch(0.488 0.243 264.376)",
          "sidebar-primary-foreground": "oklch(0.985 0 0)",
          "sidebar-accent": "oklch(0.269 0 0)",
          "sidebar-accent-foreground": "oklch(0.985 0 0)",
          "sidebar-border": "oklch(1 0 0 / 10%)",
          "sidebar-ring": "oklch(0.556 0 0)"
        }
      }
    },
    {
      "name": "theme-gray",
      "type": "registry:theme",
      "cssVars": {
        "light": {
          "background": "oklch(1 0 0)",
          "foreground": "oklch(0.13 0.028 261.692)",
          "card": "oklch(1 0 0)",
          "card-foreground": "oklch(0.13 0.028 261.692)",
          "popover": "oklch(1 0 0)",
          "popover-foreground": "oklch(0.13 0.028 261.692)",
          "primary": "oklch(0.21 0.034 264.665)",
          "primary-foreground": "oklch(0.985 0.002 247.839)",
          "secondary": "oklch(0.967 0.003 264.542)",
          "secondary-foreground": "oklch(0.21 0.034 264.665)",
          "muted": "oklch(0.967 0.003 264.542)",
          "muted-foreground": "oklch(0.551 0.027 264.364)",
          "accent": "oklch(0.967 0.003 264.542)",
          "accent-foreground": "oklch(0.21 0.034 264.665)",
          "destructive": "oklch(0.577 0.245 27.325)",
          "border": "oklch(0.928 0.006 264.531)",
          "input": "oklch(0.928 0.006 264.531)",
          "ring": "oklch(0.707 0.022 261.325)",
          "chart-1": "oklch(0.646 0.222 41.116)",
          "chart-2": "oklch(0.6 0.118 184.704)",
          "chart-3": "oklch(0.398 0.07 227.392)",
          "chart-4": "oklch(0.828 0.189 84.429)",
          "chart-5": "oklch(0.769 0.188 70.08)",
          "radius": "0.625rem",
          "sidebar": "oklch(0.985 0.002 247.839)",
          "sidebar-foreground": "oklch(0.13 0.028 261.692)",
          "sidebar-primary": "oklch(0.21 0.034 264.665)",
          "sidebar-primary-foreground": "oklch(0.985 0.002 247.839)",
          "sidebar-accent": "oklch(0.967 0.003 264.542)",
          "sidebar-accent-foreground": "oklch(0.21 0.034 264.665)",
          "sidebar-border": "oklch(0.928 0.006 264.531)",
          "sidebar-ring": "oklch(0.707 0.022 261.325)"
        },
        "dark": {
          "background": "oklch(0.13 0.028 261.692)",
          "foreground": "oklch(0.985 0.002 247.839)",
          "card": "oklch(0.21 0.034 264.665)",
          "card-foreground": "oklch(0.985 0.002 247.839)",
          "popover": "oklch(0.21 0.034 264.665)",
          "popover-foreground": "oklch(0.985 0.002 247.839)",
          "primary": "oklch(0.928 0.006 264.531)",
          "primary-foreground": "oklch(0.21 0.034 264.665)",
          "secondary": "oklch(0.278 0.033 256.848)",
          "secondary-foreground": "oklch(0.985 0.002 247.839)",
          "muted": "oklch(0.278 0.033 256.848)",
          "muted-foreground": "oklch(0.707 0.022 261.325)",
          "accent": "oklch(0.278 0.033 256.848)",
          "accent-foreground": "oklch(0.985 0.002 247.839)",
          "destructive": "oklch(0.704 0.191 22.216)",
          "border": "oklch(1 0 0 / 10%)",
          "input": "oklch(1 0 0 / 15%)",
          "ring": "oklch(0.551 0.027 264.364)",
          "chart-1": "oklch(0.488 0.243 264.376)",
          "chart-2": "oklch(0.696 0.17 162.48)",
          "chart-3": "oklch(0.769 0.188 70.08)",
          "chart-4": "oklch(0.627 0.265 303.9)",
          "chart-5": "oklch(0.645 0.246 16.439)",
          "sidebar": "oklch(0.21 0.034 264.665)",
          "sidebar-foreground": "oklch(0.985 0.002 247.839)",
          "sidebar-primary": "oklch(0.488 0.243 264.376)",
          "sidebar-primary-foreground": "oklch(0.985 0.002 247.839)",
          "sidebar-accent": "oklch(0.278 0.033 256.848)",
          "sidebar-accent-foreground": "oklch(0.985 0.002 247.839)",
          "sidebar-border": "oklch(1 0 0 / 10%)",
          "sidebar-ring": "oklch(0.551 0.027 264.364)"
        }
      }
    },
    {
      "name": "theme-slate",
      "type": "registry:theme",
      "cssVars": {
        "light": {
          "background": "oklch(1 0 0)",
          "foreground": "oklch(0.129 0.042 264.695)",
          "card": "oklch(1 0 0)",
          "card-foreground": "oklch(0.129 0.042 264.695)",
          "popover": "oklch(1 0 0)",
          "popover-foreground": "oklch(0.129 0.042 264.695)",
          "primary": "oklch(0.208 0.042 265.755)",
          "primary-foreground": "oklch(0.984 0.003 247.858)",
          "secondary": "oklch(0.968 0.007 247.896)",
          "secondary-foreground": "oklch(0.208 0.042 265.755)",
          "muted": "oklch(0.968 0.007 247.896)",
          "muted-foreground": "oklch(0.554 0.046 257.417)",
          "accent": "oklch(0.968 0.007 247.896)",
          "accent-foreground": "oklch(0.208 0.042 265.755)",
          "destructive": "oklch(0.577 0.245 27.325)",
          "border": "oklch(0.929 0.013 255.508)",
          "input": "oklch(0.929 0.013 255.508)",
          "ring": "oklch(0.704 0.04 256.788)",
          "chart-1": "oklch(0.646 0.222 41.116)",
          "chart-2": "oklch(0.6 0.118 184.704)",
          "chart-3": "oklch(0.398 0.07 227.392)",
          "chart-4": "oklch(0.828 0.189 84.429)",
          "chart-5": "oklch(0.769 0.188 70.08)",
          "radius": "0.625rem",
          "sidebar": "oklch(0.984 0.003 247.858)",
          "sidebar-foreground": "oklch(0.129 0.042 264.695)",
          "sidebar-primary": "oklch(0.208 0.042 265.755)",
          "sidebar-primary-foreground": "oklch(0.984 0.003 247.858)",
          "sidebar-accent": "oklch(0.968 0.007 247.896)",
          "sidebar-accent-foreground": "oklch(0.208 0.042 265.755)",
          "sidebar-border": "oklch(0.929 0.013 255.508)",
          "sidebar-ring": "oklch(0.704 0.04 256.788)"
        },
        "dark": {
          "background": "oklch(0.129 0.042 264.695)",
          "foreground": "oklch(0.984 0.003 247.858)",
          "card": "oklch(0.208 0.042 265.755)",
          "card-foreground": "oklch(0.984 0.003 247.858)",
          "popover": "oklch(0.208 0.042 265.755)",
          "popover-foreground": "oklch(0.984 0.003 247.858)",
          "primary": "oklch(0.929 0.013 255.508)",
          "primary-foreground": "oklch(0.208 0.042 265.755)",
          "secondary": "oklch(0.279 0.041 260.031)",
          "secondary-foreground": "oklch(0.984 0.003 247.858)",
          "muted": "oklch(0.279 0.041 260.031)",
          "muted-foreground": "oklch(0.704 0.04 256.788)",
          "accent": "oklch(0.279 0.041 260.031)",
          "accent-foreground": "oklch(0.984 0.003 247.858)",
          "destructive": "oklch(0.704 0.191 22.216)",
          "border": "oklch(1 0 0 / 10%)",
          "input": "oklch(1 0 0 / 15%)",
          "ring": "oklch(0.551 0.027 264.364)",
          "chart-1": "oklch(0.488 0.243 264.376)",
          "chart-2": "oklch(0.696 0.17 162.48)",
          "chart-3": "oklch(0.769 0.188 70.08)",
          "chart-4": "oklch(0.627 0.265 303.9)",
          "chart-5": "oklch(0.645 0.246 16.439)",
          "sidebar": "oklch(0.208 0.042 265.755)",
          "sidebar-foreground": "oklch(0.984 0.003 247.858)",
          "sidebar-primary": "oklch(0.488 0.243 264.376)",
          "sidebar-primary-foreground": "oklch(0.984 0.003 247.858)",
          "sidebar-accent": "oklch(0.279 0.041 260.031)",
          "sidebar-accent-foreground": "oklch(0.984 0.003 247.858)",
          "sidebar-border": "oklch(1 0 0 / 10%)",
          "sidebar-ring": "oklch(0.551 0.027 264.364)"
        }
      }
    },
    {
      "name": "accordion-demo",
      "type": "registry:example",
      "registryDependencies": [
        "accordion"
      ],
      "files": [
        {
          "path": "registry/new-york-v4/examples/accordion-demo.tsx",
          "type": "registry:example"
        }
      ]
    },
    {
      "name": "alert-demo",
      "type": "registry:example",
      "registryDependencies": [
        "alert"
      ],
      "files": [
        {
          "path": "registry/new-york-v4/examples/alert-demo.tsx",
          "type": "registry:example"
        }
      ]
    },
    {
      "name": "alert-destructive",
      "type": "registry:example",
      "registryDependencies": [
        "alert"
      ],
      "files": [
        {
          "path": "registry/new-york-v4/examples/alert-destructive.tsx",
          "type": "registry:example"
        }
      ]
    },
    {
      "name": "alert-dialog-demo",
      "type": "registry:example",
      "registryDependencies": [
        "alert-dialog",
        "button"
      ],
      "files": [
        {
          "path": "registry/new-york-v4/examples/alert-dialog-demo.tsx",
          "type": "registry:example"
        }
      ]
    },
    {
      "name": "aspect-ratio-demo",
      "type": "registry:example",
      "registryDependencies": [
        "aspect-ratio"
      ],
      "files": [
        {
          "path": "registry/new-york-v4/examples/aspect-ratio-demo.tsx",
          "type": "registry:example"
        }
      ]
    },
    {
      "name": "avatar-demo",
      "type": "registry:example",
      "registryDependencies": [
        "avatar"
      ],
      "files": [
        {
          "path": "registry/new-york-v4/examples/avatar-demo.tsx",
          "type": "registry:example"
        }
      ]
    },
    {
      "name": "badge-demo",
      "type": "registry:example",
      "registryDependencies": [
        "badge"
      ],
      "files": [
        {
          "path": "registry/new-york-v4/examples/badge-demo.tsx",
          "type": "registry:example"
        }
      ]
    },
    {
      "name": "badge-destructive",
      "type": "registry:example",
      "registryDependencies": [
        "badge"
      ],
      "files": [
        {
          "path": "registry/new-york-v4/examples/badge-destructive.tsx",
          "type": "registry:example"
        }
      ]
    },
    {
      "name": "badge-outline",
      "type": "registry:example",
      "registryDependencies": [
        "badge"
      ],
      "files": [
        {
          "path": "registry/new-york-v4/examples/badge-outline.tsx",
          "type": "registry:example"
        }
      ]
    },
    {
      "name": "badge-secondary",
      "type": "registry:example",
      "registryDependencies": [
        "badge"
      ],
      "files": [
        {
          "path": "registry/new-york-v4/examples/badge-secondary.tsx",
          "type": "registry:example"
        }
      ]
    },
    {
      "name": "breadcrumb-demo",
      "type": "registry:example",
      "registryDependencies": [
        "breadcrumb"
      ],
      "files": [
        {
          "path": "registry/new-york-v4/examples/breadcrumb-demo.tsx",
          "type": "registry:example"
        }
      ]
    },
    {
      "name": "breadcrumb-separator",
      "type": "registry:example",
      "registryDependencies": [
        "breadcrumb"
      ],
      "files": [
        {
          "path": "registry/new-york-v4/examples/breadcrumb-separator.tsx",
          "type": "registry:example"
        }
      ]
    },
    {
      "name": "breadcrumb-dropdown",
      "type": "registry:example",
      "registryDependencies": [
        "breadcrumb"
      ],
      "files": [
        {
          "path": "registry/new-york-v4/examples/breadcrumb-dropdown.tsx",
          "type": "registry:example"
        }
      ]
    },
    {
      "name": "breadcrumb-ellipsis",
      "type": "registry:example",
      "registryDependencies": [
        "breadcrumb"
      ],
      "files": [
        {
          "path": "registry/new-york-v4/examples/breadcrumb-ellipsis.tsx",
          "type": "registry:example"
        }
      ]
    },
    {
      "name": "breadcrumb-link",
      "type": "registry:example",
      "registryDependencies": [
        "breadcrumb"
      ],
      "files": [
        {
          "path": "registry/new-york-v4/examples/breadcrumb-link.tsx",
          "type": "registry:example"
        }
      ]
    },
    {
      "name": "breadcrumb-responsive",
      "type": "registry:example",
      "registryDependencies": [
        "breadcrumb"
      ],
      "files": [
        {
          "path": "registry/new-york-v4/examples/breadcrumb-responsive.tsx",
          "type": "registry:example"
        }
      ]
    },
    {
      "name": "button-demo",
      "type": "registry:example",
      "registryDependencies": [
        "button"
      ],
      "files": [
        {
          "path": "registry/new-york-v4/examples/button-demo.tsx",
          "type": "registry:example"
        }
      ]
    },
    {
      "name": "button-default",
      "type": "registry:example",
      "registryDependencies": [
        "button"
      ],
      "files": [
        {
          "path": "registry/new-york-v4/examples/button-default.tsx",
          "type": "registry:example"
        }
      ]
    },
    {
      "name": "button-secondary",
      "type": "registry:example",
      "registryDependencies": [
        "button"
      ],
      "files": [
        {
          "path": "registry/new-york-v4/examples/button-secondary.tsx",
          "type": "registry:example"
        }
      ]
    },
    {
      "name": "button-destructive",
      "type": "registry:example",
      "registryDependencies": [
        "button"
      ],
      "files": [
        {
          "path": "registry/new-york-v4/examples/button-destructive.tsx",
          "type": "registry:example"
        }
      ]
    },
    {
      "name": "button-outline",
      "type": "registry:example",
      "registryDependencies": [
        "button"
      ],
      "files": [
        {
          "path": "registry/new-york-v4/examples/button-outline.tsx",
          "type": "registry:example"
        }
      ]
    },
    {
      "name": "button-ghost",
      "type": "registry:example",
      "registryDependencies": [
        "button"
      ],
      "files": [
        {
          "path": "registry/new-york-v4/examples/button-ghost.tsx",
          "type": "registry:example"
        }
      ]
    },
    {
      "name": "button-link",
      "type": "registry:example",
      "registryDependencies": [
        "button"
      ],
      "files": [
        {
          "path": "registry/new-york-v4/examples/button-link.tsx",
          "type": "registry:example"
        }
      ]
    },
    {
      "name": "button-with-icon",
      "type": "registry:example",
      "registryDependencies": [
        "button"
      ],
      "files": [
        {
          "path": "registry/new-york-v4/examples/button-with-icon.tsx",
          "type": "registry:example"
        }
      ]
    },
    {
      "name": "button-loading",
      "type": "registry:example",
      "registryDependencies": [
        "button"
      ],
      "files": [
        {
          "path": "registry/new-york-v4/examples/button-loading.tsx",
          "type": "registry:example"
        }
      ]
    },
    {
      "name": "button-icon",
      "type": "registry:example",
      "registryDependencies": [
        "button"
      ],
      "files": [
        {
          "path": "registry/new-york-v4/examples/button-icon.tsx",
          "type": "registry:example"
        }
      ]
    },
    {
      "name": "button-as-child",
      "type": "registry:example",
      "registryDependencies": [
        "button"
      ],
      "files": [
        {
          "path": "registry/new-york-v4/examples/button-as-child.tsx",
          "type": "registry:example"
        }
      ]
    },
    {
      "name": "button-rounded",
      "type": "registry:example",
      "registryDependencies": [
        "button"
      ],
      "files": [
        {
          "path": "registry/new-york-v4/examples/button-rounded.tsx",
          "type": "registry:example"
        }
      ]
    },
    {
      "name": "button-size",
      "type": "registry:example",
      "registryDependencies": [
        "button"
      ],
      "files": [
        {
          "path": "registry/new-york-v4/examples/button-size.tsx",
          "type": "registry:example"
        }
      ]
    },
    {
      "name": "button-group-demo",
      "type": "registry:example",
      "registryDependencies": [
        "button-group"
      ],
      "files": [
        {
          "path": "registry/new-york-v4/examples/button-group-demo.tsx",
          "type": "registry:example"
        }
      ]
    },
    {
      "name": "button-group-nested",
      "type": "registry:example",
      "registryDependencies": [
        "button-group"
      ],
      "files": [
        {
          "path": "registry/new-york-v4/examples/button-group-nested.tsx",
          "type": "registry:example"
        }
      ]
    },
    {
      "name": "button-group-size",
      "type": "registry:example",
      "registryDependencies": [
        "button-group"
      ],
      "files": [
        {
          "path": "registry/new-york-v4/examples/button-group-size.tsx",
          "type": "registry:example"
        }
      ]
    },
    {
      "name": "button-group-separator",
      "type": "registry:example",
      "registryDependencies": [
        "button-group"
      ],
      "files": [
        {
          "path": "registry/new-york-v4/examples/button-group-separator.tsx",
          "type": "registry:example"
        }
      ]
    },
    {
      "name": "button-group-split",
      "type": "registry:example",
      "registryDependencies": [
        "button-group"
      ],
      "files": [
        {
          "path": "registry/new-york-v4/examples/button-group-split.tsx",
          "type": "registry:example"
        }
      ]
    },
    {
      "name": "button-group-input",
      "type": "registry:example",
      "registryDependencies": [
        "button-group"
      ],
      "files": [
        {
          "path": "registry/new-york-v4/examples/button-group-input.tsx",
          "type": "registry:example"
        }
      ]
    },
    {
      "name": "button-group-dropdown",
      "type": "registry:example",
      "registryDependencies": [
        "button-group"
      ],
      "files": [
        {
          "path": "registry/new-york-v4/examples/button-group-dropdown.tsx",
          "type": "registry:example"
        }
      ]
    },
    {
      "name": "button-group-select",
      "type": "registry:example",
      "registryDependencies": [
        "button-group"
      ],
      "files": [
        {
          "path": "registry/new-york-v4/examples/button-group-select.tsx",
          "type": "registry:example"
        }
      ]
    },
    {
      "name": "button-group-popover",
      "type": "registry:example",
      "registryDependencies": [
        "button-group"
      ],
      "files": [
        {
          "path": "registry/new-york-v4/examples/button-group-popover.tsx",
          "type": "registry:example"
        }
      ]
    },
    {
      "name": "button-group-input-group",
      "type": "registry:example",
      "registryDependencies": [
        "button-group"
      ],
      "files": [
        {
          "path": "registry/new-york-v4/examples/button-group-input-group.tsx",
          "type": "registry:example"
        }
      ]
    },
    {
      "name": "button-group-orientation",
      "type": "registry:example",
      "registryDependencies": [
        "button-group"
      ],
      "files": [
        {
          "path": "registry/new-york-v4/examples/button-group-orientation.tsx",
          "type": "registry:example"
        }
      ]
    },
    {
      "name": "calendar-demo",
      "type": "registry:example",
      "registryDependencies": [
        "calendar"
      ],
      "files": [
        {
          "path": "registry/new-york-v4/examples/calendar-demo.tsx",
          "type": "registry:example"
        }
      ]
    },
    {
      "name": "calendar-form",
      "type": "registry:example",
      "registryDependencies": [
        "calendar",
        "form",
        "popover"
      ],
      "files": [
        {
          "path": "registry/new-york-v4/examples/calendar-form.tsx",
          "type": "registry:example"
        }
      ]
    },
    {
      "name": "card-demo",
      "type": "registry:example",
      "registryDependencies": [
        "card",
        "button",
        "switch"
      ],
      "files": [
        {
          "path": "registry/new-york-v4/examples/card-demo.tsx",
          "type": "registry:example"
        }
      ]
    },
    {
      "name": "card-with-form",
      "type": "registry:example",
      "registryDependencies": [
        "button",
        "card",
        "input",
        "label",
        "select"
      ],
      "files": [
        {
          "path": "registry/new-york-v4/examples/card-with-form.tsx",
          "type": "registry:example"
        }
      ]
    },
    {
      "name": "carousel-demo",
      "type": "registry:example",
      "registryDependencies": [
        "carousel"
      ],
      "files": [
        {
          "path": "registry/new-york-v4/examples/carousel-demo.tsx",
          "type": "registry:example"
        }
      ]
    },
    {
      "name": "carousel-size",
      "type": "registry:example",
      "registryDependencies": [
        "carousel"
      ],
      "files": [
        {
          "path": "registry/new-york-v4/examples/carousel-size.tsx",
          "type": "registry:example"
        }
      ]
    },
    {
      "name": "carousel-spacing",
      "type": "registry:example",
      "registryDependencies": [
        "carousel"
      ],
      "files": [
        {
          "path": "registry/new-york-v4/examples/carousel-spacing.tsx",
          "type": "registry:example"
        }
      ]
    },
    {
      "name": "carousel-orientation",
      "type": "registry:example",
      "registryDependencies": [
        "carousel"
      ],
      "files": [
        {
          "path": "registry/new-york-v4/examples/carousel-orientation.tsx",
          "type": "registry:example"
        }
      ]
    },
    {
      "name": "carousel-api",
      "type": "registry:example",
      "registryDependencies": [
        "carousel"
      ],
      "files": [
        {
          "path": "registry/new-york-v4/examples/carousel-api.tsx",
          "type": "registry:example"
        }
      ]
    },
    {
      "name": "carousel-plugin",
      "type": "registry:example",
      "registryDependencies": [
        "carousel"
      ],
      "files": [
        {
          "path": "registry/new-york-v4/examples/carousel-plugin.tsx",
          "type": "registry:example"
        }
      ]
    },
    {
      "name": "checkbox-demo",
      "type": "registry:example",
      "registryDependencies": [
        "checkbox"
      ],
      "files": [
        {
          "path": "registry/new-york-v4/examples/checkbox-demo.tsx",
          "type": "registry:example"
        }
      ]
    },
    {
      "name": "checkbox-disabled",
      "type": "registry:example",
      "registryDependencies": [
        "checkbox"
      ],
      "files": [
        {
          "path": "registry/new-york-v4/examples/checkbox-disabled.tsx",
          "type": "registry:example"
        }
      ]
    },
    {
      "name": "checkbox-form-multiple",
      "type": "registry:example",
      "registryDependencies": [
        "checkbox",
        "form"
      ],
      "files": [
        {
          "path": "registry/new-york-v4/examples/checkbox-form-multiple.tsx",
          "type": "registry:example"
        }
      ]
    },
    {
      "name": "checkbox-form-single",
      "type": "registry:example",
      "registryDependencies": [
        "checkbox",
        "form"
      ],
      "files": [
        {
          "path": "registry/new-york-v4/examples/checkbox-form-single.tsx",
          "type": "registry:example"
        }
      ]
    },
    {
      "name": "checkbox-with-text",
      "type": "registry:example",
      "registryDependencies": [
        "checkbox"
      ],
      "files": [
        {
          "path": "registry/new-york-v4/examples/checkbox-with-text.tsx",
          "type": "registry:example"
        }
      ]
    },
    {
      "name": "collapsible-demo",
      "type": "registry:example",
      "registryDependencies": [
        "collapsible"
      ],
      "files": [
        {
          "path": "registry/new-york-v4/examples/collapsible-demo.tsx",
          "type": "registry:example"
        }
      ]
    },
    {
      "name": "combobox-demo",
      "type": "registry:example",
      "registryDependencies": [
        "command"
      ],
      "files": [
        {
          "path": "registry/new-york-v4/examples/combobox-demo.tsx",
          "type": "registry:example"
        }
      ]
    },
    {
      "name": "combobox-dropdown-menu",
      "type": "registry:example",
      "registryDependencies": [
        "command",
        "dropdown-menu",
        "button"
      ],
      "files": [
        {
          "path": "registry/new-york-v4/examples/combobox-dropdown-menu.tsx",
          "type": "registry:example"
        }
      ]
    },
    {
      "name": "combobox-form",
      "type": "registry:example",
      "registryDependencies": [
        "command",
        "form"
      ],
      "files": [
        {
          "path": "registry/new-york-v4/examples/combobox-form.tsx",
          "type": "registry:example"
        }
      ]
    },
    {
      "name": "combobox-popover",
      "type": "registry:example",
      "registryDependencies": [
        "combobox",
        "popover"
      ],
      "files": [
        {
          "path": "registry/new-york-v4/examples/combobox-popover.tsx",
          "type": "registry:example"
        }
      ]
    },
    {
      "name": "combobox-responsive",
      "type": "registry:example",
      "registryDependencies": [
        "combobox",
        "popover",
        "drawer"
      ],
      "files": [
        {
          "path": "registry/new-york-v4/examples/combobox-responsive.tsx",
          "type": "registry:example"
        }
      ]
    },
    {
      "name": "command-demo",
      "type": "registry:example",
      "registryDependencies": [
        "command"
      ],
      "files": [
        {
          "path": "registry/new-york-v4/examples/command-demo.tsx",
          "type": "registry:example"
        }
      ]
    },
    {
      "name": "command-dialog",
      "type": "registry:example",
      "registryDependencies": [
        "command",
        "dialog"
      ],
      "files": [
        {
          "path": "registry/new-york-v4/examples/command-dialog.tsx",
          "type": "registry:example"
        }
      ]
    },
    {
      "name": "context-menu-demo",
      "type": "registry:example",
      "registryDependencies": [
        "context-menu"
      ],
      "files": [
        {
          "path": "registry/new-york-v4/examples/context-menu-demo.tsx",
          "type": "registry:example"
        }
      ]
    },
    {
      "name": "data-table-demo",
      "type": "registry:example",
      "registryDependencies": [
        "data-table"
      ],
      "files": [
        {
          "path": "registry/new-york-v4/examples/data-table-demo.tsx",
          "type": "registry:example"
        }
      ]
    },
    {
      "name": "date-picker-demo",
      "type": "registry:example",
      "dependencies": [
        "date-fns"
      ],
      "registryDependencies": [
        "button",
        "calendar",
        "popover"
      ],
      "files": [
        {
          "path": "registry/new-york-v4/examples/date-picker-demo.tsx",
          "type": "registry:example"
        }
      ]
    },
    {
      "name": "date-picker-form",
      "type": "registry:example",
      "dependencies": [
        "date-fns"
      ],
      "registryDependencies": [
        "button",
        "calendar",
        "form",
        "popover"
      ],
      "files": [
        {
          "path": "registry/new-york-v4/examples/date-picker-form.tsx",
          "type": "registry:example"
        }
      ]
    },
    {
      "name": "date-picker-with-presets",
      "type": "registry:example",
      "dependencies": [
        "date-fns"
      ],
      "registryDependencies": [
        "button",
        "calendar",
        "popover",
        "select"
      ],
      "files": [
        {
          "path": "registry/new-york-v4/examples/date-picker-with-presets.tsx",
          "type": "registry:example"
        }
      ]
    },
    {
      "name": "date-picker-with-range",
      "type": "registry:example",
      "dependencies": [
        "date-fns"
      ],
      "registryDependencies": [
        "button",
        "calendar",
        "popover"
      ],
      "files": [
        {
          "path": "registry/new-york-v4/examples/date-picker-with-range.tsx",
          "type": "registry:example"
        }
      ]
    },
    {
      "name": "dialog-demo",
      "type": "registry:example",
      "registryDependencies": [
        "dialog"
      ],
      "files": [
        {
          "path": "registry/new-york-v4/examples/dialog-demo.tsx",
          "type": "registry:example"
        }
      ]
    },
    {
      "name": "dialog-close-button",
      "type": "registry:example",
      "registryDependencies": [
        "dialog",
        "button"
      ],
      "files": [
        {
          "path": "registry/new-york-v4/examples/dialog-close-button.tsx",
          "type": "registry:example"
        }
      ]
    },
    {
      "name": "drawer-demo",
      "type": "registry:example",
      "registryDependencies": [
        "drawer"
      ],
      "files": [
        {
          "path": "registry/new-york-v4/examples/drawer-demo.tsx",
          "type": "registry:example"
        }
      ]
    },
    {
      "name": "empty-demo",
      "type": "registry:example",
      "registryDependencies": [
        "empty",
        "button"
      ],
      "files": [
        {
          "path": "registry/new-york-v4/examples/empty-demo.tsx",
          "type": "registry:example"
        }
      ]
    },
    {
      "name": "empty-icon",
      "type": "registry:example",
      "registryDependencies": [
        "empty"
      ],
      "files": [
        {
          "path": "registry/new-york-v4/examples/empty-icon.tsx",
          "type": "registry:example"
        }
      ]
    },
    {
      "name": "empty-avatar",
      "type": "registry:example",
      "registryDependencies": [
        "empty",
        "button",
        "avatar"
      ],
      "files": [
        {
          "path": "registry/new-york-v4/examples/empty-avatar.tsx",
          "type": "registry:example"
        }
      ]
    },
    {
      "name": "empty-avatar-group",
      "type": "registry:example",
      "registryDependencies": [
        "empty",
        "button",
        "avatar"
      ],
      "files": [
        {
          "path": "registry/new-york-v4/examples/empty-avatar-group.tsx",
          "type": "registry:example"
        }
      ]
    },
    {
      "name": "empty-input-group",
      "type": "registry:example",
      "registryDependencies": [
        "empty",
        "button",
        "input"
      ],
      "files": [
        {
          "path": "registry/new-york-v4/examples/empty-input-group.tsx",
          "type": "registry:example"
        }
      ]
    },
    {
      "name": "empty-outline",
      "type": "registry:example",
      "registryDependencies": [
        "empty",
        "button"
      ],
      "files": [
        {
          "path": "registry/new-york-v4/examples/empty-outline.tsx",
          "type": "registry:example"
        }
      ]
    },
    {
      "name": "empty-background",
      "type": "registry:example",
      "registryDependencies": [
        "empty"
      ],
      "files": [
        {
          "path": "registry/new-york-v4/examples/empty-background.tsx",
          "type": "registry:example"
        }
      ]
    },
    {
      "name": "field-demo",
      "type": "registry:example",
      "registryDependencies": [
        "field"
      ],
      "files": [
        {
          "path": "registry/new-york-v4/examples/field-demo.tsx",
          "type": "registry:example"
        }
      ]
    },
    {
      "name": "field-input",
      "type": "registry:example",
      "registryDependencies": [
        "field"
      ],
      "files": [
        {
          "path": "registry/new-york-v4/examples/field-input.tsx",
          "type": "registry:example"
        }
      ]
    },
    {
      "name": "field-textarea",
      "type": "registry:example",
      "registryDependencies": [
        "field"
      ],
      "files": [
        {
          "path": "registry/new-york-v4/examples/field-textarea.tsx",
          "type": "registry:example"
        }
      ]
    },
    {
      "name": "field-fieldset",
      "type": "registry:example",
      "registryDependencies": [
        "field"
      ],
      "files": [
        {
          "path": "registry/new-york-v4/examples/field-fieldset.tsx",
          "type": "registry:example"
        }
      ]
    },
    {
      "name": "field-radio",
      "type": "registry:example",
      "registryDependencies": [
        "field"
      ],
      "files": [
        {
          "path": "registry/new-york-v4/examples/field-radio.tsx",
          "type": "registry:example"
        }
      ]
    },
    {
      "name": "field-checkbox",
      "type": "registry:example",
      "registryDependencies": [
        "field"
      ],
      "files": [
        {
          "path": "registry/new-york-v4/examples/field-checkbox.tsx",
          "type": "registry:example"
        }
      ]
    },
    {
      "name": "field-switch",
      "type": "registry:example",
      "registryDependencies": [
        "field"
      ],
      "files": [
        {
          "path": "registry/new-york-v4/examples/field-switch.tsx",
          "type": "registry:example"
        }
      ]
    },
    {
      "name": "field-slider",
      "type": "registry:example",
      "registryDependencies": [
        "field"
      ],
      "files": [
        {
          "path": "registry/new-york-v4/examples/field-slider.tsx",
          "type": "registry:example"
        }
      ]
    },
    {
      "name": "field-select",
      "type": "registry:example",
      "registryDependencies": [
        "field"
      ],
      "files": [
        {
          "path": "registry/new-york-v4/examples/field-select.tsx",
          "type": "registry:example"
        }
      ]
    },
    {
      "name": "field-choice-card",
      "type": "registry:example",
      "registryDependencies": [
        "field"
      ],
      "files": [
        {
          "path": "registry/new-york-v4/examples/field-choice-card.tsx",
          "type": "registry:example"
        }
      ]
    },
    {
      "name": "field-group",
      "type": "registry:example",
      "registryDependencies": [
        "field"
      ],
      "files": [
        {
          "path": "registry/new-york-v4/examples/field-group.tsx",
          "type": "registry:example"
        }
      ]
    },
    {
      "name": "field-responsive",
      "type": "registry:example",
      "registryDependencies": [
        "field"
      ],
      "files": [
        {
          "path": "registry/new-york-v4/examples/field-responsive.tsx",
          "type": "registry:example"
        }
      ]
    },
    {
      "name": "form-rhf-demo",
      "type": "registry:example",
      "dependencies": [
        "react-hook-form",
        "@hookform/resolvers",
        "zod"
      ],
      "registryDependencies": [
        "field",
        "input",
        "input-group",
        "button",
        "card"
      ],
      "files": [
        {
          "path": "registry/new-york-v4/examples/form-rhf-demo.tsx",
          "type": "registry:example"
        }
      ]
    },
    {
      "name": "form-rhf-input",
      "type": "registry:example",
      "dependencies": [
        "react-hook-form",
        "@hookform/resolvers",
        "zod"
      ],
      "registryDependencies": [
        "field",
        "input",
        "button",
        "card"
      ],
      "files": [
        {
          "path": "registry/new-york-v4/examples/form-rhf-input.tsx",
          "type": "registry:example"
        }
      ]
    },
    {
      "name": "form-rhf-select",
      "type": "registry:example",
      "dependencies": [
        "react-hook-form",
        "@hookform/resolvers",
        "zod"
      ],
      "registryDependencies": [
        "field",
        "select",
        "button",
        "card"
      ],
      "files": [
        {
          "path": "registry/new-york-v4/examples/form-rhf-select.tsx",
          "type": "registry:example"
        }
      ]
    },
    {
      "name": "form-rhf-checkbox",
      "type": "registry:example",
      "dependencies": [
        "react-hook-form",
        "@hookform/resolvers",
        "zod"
      ],
      "registryDependencies": [
        "field",
        "checkbox",
        "button",
        "card"
      ],
      "files": [
        {
          "path": "registry/new-york-v4/examples/form-rhf-checkbox.tsx",
          "type": "registry:example"
        }
      ]
    },
    {
      "name": "form-rhf-switch",
      "type": "registry:example",
      "dependencies": [
        "react-hook-form",
        "@hookform/resolvers",
        "zod"
      ],
      "registryDependencies": [
        "field",
        "switch",
        "button",
        "card"
      ],
      "files": [
        {
          "path": "registry/new-york-v4/examples/form-rhf-switch.tsx",
          "type": "registry:example"
        }
      ]
    },
    {
      "name": "form-rhf-textarea",
      "type": "registry:example",
      "dependencies": [
        "react-hook-form",
        "@hookform/resolvers",
        "zod"
      ],
      "registryDependencies": [
        "field",
        "textarea",
        "button",
        "card"
      ],
      "files": [
        {
          "path": "registry/new-york-v4/examples/form-rhf-textarea.tsx",
          "type": "registry:example"
        }
      ]
    },
    {
      "name": "form-rhf-radiogroup",
      "type": "registry:example",
      "dependencies": [
        "react-hook-form",
        "@hookform/resolvers",
        "zod"
      ],
      "registryDependencies": [
        "field",
        "radio-group",
        "button",
        "card"
      ],
      "files": [
        {
          "path": "registry/new-york-v4/examples/form-rhf-radiogroup.tsx",
          "type": "registry:example"
        }
      ]
    },
    {
      "name": "form-rhf-array",
      "type": "registry:example",
      "dependencies": [
        "react-hook-form",
        "@hookform/resolvers",
        "zod"
      ],
      "registryDependencies": [
        "field",
        "input",
        "input-group",
        "button",
        "card"
      ],
      "files": [
        {
          "path": "registry/new-york-v4/examples/form-rhf-array.tsx",
          "type": "registry:example"
        }
      ]
    },
    {
      "name": "form-rhf-complex",
      "type": "registry:example",
      "dependencies": [
        "react-hook-form",
        "@hookform/resolvers",
        "zod"
      ],
      "registryDependencies": [
        "field",
        "button",
        "card",
        "checkbox",
        "radio-group",
        "select",
        "switch"
      ],
      "files": [
        {
          "path": "registry/new-york-v4/examples/form-rhf-complex.tsx",
          "type": "registry:example"
        }
      ]
    },
    {
      "name": "form-rhf-password",
      "type": "registry:example",
      "dependencies": [
        "react-hook-form",
        "@hookform/resolvers",
        "zod"
      ],
      "registryDependencies": [
        "field",
        "input-group",
        "progress",
        "button",
        "card"
      ],
      "files": [
        {
          "path": "registry/new-york-v4/examples/form-rhf-password.tsx",
          "type": "registry:example"
        }
      ]
    },
    {
      "name": "form-tanstack-demo",
      "type": "registry:example",
      "dependencies": [
        "@tanstack/react-form",
        "zod"
      ],
      "registryDependencies": [
        "field",
        "input",
        "input-group",
        "button",
        "card"
      ],
      "files": [
        {
          "path": "registry/new-york-v4/examples/form-tanstack-demo.tsx",
          "type": "registry:example"
        }
      ]
    },
    {
      "name": "form-tanstack-input",
      "type": "registry:example",
      "dependencies": [
        "@tanstack/react-form",
        "zod"
      ],
      "registryDependencies": [
        "field",
        "input",
        "button",
        "card"
      ],
      "files": [
        {
          "path": "registry/new-york-v4/examples/form-tanstack-input.tsx",
          "type": "registry:example"
        }
      ]
    },
    {
      "name": "form-tanstack-textarea",
      "type": "registry:example",
      "dependencies": [
        "@tanstack/react-form",
        "zod"
      ],
      "registryDependencies": [
        "field",
        "textarea",
        "button",
        "card"
      ],
      "files": [
        {
          "path": "registry/new-york-v4/examples/form-tanstack-textarea.tsx",
          "type": "registry:example"
        }
      ]
    },
    {
      "name": "form-tanstack-select",
      "type": "registry:example",
      "dependencies": [
        "@tanstack/react-form",
        "zod"
      ],
      "registryDependencies": [
        "field",
        "select",
        "button",
        "card"
      ],
      "files": [
        {
          "path": "registry/new-york-v4/examples/form-tanstack-select.tsx",
          "type": "registry:example"
        }
      ]
    },
    {
      "name": "form-tanstack-checkbox",
      "type": "registry:example",
      "dependencies": [
        "@tanstack/react-form",
        "zod"
      ],
      "registryDependencies": [
        "field",
        "checkbox",
        "button",
        "card"
      ],
      "files": [
        {
          "path": "registry/new-york-v4/examples/form-tanstack-checkbox.tsx",
          "type": "registry:example"
        }
      ]
    },
    {
      "name": "form-tanstack-switch",
      "type": "registry:example",
      "dependencies": [
        "@tanstack/react-form",
        "zod"
      ],
      "registryDependencies": [
        "field",
        "switch",
        "button",
        "card"
      ],
      "files": [
        {
          "path": "registry/new-york-v4/examples/form-tanstack-switch.tsx",
          "type": "registry:example"
        }
      ]
    },
    {
      "name": "form-tanstack-radiogroup",
      "type": "registry:example",
      "dependencies": [
        "@tanstack/react-form",
        "zod"
      ],
      "registryDependencies": [
        "field",
        "radio-group",
        "button",
        "card"
      ],
      "files": [
        {
          "path": "registry/new-york-v4/examples/form-tanstack-radiogroup.tsx",
          "type": "registry:example"
        }
      ]
    },
    {
      "name": "form-tanstack-array",
      "type": "registry:example",
      "dependencies": [
        "@tanstack/react-form",
        "zod"
      ],
      "registryDependencies": [
        "field",
        "input",
        "input-group",
        "button",
        "card"
      ],
      "files": [
        {
          "path": "registry/new-york-v4/examples/form-tanstack-array.tsx",
          "type": "registry:example"
        }
      ]
    },
    {
      "name": "form-tanstack-complex",
      "type": "registry:example",
      "dependencies": [
        "@tanstack/react-form",
        "zod"
      ],
      "registryDependencies": [
        "field",
        "button",
        "card",
        "checkbox",
        "radio-group",
        "select",
        "switch"
      ],
      "files": [
        {
          "path": "registry/new-york-v4/examples/form-tanstack-complex.tsx",
          "type": "registry:example"
        }
      ]
    },
    {
      "name": "drawer-dialog",
      "type": "registry:example",
      "registryDependencies": [
        "drawer",
        "dialog"
      ],
      "files": [
        {
          "path": "registry/new-york-v4/examples/drawer-dialog.tsx",
          "type": "registry:example"
        }
      ]
    },
    {
      "name": "dropdown-menu-demo",
      "type": "registry:example",
      "registryDependencies": [
        "dropdown-menu"
      ],
      "files": [
        {
          "path": "registry/new-york-v4/examples/dropdown-menu-demo.tsx",
          "type": "registry:example"
        }
      ]
    },
    {
      "name": "dropdown-menu-checkboxes",
      "type": "registry:example",
      "registryDependencies": [
        "dropdown-menu",
        "checkbox"
      ],
      "files": [
        {
          "path": "registry/new-york-v4/examples/dropdown-menu-checkboxes.tsx",
          "type": "registry:example"
        }
      ]
    },
    {
      "name": "dropdown-menu-radio-group",
      "type": "registry:example",
      "registryDependencies": [
        "dropdown-menu",
        "radio-group"
      ],
      "files": [
        {
          "path": "registry/new-york-v4/examples/dropdown-menu-radio-group.tsx",
          "type": "registry:example"
        }
      ]
    },
    {
      "name": "dropdown-menu-dialog",
      "type": "registry:example",
      "registryDependencies": [
        "dropdown-menu",
        "dialog",
        "button",
        "input",
        "label"
      ],
      "files": [
        {
          "path": "registry/new-york-v4/examples/dropdown-menu-dialog.tsx",
          "type": "registry:example"
        }
      ]
    },
    {
      "name": "hover-card-demo",
      "type": "registry:example",
      "registryDependencies": [
        "hover-card"
      ],
      "files": [
        {
          "path": "registry/new-york-v4/examples/hover-card-demo.tsx",
          "type": "registry:example"
        }
      ]
    },
    {
      "name": "input-demo",
      "type": "registry:example",
      "registryDependencies": [
        "input"
      ],
      "files": [
        {
          "path": "registry/new-york-v4/examples/input-demo.tsx",
          "type": "registry:example"
        }
      ]
    },
    {
      "name": "input-disabled",
      "type": "registry:example",
      "registryDependencies": [
        "input"
      ],
      "files": [
        {
          "path": "registry/new-york-v4/examples/input-disabled.tsx",
          "type": "registry:example"
        }
      ]
    },
    {
      "name": "input-file",
      "type": "registry:example",
      "registryDependencies": [
        "input"
      ],
      "files": [
        {
          "path": "registry/new-york-v4/examples/input-file.tsx",
          "type": "registry:example"
        }
      ]
    },
    {
      "name": "input-form",
      "type": "registry:example",
      "registryDependencies": [
        "input",
        "button",
        "form"
      ],
      "files": [
        {
          "path": "registry/new-york-v4/examples/input-form.tsx",
          "type": "registry:example"
        }
      ]
    },
    {
      "name": "input-with-button",
      "type": "registry:example",
      "registryDependencies": [
        "input",
        "button"
      ],
      "files": [
        {
          "path": "registry/new-york-v4/examples/input-with-button.tsx",
          "type": "registry:example"
        }
      ]
    },
    {
      "name": "input-with-label",
      "type": "registry:example",
      "registryDependencies": [
        "input",
        "button",
        "label"
      ],
      "files": [
        {
          "path": "registry/new-york-v4/examples/input-with-label.tsx",
          "type": "registry:example"
        }
      ]
    },
    {
      "name": "input-with-text",
      "type": "registry:example",
      "registryDependencies": [
        "input",
        "button",
        "label"
      ],
      "files": [
        {
          "path": "registry/new-york-v4/examples/input-with-text.tsx",
          "type": "registry:example"
        }
      ]
    },
    {
      "name": "input-group-demo",
      "type": "registry:example",
      "registryDependencies": [
        "input-group"
      ],
      "files": [
        {
          "path": "registry/new-york-v4/examples/input-group-demo.tsx",
          "type": "registry:example"
        }
      ]
    },
    {
      "name": "input-group-label",
      "type": "registry:example",
      "registryDependencies": [
        "input-group",
        "label"
      ],
      "files": [
        {
          "path": "registry/new-york-v4/examples/input-group-label.tsx",
          "type": "registry:example"
        }
      ]
    },
    {
      "name": "input-group-text",
      "type": "registry:example",
      "registryDependencies": [
        "input-group"
      ],
      "files": [
        {
          "path": "registry/new-york-v4/examples/input-group-text.tsx",
          "type": "registry:example"
        }
      ]
    },
    {
      "name": "input-group-tooltip",
      "type": "registry:example",
      "registryDependencies": [
        "input-group",
        "tooltip"
      ],
      "files": [
        {
          "path": "registry/new-york-v4/examples/input-group-tooltip.tsx",
          "type": "registry:example"
        }
      ]
    },
    {
      "name": "input-group-button",
      "type": "registry:example",
      "registryDependencies": [
        "input-group"
      ],
      "files": [
        {
          "path": "registry/new-york-v4/examples/input-group-button.tsx",
          "type": "registry:example"
        }
      ]
    },
    {
      "name": "input-group-button-group",
      "type": "registry:example",
      "registryDependencies": [
        "input-group",
        "button-group"
      ],
      "files": [
        {
          "path": "registry/new-york-v4/examples/input-group-button-group.tsx",
          "type": "registry:example"
        }
      ]
    },
    {
      "name": "input-group-dropdown",
      "type": "registry:example",
      "registryDependencies": [
        "input-group",
        "dropdown-menu",
        "button"
      ],
      "files": [
        {
          "path": "registry/new-york-v4/examples/input-group-dropdown.tsx",
          "type": "registry:example"
        }
      ]
    },
    {
      "name": "input-group-spinner",
      "type": "registry:example",
      "registryDependencies": [
        "input-group",
        "spinner"
      ],
      "files": [
        {
          "path": "registry/new-york-v4/examples/input-group-spinner.tsx",
          "type": "registry:example"
        }
      ]
    },
    {
      "name": "input-group-textarea",
      "type": "registry:example",
      "registryDependencies": [
        "input-group",
        "textarea"
      ],
      "files": [
        {
          "path": "registry/new-york-v4/examples/input-group-textarea.tsx",
          "type": "registry:example"
        }
      ]
    },
    {
      "name": "input-group-icon",
      "type": "registry:example",
      "registryDependencies": [
        "input-group"
      ],
      "files": [
        {
          "path": "registry/new-york-v4/examples/input-group-icon.tsx",
          "type": "registry:example"
        }
      ]
    },
    {
      "name": "input-group-custom",
      "type": "registry:example",
      "registryDependencies": [
        "input-group",
        "badge",
        "progress",
        "dropdown-menu",
        "tooltip"
      ],
      "files": [
        {
          "path": "registry/new-york-v4/examples/input-group-custom.tsx",
          "type": "registry:example"
        }
      ]
    },
    {
      "name": "input-otp-demo",
      "type": "registry:example",
      "registryDependencies": [
        "input-otp"
      ],
      "files": [
        {
          "path": "registry/new-york-v4/examples/input-otp-demo.tsx",
          "type": "registry:example"
        }
      ]
    },
    {
      "name": "input-otp-pattern",
      "type": "registry:example",
      "registryDependencies": [
        "input-otp"
      ],
      "files": [
        {
          "path": "registry/new-york-v4/examples/input-otp-pattern.tsx",
          "type": "registry:example"
        }
      ]
    },
    {
      "name": "input-otp-separator",
      "type": "registry:example",
      "registryDependencies": [
        "input-otp"
      ],
      "files": [
        {
          "path": "registry/new-york-v4/examples/input-otp-separator.tsx",
          "type": "registry:example"
        }
      ]
    },
    {
      "name": "input-otp-controlled",
      "type": "registry:example",
      "registryDependencies": [
        "input-otp"
      ],
      "files": [
        {
          "path": "registry/new-york-v4/examples/input-otp-controlled.tsx",
          "type": "registry:example"
        }
      ]
    },
    {
      "name": "input-otp-form",
      "type": "registry:example",
      "registryDependencies": [
        "input-otp",
        "form"
      ],
      "files": [
        {
          "path": "registry/new-york-v4/examples/input-otp-form.tsx",
          "type": "registry:example"
        }
      ]
    },
    {
      "name": "item-demo",
      "type": "registry:example",
      "registryDependencies": [
        "item"
      ],
      "files": [
        {
          "path": "registry/new-york-v4/examples/item-demo.tsx",
          "type": "registry:example"
        }
      ]
    },
    {
      "name": "item-size",
      "type": "registry:example",
      "registryDependencies": [
        "item"
      ],
      "files": [
        {
          "path": "registry/new-york-v4/examples/item-size.tsx",
          "type": "registry:example"
        }
      ]
    },
    {
      "name": "item-variant",
      "type": "registry:example",
      "registryDependencies": [
        "item"
      ],
      "files": [
        {
          "path": "registry/new-york-v4/examples/item-variant.tsx",
          "type": "registry:example"
        }
      ]
    },
    {
      "name": "item-icon",
      "type": "registry:example",
      "registryDependencies": [
        "item"
      ],
      "files": [
        {
          "path": "registry/new-york-v4/examples/item-icon.tsx",
          "type": "registry:example"
        }
      ]
    },
    {
      "name": "item-image",
      "type": "registry:example",
      "registryDependencies": [
        "item"
      ],
      "files": [
        {
          "path": "registry/new-york-v4/examples/item-image.tsx",
          "type": "registry:example"
        }
      ]
    },
    {
      "name": "item-avatar",
      "type": "registry:example",
      "registryDependencies": [
        "item"
      ],
      "files": [
        {
          "path": "registry/new-york-v4/examples/item-avatar.tsx",
          "type": "registry:example"
        }
      ]
    },
    {
      "name": "item-group",
      "type": "registry:example",
      "registryDependencies": [
        "item"
      ],
      "files": [
        {
          "path": "registry/new-york-v4/examples/item-group.tsx",
          "type": "registry:example"
        }
      ]
    },
    {
      "name": "item-header",
      "type": "registry:example",
      "registryDependencies": [
        "item"
      ],
      "files": [
        {
          "path": "registry/new-york-v4/examples/item-header.tsx",
          "type": "registry:example"
        }
      ]
    },
    {
      "name": "item-dropdown",
      "type": "registry:example",
      "registryDependencies": [
        "item"
      ],
      "files": [
        {
          "path": "registry/new-york-v4/examples/item-dropdown.tsx",
          "type": "registry:example"
        }
      ]
    },
    {
      "name": "item-link",
      "type": "registry:example",
      "registryDependencies": [
        "item"
      ],
      "files": [
        {
          "path": "registry/new-york-v4/examples/item-link.tsx",
          "type": "registry:example"
        }
      ]
    },
    {
      "name": "kbd-demo",
      "type": "registry:example",
      "registryDependencies": [
        "kbd"
      ],
      "files": [
        {
          "path": "registry/new-york-v4/examples/kbd-demo.tsx",
          "type": "registry:example"
        }
      ]
    },
    {
      "name": "kbd-tooltip",
      "type": "registry:example",
      "registryDependencies": [
        "kbd",
        "tooltip",
        "button"
      ],
      "files": [
        {
          "path": "registry/new-york-v4/examples/kbd-tooltip.tsx",
          "type": "registry:example"
        }
      ]
    },
    {
      "name": "kbd-input-group",
      "type": "registry:example",
      "registryDependencies": [
        "kbd",
        "input",
        "button",
        "label"
      ],
      "files": [
        {
          "path": "registry/new-york-v4/examples/kbd-input-group.tsx",
          "type": "registry:example"
        }
      ]
    },
    {
      "name": "kbd-button",
      "type": "registry:example",
      "registryDependencies": [
        "kbd",
        "button"
      ],
      "files": [
        {
          "path": "registry/new-york-v4/examples/kbd-button.tsx",
          "type": "registry:example"
        }
      ]
    },
    {
      "name": "kbd-group",
      "type": "registry:example",
      "registryDependencies": [
        "kbd"
      ],
      "files": [
        {
          "path": "registry/new-york-v4/examples/kbd-group.tsx",
          "type": "registry:example"
        }
      ]
    },
    {
      "name": "label-demo",
      "type": "registry:example",
      "registryDependencies": [
        "label"
      ],
      "files": [
        {
          "path": "registry/new-york-v4/examples/label-demo.tsx",
          "type": "registry:example"
        }
      ]
    },
    {
      "name": "menubar-demo",
      "type": "registry:example",
      "registryDependencies": [
        "menubar"
      ],
      "files": [
        {
          "path": "registry/new-york-v4/examples/menubar-demo.tsx",
          "type": "registry:example"
        }
      ]
    },
    {
      "name": "navigation-menu-demo",
      "type": "registry:example",
      "registryDependencies": [
        "navigation-menu"
      ],
      "files": [
        {
          "path": "registry/new-york-v4/examples/navigation-menu-demo.tsx",
          "type": "registry:example"
        }
      ]
    },
    {
      "name": "pagination-demo",
      "type": "registry:example",
      "registryDependencies": [
        "pagination"
      ],
      "files": [
        {
          "path": "registry/new-york-v4/examples/pagination-demo.tsx",
          "type": "registry:example"
        }
      ]
    },
    {
      "name": "popover-demo",
      "type": "registry:example",
      "registryDependencies": [
        "popover"
      ],
      "files": [
        {
          "path": "registry/new-york-v4/examples/popover-demo.tsx",
          "type": "registry:example"
        }
      ]
    },
    {
      "name": "progress-demo",
      "type": "registry:example",
      "registryDependencies": [
        "progress"
      ],
      "files": [
        {
          "path": "registry/new-york-v4/examples/progress-demo.tsx",
          "type": "registry:example"
        }
      ]
    },
    {
      "name": "radio-group-demo",
      "type": "registry:example",
      "registryDependencies": [
        "radio-group"
      ],
      "files": [
        {
          "path": "registry/new-york-v4/examples/radio-group-demo.tsx",
          "type": "registry:example"
        }
      ]
    },
    {
      "name": "radio-group-form",
      "type": "registry:example",
      "registryDependencies": [
        "radio-group",
        "form"
      ],
      "files": [
        {
          "path": "registry/new-york-v4/examples/radio-group-form.tsx",
          "type": "registry:example"
        }
      ]
    },
    {
      "name": "resizable-demo",
      "type": "registry:example",
      "registryDependencies": [
        "resizable"
      ],
      "files": [
        {
          "path": "registry/new-york-v4/examples/resizable-demo.tsx",
          "type": "registry:example"
        }
      ]
    },
    {
      "name": "resizable-demo-with-handle",
      "type": "registry:example",
      "registryDependencies": [
        "resizable"
      ],
      "files": [
        {
          "path": "registry/new-york-v4/examples/resizable-demo-with-handle.tsx",
          "type": "registry:example"
        }
      ]
    },
    {
      "name": "resizable-vertical",
      "type": "registry:example",
      "registryDependencies": [
        "resizable"
      ],
      "files": [
        {
          "path": "registry/new-york-v4/examples/resizable-vertical.tsx",
          "type": "registry:example"
        }
      ]
    },
    {
      "name": "resizable-handle",
      "type": "registry:example",
      "registryDependencies": [
        "resizable"
      ],
      "files": [
        {
          "path": "registry/new-york-v4/examples/resizable-handle.tsx",
          "type": "registry:example"
        }
      ]
    },
    {
      "name": "scroll-area-demo",
      "type": "registry:example",
      "registryDependencies": [
        "scroll-area"
      ],
      "files": [
        {
          "path": "registry/new-york-v4/examples/scroll-area-demo.tsx",
          "type": "registry:example"
        }
      ]
    },
    {
      "name": "scroll-area-horizontal-demo",
      "type": "registry:example",
      "registryDependencies": [
        "scroll-area"
      ],
      "files": [
        {
          "path": "registry/new-york-v4/examples/scroll-area-horizontal-demo.tsx",
          "type": "registry:example"
        }
      ]
    },
    {
      "name": "select-demo",
      "type": "registry:example",
      "registryDependencies": [
        "select"
      ],
      "files": [
        {
          "path": "registry/new-york-v4/examples/select-demo.tsx",
          "type": "registry:example"
        }
      ]
    },
    {
      "name": "select-scrollable",
      "type": "registry:example",
      "registryDependencies": [
        "select"
      ],
      "files": [
        {
          "path": "registry/new-york-v4/examples/select-scrollable.tsx",
          "type": "registry:example"
        }
      ]
    },
    {
      "name": "select-form",
      "type": "registry:example",
      "registryDependencies": [
        "select"
      ],
      "files": [
        {
          "path": "registry/new-york-v4/examples/select-form.tsx",
          "type": "registry:example"
        }
      ]
    },
    {
      "name": "separator-demo",
      "type": "registry:example",
      "registryDependencies": [
        "separator"
      ],
      "files": [
        {
          "path": "registry/new-york-v4/examples/separator-demo.tsx",
          "type": "registry:example"
        }
      ]
    },
    {
      "name": "sheet-demo",
      "type": "registry:example",
      "registryDependencies": [
        "sheet"
      ],
      "files": [
        {
          "path": "registry/new-york-v4/examples/sheet-demo.tsx",
          "type": "registry:example"
        }
      ]
    },
    {
      "name": "sheet-side",
      "type": "registry:example",
      "registryDependencies": [
        "sheet"
      ],
      "files": [
        {
          "path": "registry/new-york-v4/examples/sheet-side.tsx",
          "type": "registry:example"
        }
      ]
    },
    {
      "name": "skeleton-demo",
      "type": "registry:example",
      "registryDependencies": [
        "skeleton"
      ],
      "files": [
        {
          "path": "registry/new-york-v4/examples/skeleton-demo.tsx",
          "type": "registry:example"
        }
      ]
    },
    {
      "name": "skeleton-card",
      "type": "registry:example",
      "registryDependencies": [
        "skeleton"
      ],
      "files": [
        {
          "path": "registry/new-york-v4/examples/skeleton-card.tsx",
          "type": "registry:example"
        }
      ]
    },
    {
      "name": "slider-demo",
      "type": "registry:example",
      "registryDependencies": [
        "slider"
      ],
      "files": [
        {
          "path": "registry/new-york-v4/examples/slider-demo.tsx",
          "type": "registry:example"
        }
      ]
    },
    {
      "name": "sonner-demo",
      "type": "registry:example",
      "registryDependencies": [
        "sonner"
      ],
      "files": [
        {
          "path": "registry/new-york-v4/examples/sonner-demo.tsx",
          "type": "registry:example"
        }
      ]
    },
    {
<<<<<<< HEAD
      "name": "sonner-types",
      "type": "registry:example",
      "registryDependencies": [
        "sonner"
      ],
      "files": [
        {
          "path": "registry/new-york-v4/examples/sonner-types.tsx",
=======
      "name": "spinner-demo",
      "type": "registry:example",
      "registryDependencies": [
        "spinner"
      ],
      "files": [
        {
          "path": "registry/new-york-v4/examples/spinner-demo.tsx",
          "type": "registry:example"
        }
      ]
    },
    {
      "name": "spinner-basic",
      "type": "registry:example",
      "registryDependencies": [
        "spinner",
        "button"
      ],
      "files": [
        {
          "path": "registry/new-york-v4/examples/spinner-basic.tsx",
          "type": "registry:example"
        }
      ]
    },
    {
      "name": "spinner-button",
      "type": "registry:example",
      "registryDependencies": [
        "spinner",
        "button"
      ],
      "files": [
        {
          "path": "registry/new-york-v4/examples/spinner-button.tsx",
          "type": "registry:example"
        }
      ]
    },
    {
      "name": "spinner-badge",
      "type": "registry:example",
      "registryDependencies": [
        "spinner",
        "badge"
      ],
      "files": [
        {
          "path": "registry/new-york-v4/examples/spinner-badge.tsx",
          "type": "registry:example"
        }
      ]
    },
    {
      "name": "spinner-input-group",
      "type": "registry:example",
      "registryDependencies": [
        "spinner",
        "button",
        "input"
      ],
      "files": [
        {
          "path": "registry/new-york-v4/examples/spinner-input-group.tsx",
          "type": "registry:example"
        }
      ]
    },
    {
      "name": "spinner-empty",
      "type": "registry:example",
      "registryDependencies": [
        "spinner"
      ],
      "files": [
        {
          "path": "registry/new-york-v4/examples/spinner-empty.tsx",
          "type": "registry:example"
        }
      ]
    },
    {
      "name": "spinner-color",
      "type": "registry:example",
      "registryDependencies": [
        "spinner"
      ],
      "files": [
        {
          "path": "registry/new-york-v4/examples/spinner-color.tsx",
          "type": "registry:example"
        }
      ]
    },
    {
      "name": "spinner-custom",
      "type": "registry:example",
      "registryDependencies": [
        "spinner"
      ],
      "files": [
        {
          "path": "registry/new-york-v4/examples/spinner-custom.tsx",
          "type": "registry:example"
        }
      ]
    },
    {
      "name": "spinner-size",
      "type": "registry:example",
      "registryDependencies": [
        "spinner"
      ],
      "files": [
        {
          "path": "registry/new-york-v4/examples/spinner-size.tsx",
          "type": "registry:example"
        }
      ]
    },
    {
      "name": "spinner-item",
      "type": "registry:example",
      "registryDependencies": [
        "spinner"
      ],
      "files": [
        {
          "path": "registry/new-york-v4/examples/spinner-item.tsx",
>>>>>>> bc99818e
          "type": "registry:example"
        }
      ]
    },
    {
      "name": "switch-demo",
      "type": "registry:example",
      "registryDependencies": [
        "switch"
      ],
      "files": [
        {
          "path": "registry/new-york-v4/examples/switch-demo.tsx",
          "type": "registry:example"
        }
      ]
    },
    {
      "name": "switch-form",
      "type": "registry:example",
      "registryDependencies": [
        "switch",
        "form"
      ],
      "files": [
        {
          "path": "registry/new-york-v4/examples/switch-form.tsx",
          "type": "registry:example"
        }
      ]
    },
    {
      "name": "table-demo",
      "type": "registry:example",
      "registryDependencies": [
        "table"
      ],
      "files": [
        {
          "path": "registry/new-york-v4/examples/table-demo.tsx",
          "type": "registry:example"
        }
      ]
    },
    {
      "name": "tabs-demo",
      "type": "registry:example",
      "registryDependencies": [
        "tabs"
      ],
      "files": [
        {
          "path": "registry/new-york-v4/examples/tabs-demo.tsx",
          "type": "registry:example"
        }
      ]
    },
    {
      "name": "textarea-demo",
      "type": "registry:example",
      "registryDependencies": [
        "textarea"
      ],
      "files": [
        {
          "path": "registry/new-york-v4/examples/textarea-demo.tsx",
          "type": "registry:example"
        }
      ]
    },
    {
      "name": "textarea-disabled",
      "type": "registry:example",
      "registryDependencies": [
        "textarea"
      ],
      "files": [
        {
          "path": "registry/new-york-v4/examples/textarea-disabled.tsx",
          "type": "registry:example"
        }
      ]
    },
    {
      "name": "textarea-form",
      "type": "registry:example",
      "registryDependencies": [
        "textarea",
        "form"
      ],
      "files": [
        {
          "path": "registry/new-york-v4/examples/textarea-form.tsx",
          "type": "registry:example"
        }
      ]
    },
    {
      "name": "textarea-with-button",
      "type": "registry:example",
      "registryDependencies": [
        "textarea",
        "button"
      ],
      "files": [
        {
          "path": "registry/new-york-v4/examples/textarea-with-button.tsx",
          "type": "registry:example"
        }
      ]
    },
    {
      "name": "textarea-with-label",
      "type": "registry:example",
      "registryDependencies": [
        "textarea",
        "label"
      ],
      "files": [
        {
          "path": "registry/new-york-v4/examples/textarea-with-label.tsx",
          "type": "registry:example"
        }
      ]
    },
    {
      "name": "textarea-with-text",
      "type": "registry:example",
      "registryDependencies": [
        "textarea",
        "label"
      ],
      "files": [
        {
          "path": "registry/new-york-v4/examples/textarea-with-text.tsx",
          "type": "registry:example"
        }
      ]
    },
    {
      "name": "toggle-group-demo",
      "type": "registry:example",
      "registryDependencies": [
        "toggle-group"
      ],
      "files": [
        {
          "path": "registry/new-york-v4/examples/toggle-group-demo.tsx",
          "type": "registry:example"
        }
      ]
    },
    {
      "name": "toggle-group-disabled",
      "type": "registry:example",
      "registryDependencies": [
        "toggle-group"
      ],
      "files": [
        {
          "path": "registry/new-york-v4/examples/toggle-group-disabled.tsx",
          "type": "registry:example"
        }
      ]
    },
    {
      "name": "toggle-group-lg",
      "type": "registry:example",
      "registryDependencies": [
        "toggle-group"
      ],
      "files": [
        {
          "path": "registry/new-york-v4/examples/toggle-group-lg.tsx",
          "type": "registry:example"
        }
      ]
    },
    {
      "name": "toggle-group-outline",
      "type": "registry:example",
      "registryDependencies": [
        "toggle-group"
      ],
      "files": [
        {
          "path": "registry/new-york-v4/examples/toggle-group-outline.tsx",
          "type": "registry:example"
        }
      ]
    },
    {
      "name": "toggle-group-sm",
      "type": "registry:example",
      "registryDependencies": [
        "toggle-group"
      ],
      "files": [
        {
          "path": "registry/new-york-v4/examples/toggle-group-sm.tsx",
          "type": "registry:example"
        }
      ]
    },
    {
      "name": "toggle-group-single",
      "type": "registry:example",
      "registryDependencies": [
        "toggle-group"
      ],
      "files": [
        {
          "path": "registry/new-york-v4/examples/toggle-group-single.tsx",
          "type": "registry:example"
        }
      ]
    },
    {
      "name": "toggle-demo",
      "type": "registry:example",
      "registryDependencies": [
        "toggle"
      ],
      "files": [
        {
          "path": "registry/new-york-v4/examples/toggle-demo.tsx",
          "type": "registry:example"
        }
      ]
    },
    {
      "name": "toggle-disabled",
      "type": "registry:example",
      "registryDependencies": [
        "toggle"
      ],
      "files": [
        {
          "path": "registry/new-york-v4/examples/toggle-disabled.tsx",
          "type": "registry:example"
        }
      ]
    },
    {
      "name": "toggle-lg",
      "type": "registry:example",
      "registryDependencies": [
        "toggle"
      ],
      "files": [
        {
          "path": "registry/new-york-v4/examples/toggle-lg.tsx",
          "type": "registry:example"
        }
      ]
    },
    {
      "name": "toggle-outline",
      "type": "registry:example",
      "registryDependencies": [
        "toggle"
      ],
      "files": [
        {
          "path": "registry/new-york-v4/examples/toggle-outline.tsx",
          "type": "registry:example"
        }
      ]
    },
    {
      "name": "toggle-sm",
      "type": "registry:example",
      "registryDependencies": [
        "toggle"
      ],
      "files": [
        {
          "path": "registry/new-york-v4/examples/toggle-sm.tsx",
          "type": "registry:example"
        }
      ]
    },
    {
      "name": "toggle-with-text",
      "type": "registry:example",
      "registryDependencies": [
        "toggle"
      ],
      "files": [
        {
          "path": "registry/new-york-v4/examples/toggle-with-text.tsx",
          "type": "registry:example"
        }
      ]
    },
    {
      "name": "tooltip-demo",
      "type": "registry:example",
      "registryDependencies": [
        "tooltip"
      ],
      "files": [
        {
          "path": "registry/new-york-v4/examples/tooltip-demo.tsx",
          "type": "registry:example"
        }
      ]
    },
    {
      "name": "typography-blockquote",
      "type": "registry:example",
      "files": [
        {
          "path": "registry/new-york-v4/examples/typography-blockquote.tsx",
          "type": "registry:example"
        }
      ]
    },
    {
      "name": "typography-demo",
      "type": "registry:example",
      "files": [
        {
          "path": "registry/new-york-v4/examples/typography-demo.tsx",
          "type": "registry:example"
        }
      ]
    },
    {
      "name": "typography-h1",
      "type": "registry:example",
      "files": [
        {
          "path": "registry/new-york-v4/examples/typography-h1.tsx",
          "type": "registry:example"
        }
      ]
    },
    {
      "name": "typography-h2",
      "type": "registry:example",
      "files": [
        {
          "path": "registry/new-york-v4/examples/typography-h2.tsx",
          "type": "registry:example"
        }
      ]
    },
    {
      "name": "typography-h3",
      "type": "registry:example",
      "files": [
        {
          "path": "registry/new-york-v4/examples/typography-h3.tsx",
          "type": "registry:example"
        }
      ]
    },
    {
      "name": "typography-h4",
      "type": "registry:example",
      "files": [
        {
          "path": "registry/new-york-v4/examples/typography-h4.tsx",
          "type": "registry:example"
        }
      ]
    },
    {
      "name": "typography-inline-code",
      "type": "registry:example",
      "files": [
        {
          "path": "registry/new-york-v4/examples/typography-inline-code.tsx",
          "type": "registry:example"
        }
      ]
    },
    {
      "name": "typography-large",
      "type": "registry:example",
      "files": [
        {
          "path": "registry/new-york-v4/examples/typography-large.tsx",
          "type": "registry:example"
        }
      ]
    },
    {
      "name": "typography-lead",
      "type": "registry:example",
      "files": [
        {
          "path": "registry/new-york-v4/examples/typography-lead.tsx",
          "type": "registry:example"
        }
      ]
    },
    {
      "name": "typography-list",
      "type": "registry:example",
      "files": [
        {
          "path": "registry/new-york-v4/examples/typography-list.tsx",
          "type": "registry:example"
        }
      ]
    },
    {
      "name": "typography-muted",
      "type": "registry:example",
      "files": [
        {
          "path": "registry/new-york-v4/examples/typography-muted.tsx",
          "type": "registry:example"
        }
      ]
    },
    {
      "name": "typography-p",
      "type": "registry:example",
      "files": [
        {
          "path": "registry/new-york-v4/examples/typography-p.tsx",
          "type": "registry:example"
        }
      ]
    },
    {
      "name": "typography-small",
      "type": "registry:example",
      "files": [
        {
          "path": "registry/new-york-v4/examples/typography-small.tsx",
          "type": "registry:example"
        }
      ]
    },
    {
      "name": "typography-table",
      "type": "registry:example",
      "files": [
        {
          "path": "registry/new-york-v4/examples/typography-table.tsx",
          "type": "registry:example"
        }
      ]
    },
    {
      "name": "mode-toggle",
      "type": "registry:example",
      "files": [
        {
          "path": "registry/new-york-v4/examples/mode-toggle.tsx",
          "type": "registry:example"
        }
      ]
    },
    {
      "name": "chart-bar-demo",
      "type": "registry:example",
      "files": [
        {
          "path": "registry/new-york-v4/examples/chart-bar-demo.tsx",
          "type": "registry:example"
        }
      ]
    },
    {
      "name": "chart-bar-demo-grid",
      "type": "registry:example",
      "files": [
        {
          "path": "registry/new-york-v4/examples/chart-bar-demo-grid.tsx",
          "type": "registry:example"
        }
      ]
    },
    {
      "name": "chart-bar-demo-axis",
      "type": "registry:example",
      "files": [
        {
          "path": "registry/new-york-v4/examples/chart-bar-demo-axis.tsx",
          "type": "registry:example"
        }
      ]
    },
    {
      "name": "chart-bar-demo-tooltip",
      "type": "registry:example",
      "files": [
        {
          "path": "registry/new-york-v4/examples/chart-bar-demo-tooltip.tsx",
          "type": "registry:example"
        }
      ]
    },
    {
      "name": "chart-bar-demo-legend",
      "type": "registry:example",
      "files": [
        {
          "path": "registry/new-york-v4/examples/chart-bar-demo-legend.tsx",
          "type": "registry:example"
        }
      ]
    },
    {
      "name": "chart-tooltip-demo",
      "type": "registry:example",
      "files": [
        {
          "path": "registry/new-york-v4/examples/chart-tooltip-demo.tsx",
          "type": "registry:example"
        }
      ]
    },
    {
      "name": "calendar-hijri",
      "type": "registry:example",
      "description": "A Persian calendar.",
      "registryDependencies": [
        "calendar"
      ],
      "files": [
        {
          "path": "registry/new-york-v4/examples/calendar-hijri.tsx",
          "type": "registry:example"
        }
      ],
      "meta": {
        "iframeHeight": "600px",
        "container": "w-full bg-surface min-h-svh flex px-4 py-12 items-start md:py-20 justify-center min-w-0",
        "mobile": "component"
      },
      "categories": [
        "calendar",
        "date"
      ]
    },
    {
      "name": "sidebar-demo",
      "type": "registry:internal",
      "files": [
        {
          "path": "registry/new-york-v4/internal/sidebar-demo.tsx",
          "type": "registry:component"
        }
      ]
    },
    {
      "name": "sidebar-header",
      "type": "registry:internal",
      "files": [
        {
          "path": "registry/new-york-v4/internal/sidebar-header.tsx",
          "type": "registry:component"
        }
      ]
    },
    {
      "name": "sidebar-footer",
      "type": "registry:internal",
      "files": [
        {
          "path": "registry/new-york-v4/internal/sidebar-footer.tsx",
          "type": "registry:component"
        }
      ]
    },
    {
      "name": "sidebar-group",
      "type": "registry:internal",
      "files": [
        {
          "path": "registry/new-york-v4/internal/sidebar-group.tsx",
          "type": "registry:component"
        }
      ]
    },
    {
      "name": "sidebar-group-collapsible",
      "type": "registry:internal",
      "files": [
        {
          "path": "registry/new-york-v4/internal/sidebar-group-collapsible.tsx",
          "type": "registry:component"
        }
      ]
    },
    {
      "name": "sidebar-group-action",
      "type": "registry:internal",
      "files": [
        {
          "path": "registry/new-york-v4/internal/sidebar-group-action.tsx",
          "type": "registry:component"
        }
      ]
    },
    {
      "name": "sidebar-menu",
      "type": "registry:internal",
      "files": [
        {
          "path": "registry/new-york-v4/internal/sidebar-menu.tsx",
          "type": "registry:component"
        }
      ]
    },
    {
      "name": "sidebar-menu-action",
      "type": "registry:internal",
      "files": [
        {
          "path": "registry/new-york-v4/internal/sidebar-menu-action.tsx",
          "type": "registry:component"
        }
      ]
    },
    {
      "name": "sidebar-menu-sub",
      "type": "registry:internal",
      "files": [
        {
          "path": "registry/new-york-v4/internal/sidebar-menu-sub.tsx",
          "type": "registry:component"
        }
      ]
    },
    {
      "name": "sidebar-menu-collapsible",
      "type": "registry:internal",
      "files": [
        {
          "path": "registry/new-york-v4/internal/sidebar-menu-collapsible.tsx",
          "type": "registry:component"
        }
      ]
    },
    {
      "name": "sidebar-menu-badge",
      "type": "registry:internal",
      "files": [
        {
          "path": "registry/new-york-v4/internal/sidebar-menu-badge.tsx",
          "type": "registry:component"
        }
      ]
    },
    {
      "name": "sidebar-rsc",
      "type": "registry:internal",
      "files": [
        {
          "path": "registry/new-york-v4/internal/sidebar-rsc.tsx",
          "type": "registry:component"
        }
      ]
    },
    {
      "name": "sidebar-controlled",
      "type": "registry:internal",
      "files": [
        {
          "path": "registry/new-york-v4/internal/sidebar-controlled.tsx",
          "type": "registry:component"
        }
      ]
    }
  ]
}<|MERGE_RESOLUTION|>--- conflicted
+++ resolved
@@ -6864,16 +6864,6 @@
       ]
     },
     {
-<<<<<<< HEAD
-      "name": "sonner-types",
-      "type": "registry:example",
-      "registryDependencies": [
-        "sonner"
-      ],
-      "files": [
-        {
-          "path": "registry/new-york-v4/examples/sonner-types.tsx",
-=======
       "name": "spinner-demo",
       "type": "registry:example",
       "registryDependencies": [
@@ -7004,7 +6994,6 @@
       "files": [
         {
           "path": "registry/new-york-v4/examples/spinner-item.tsx",
->>>>>>> bc99818e
           "type": "registry:example"
         }
       ]
