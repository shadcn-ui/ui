import type { Metadata } from "next"

import { ActiveThemeProvider } from "@/components/active-theme"
import { Analytics } from "@/components/analytics"
import { TailwindIndicator } from "@/components/tailwind-indicator"
import { ThemeProvider } from "@/components/theme-provider"
import { LayoutProvider } from "@/hooks/use-layout"
import { META_THEME_COLORS, siteConfig } from "@/lib/config"
import { fontVariables } from "@/lib/fonts"
import { cn } from "@/lib/utils"
import { Toaster } from "@/registry/new-york-v4/ui/sonner"

import "@/styles/globals.css"

export const metadata: Metadata = {
  title: {
    default: siteConfig.name,
    template: `%s - ${siteConfig.name}`,
  },
  metadataBase: new URL(process.env.NEXT_PUBLIC_APP_URL!),
  description: siteConfig.description,
  keywords: ["Next.js", "React", "Tailwind CSS", "Components", "shadcn"],
  authors: [
    {
      name: "shadcn",
      url: "https://shadcn.com",
    },
  ],
  creator: "shadcn",
  openGraph: {
    type: "website",
    locale: "en_US",
    url: process.env.NEXT_PUBLIC_APP_URL!,
    title: siteConfig.name,
    description: siteConfig.description,
    siteName: siteConfig.name,
    images: [
      {
        url: `${process.env.NEXT_PUBLIC_APP_URL}/opengraph-image.png`,
        width: 1200,
        height: 630,
        alt: siteConfig.name,
      },
    ],
  },
  twitter: {
    card: "summary_large_image",
    title: siteConfig.name,
    description: siteConfig.description,
    images: [`${process.env.NEXT_PUBLIC_APP_URL}/opengraph-image.png`],
    creator: "@shadcn",
  },
  icons: {
    icon: "/favicon.ico",
    shortcut: "/favicon-16x16.png",
    apple: "/apple-touch-icon.png",
  },
  manifest: `${siteConfig.url}/site.webmanifest`,
}

export default function RootLayout({
  children,
}: Readonly<{
  children: React.ReactNode
}>) {
  return (
    <html lang="en" suppressHydrationWarning>
      <head>
        <script
          dangerouslySetInnerHTML={{
            __html: `
              try {
                if (localStorage.theme === 'dark' || ((!('theme' in localStorage) || localStorage.theme === 'system') && window.matchMedia('(prefers-color-scheme: dark)').matches)) {
                  document.querySelector('meta[name="theme-color"]').setAttribute('content', '${META_THEME_COLORS.dark}')
                }
                if (localStorage.layout) {
                  document.documentElement.classList.add('layout-' + localStorage.layout)
                }
              } catch (_) {}
            `,
          }}
        />
        <meta name="theme-color" content={META_THEME_COLORS.light} />
      </head>
      <body
        className={cn(
<<<<<<< HEAD
          "group/body theme-blue overscroll-none font-sans antialiased [--footer-height:calc(var(--spacing)*14)] [--header-height:calc(var(--spacing)*14)] xl:[--footer-height:calc(var(--spacing)*24)]",
=======
          "group/body overscroll-none antialiased [--footer-height:calc(var(--spacing)*14)] [--header-height:calc(var(--spacing)*14)] xl:[--footer-height:calc(var(--spacing)*24)]",
>>>>>>> eb158686
          fontVariables
        )}
      >
        <ThemeProvider>
          <LayoutProvider>
            <ActiveThemeProvider>
              {children}
              <TailwindIndicator />
              <Toaster position="top-center" />
              <Analytics />
            </ActiveThemeProvider>
          </LayoutProvider>
        </ThemeProvider>
      </body>
    </html>
  )
}<|MERGE_RESOLUTION|>--- conflicted
+++ resolved
@@ -84,11 +84,7 @@
       </head>
       <body
         className={cn(
-<<<<<<< HEAD
-          "group/body theme-blue overscroll-none font-sans antialiased [--footer-height:calc(var(--spacing)*14)] [--header-height:calc(var(--spacing)*14)] xl:[--footer-height:calc(var(--spacing)*24)]",
-=======
-          "group/body overscroll-none antialiased [--footer-height:calc(var(--spacing)*14)] [--header-height:calc(var(--spacing)*14)] xl:[--footer-height:calc(var(--spacing)*24)]",
->>>>>>> eb158686
+          "group/body overscroll-none font-sans antialiased [--footer-height:calc(var(--spacing)*14)] [--header-height:calc(var(--spacing)*14)] xl:[--footer-height:calc(var(--spacing)*24)]",
           fontVariables
         )}
       >
