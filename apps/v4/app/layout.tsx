import type { Metadata } from "next"
import { NuqsAdapter } from "nuqs/adapters/next/app"

import { META_THEME_COLORS, siteConfig } from "@/lib/config"
import { fontVariables } from "@/lib/fonts"
import { cn } from "@/lib/utils"
import { LayoutProvider } from "@/hooks/use-layout"
import { ActiveThemeProvider } from "@/components/active-theme"
import { Analytics } from "@/components/analytics"
import { TailwindIndicator } from "@/components/tailwind-indicator"
import { ThemeProvider } from "@/components/theme-provider"
import { Toaster } from "@/registry/new-york-v4/ui/sonner"

import "@/styles/globals.css"

export const metadata: Metadata = {
  title: {
    default: siteConfig.name,
    template: `%s - ${siteConfig.name}`,
  },
  metadataBase: new URL(process.env.NEXT_PUBLIC_APP_URL!),
  description: siteConfig.description,
  keywords: ["Next.js", "React", "Tailwind CSS", "Components", "shadcn"],
  authors: [
    {
      name: "shadcn",
      url: "https://shadcn.com",
    },
  ],
  creator: "shadcn",
  openGraph: {
    type: "website",
    locale: "en_US",
    url: process.env.NEXT_PUBLIC_APP_URL!,
    title: siteConfig.name,
    description: siteConfig.description,
    siteName: siteConfig.name,
    images: [
      {
        url: `${process.env.NEXT_PUBLIC_APP_URL}/opengraph-image.png`,
        width: 1200,
        height: 630,
        alt: siteConfig.name,
      },
    ],
  },
  twitter: {
    card: "summary_large_image",
    title: siteConfig.name,
    description: siteConfig.description,
    images: [`${process.env.NEXT_PUBLIC_APP_URL}/opengraph-image.png`],
    creator: "@shadcn",
  },
  icons: {
    icon: "/favicon.ico",
    shortcut: "/favicon-16x16.png",
    apple: "/apple-touch-icon.png",
  },
  manifest: `${siteConfig.url}/site.webmanifest`,
}

export default function RootLayout({
  children,
}: Readonly<{
  children: React.ReactNode
}>) {
  return (
    <html lang="en" suppressHydrationWarning>
      <head>
        <script
          dangerouslySetInnerHTML={{
            __html: `
              try {
                if (localStorage.theme === 'dark' || ((!('theme' in localStorage) || localStorage.theme === 'system') && window.matchMedia('(prefers-color-scheme: dark)').matches)) {
                  document.querySelector('meta[name="theme-color"]').setAttribute('content', '${META_THEME_COLORS.dark}')
                }
                if (localStorage.layout) {
                  document.documentElement.classList.add('layout-' + localStorage.layout)
                }
              } catch (_) {}
            `,
          }}
        />
        <meta name="theme-color" content={META_THEME_COLORS.light} />
      </head>
      <body
        className={cn(
          "group/body overscroll-none antialiased [--footer-height:calc(var(--spacing)*14)] [--header-height:calc(var(--spacing)*14)] xl:[--footer-height:calc(var(--spacing)*24)]",
          fontVariables
        )}
      >
        <ThemeProvider>
          <LayoutProvider>
<<<<<<< HEAD
            <ActiveThemeProvider initialTheme="blue">
              <NuqsAdapter>{children}</NuqsAdapter>
=======
            <ActiveThemeProvider>
              {children}
>>>>>>> 134cd46e
              <TailwindIndicator />
              <Toaster position="top-center" />
              <Analytics />
            </ActiveThemeProvider>
          </LayoutProvider>
        </ThemeProvider>
      </body>
    </html>
  )
}<|MERGE_RESOLUTION|>--- conflicted
+++ resolved
@@ -91,13 +91,8 @@
       >
         <ThemeProvider>
           <LayoutProvider>
-<<<<<<< HEAD
-            <ActiveThemeProvider initialTheme="blue">
-              <NuqsAdapter>{children}</NuqsAdapter>
-=======
             <ActiveThemeProvider>
               {children}
->>>>>>> 134cd46e
               <TailwindIndicator />
               <Toaster position="top-center" />
               <Analytics />
