--- conflicted
+++ resolved
@@ -5,7 +5,8 @@
 @custom-variant dark (&:is(.dark *));
 
 :root {
-<<<<<<< HEAD
+  --background: light-dark(oklch(1 0 0), oklch(0.145 0 0));
+  --foreground: light-dark(oklch(0.145 0 0), oklch(0.985 0 0));
   --card: light-dark(oklch(1 0 0), oklch(0.145 0 0));
   --card-foreground: light-dark(oklch(0.145 0 0), oklch(0.985 0 0));
   --popover: light-dark(oklch(1 0 0), oklch(0.145 0 0));
@@ -22,7 +23,7 @@
   --destructive-foreground: light-dark(oklch(0.577 0.245 27.325), oklch(0.637 0.237 25.331));
   --border: light-dark(oklch(0.922 0 0), oklch(0.269 0 0));
   --input: light-dark(oklch(0.922 0 0), oklch(0.269 0 0));
-  --ring: light-dark(oklch(0.87 0 0), oklch(0.439 0 0));
+  --ring: light-dark(oklch(0.708 0 0), oklch(0.556 0 0));
   --chart-1: light-dark(oklch(0.646 0.222 41.116), oklch(0.488 0.243 264.376));
   --chart-2: light-dark(oklch(0.6 0.118 184.704), oklch(0.696 0.17 162.48));
   --chart-3: light-dark(oklch(0.398 0.07 227.392), oklch(0.769 0.188 70.08));
@@ -36,79 +37,7 @@
   --sidebar-accent: light-dark(oklch(0.97 0 0), oklch(0.269 0 0));
   --sidebar-accent-foreground: light-dark(oklch(0.205 0 0), oklch(0.985 0 0));
   --sidebar-border: light-dark(oklch(0.922 0 0), oklch(0.269 0 0));
-  --sidebar-ring: light-dark(oklch(0.87 0 0), oklch(0.439 0 0));
-  --background: light-dark(oklch(1 0 0), oklch(0.145 0 0));
-  --foreground: light-dark(oklch(0.145 0 0), oklch(0.985 0 0));
-=======
-  --background: oklch(1 0 0);
-  --foreground: oklch(0.145 0 0);
-  --card: oklch(1 0 0);
-  --card-foreground: oklch(0.145 0 0);
-  --popover: oklch(1 0 0);
-  --popover-foreground: oklch(0.145 0 0);
-  --primary: oklch(0.205 0 0);
-  --primary-foreground: oklch(0.985 0 0);
-  --secondary: oklch(0.97 0 0);
-  --secondary-foreground: oklch(0.205 0 0);
-  --muted: oklch(0.97 0 0);
-  --muted-foreground: oklch(0.556 0 0);
-  --accent: oklch(0.97 0 0);
-  --accent-foreground: oklch(0.205 0 0);
-  --destructive: oklch(0.577 0.245 27.325);
-  --destructive-foreground: oklch(0.577 0.245 27.325);
-  --border: oklch(0.922 0 0);
-  --input: oklch(0.922 0 0);
-  --ring: oklch(0.708 0 0);
-  --chart-1: oklch(0.646 0.222 41.116);
-  --chart-2: oklch(0.6 0.118 184.704);
-  --chart-3: oklch(0.398 0.07 227.392);
-  --chart-4: oklch(0.828 0.189 84.429);
-  --chart-5: oklch(0.769 0.188 70.08);
-  --radius: 0.625rem;
-  --sidebar: oklch(0.985 0 0);
-  --sidebar-foreground: oklch(0.145 0 0);
-  --sidebar-primary: oklch(0.205 0 0);
-  --sidebar-primary-foreground: oklch(0.985 0 0);
-  --sidebar-accent: oklch(0.97 0 0);
-  --sidebar-accent-foreground: oklch(0.205 0 0);
-  --sidebar-border: oklch(0.922 0 0);
-  --sidebar-ring: oklch(0.708 0 0);
-}
-
-.dark {
-  --background: oklch(0.145 0 0);
-  --foreground: oklch(0.985 0 0);
-  --card: oklch(0.145 0 0);
-  --card-foreground: oklch(0.985 0 0);
-  --popover: oklch(0.145 0 0);
-  --popover-foreground: oklch(0.985 0 0);
-  --primary: oklch(0.985 0 0);
-  --primary-foreground: oklch(0.205 0 0);
-  --secondary: oklch(0.269 0 0);
-  --secondary-foreground: oklch(0.985 0 0);
-  --muted: oklch(0.269 0 0);
-  --muted-foreground: oklch(0.708 0 0);
-  --accent: oklch(0.269 0 0);
-  --accent-foreground: oklch(0.985 0 0);
-  --destructive: oklch(0.396 0.141 25.723);
-  --destructive-foreground: oklch(0.637 0.237 25.331);
-  --border: oklch(0.269 0 0);
-  --input: oklch(0.269 0 0);
-  --ring: oklch(0.556 0 0);
-  --chart-1: oklch(0.488 0.243 264.376);
-  --chart-2: oklch(0.696 0.17 162.48);
-  --chart-3: oklch(0.769 0.188 70.08);
-  --chart-4: oklch(0.627 0.265 303.9);
-  --chart-5: oklch(0.645 0.246 16.439);
-  --sidebar: oklch(0.205 0 0);
-  --sidebar-foreground: oklch(0.985 0 0);
-  --sidebar-primary: oklch(0.488 0.243 264.376);
-  --sidebar-primary-foreground: oklch(0.985 0 0);
-  --sidebar-accent: oklch(0.269 0 0);
-  --sidebar-accent-foreground: oklch(0.985 0 0);
-  --sidebar-border: oklch(0.269 0 0);
-  --sidebar-ring: oklch(0.439 0 0);
->>>>>>> d44971b6
+  --sidebar-ring: light-dark(oklch(0.708 0 0), oklch(0.439 0 0));
 }
 
 .theme-login-one {
