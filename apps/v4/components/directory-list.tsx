--- conflicted
+++ resolved
@@ -19,9 +19,8 @@
   ItemTitle,
 } from "@/registry/new-york-v4/ui/item"
 
-<<<<<<< HEAD
 import { SearchDirectory } from "./search-directory"
-=======
+
 function getHomepageUrl(homepage: string) {
   const url = new URL(homepage)
   url.searchParams.set("utm_source", "ui.shadcn.com")
@@ -29,13 +28,11 @@
   url.searchParams.set("utm_campaign", "directory")
   return url.toString()
 }
->>>>>>> 8a7f05f6
 
 export function DirectoryList() {
   const { registries } = useSearchRegistry()
 
   return (
-<<<<<<< HEAD
     <div className="mt-6">
       <SearchDirectory />
       <ItemGroup className="my-8">
@@ -50,9 +47,9 @@
               <ItemContent>
                 <ItemTitle>
                   <a
-                    href={registry.homepage}
+                    href={getHomepageUrl(registry.homepage)}
                     target="_blank"
-                    rel="noopener noreferrer"
+                    rel="noopener noreferrer external"
                   >
                     {registry.name}
                   </a>
@@ -66,9 +63,9 @@
               <ItemActions className="relative z-10 hidden self-start sm:flex">
                 <Button size="sm" variant="outline" asChild>
                   <a
-                    href={registry.homepage}
+                    href={getHomepageUrl(registry.homepage)}
                     target="_blank"
-                    rel="noopener noreferrer"
+                    rel="noopener noreferrer external"
                   >
                     View <IconArrowUpRight />
                   </a>
@@ -77,40 +74,6 @@
               </ItemActions>
               <ItemFooter className="justify-start pl-16 sm:hidden">
                 <Button size="sm" variant="outline">
-=======
-    <ItemGroup className="my-8">
-      {registries.map((registry, index) => (
-        <React.Fragment key={index}>
-          <Item className="group/item relative gap-6 px-0 sm:px-4">
-            <ItemMedia
-              variant="image"
-              dangerouslySetInnerHTML={{ __html: registry.logo }}
-              className="*:[svg]:fill-foreground grayscale *:[svg]:size-8"
-            />
-            <ItemContent>
-              <ItemTitle>
-                <a
-                  href={getHomepageUrl(registry.homepage)}
-                  target="_blank"
-                  rel="noopener noreferrer external"
-                >
-                  {registry.name}
-                </a>
-              </ItemTitle>
-              {registry.description && (
-                <ItemDescription className="text-pretty">
-                  {registry.description}
-                </ItemDescription>
-              )}
-            </ItemContent>
-            <ItemActions className="relative z-10 hidden self-start sm:flex">
-              <Button size="sm" variant="outline" asChild>
-                <a
-                  href={getHomepageUrl(registry.homepage)}
-                  target="_blank"
-                  rel="noopener noreferrer external"
-                >
->>>>>>> 8a7f05f6
                   View <IconArrowUpRight />
                 </Button>
                 <DirectoryAddButton registry={registry} />
