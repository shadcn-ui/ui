# shadcn/ui

Accessible and customizable components that you can copy and paste into your apps. Free. Open Source. **Use this to build your own component library**.

![hero](apps/www/public/og.jpg)

## Documentation

<<<<<<< HEAD
> **Warning**
> This is work in progress. I'm building this in public. You can follow the progress on Twitter [@shadcn](https://twitter.com/shadcn).

- [ ] Toast
- [ ] Toggle Group
- [ ] Toolbar
- [x] ~Toggle~
- [x] ~Navigation Menu~
- [x] ~Figma~

## Storybook

Storybook is supported so that you can easily select the correct component and view its properties

![Storybook Preview](apps/www/public/demo/storybook.png)

To open Storybook, run the following:

```bash
cd apps/www
npm i
npm run storybook
```

## Use in your own project

Starting a new project? Check out the Next.js template.

```bash
npx create-next-app -e https://github.com/shadcn/next-template
```

### Features

- Radix UI Primitives
- Tailwind CSS
- Fonts with `@next/font`
- Icons from [Lucide](https://lucide.dev)
- Dark mode with `next-themes`
- Automatic import sorting with `@ianvs/prettier-plugin-sort-imports`
- Storybook support (Thanks [@XavierGeerinck](https://twitter.com/XavierGeerinck))

### Tailwind CSS Features

- Class merging with `tailwind-merge`
- Animation with `tailwindcss-animate`
- Conditional classes with `clsx`
- Variants with `class-variance-authority`
- Automatic class sorting with `eslint-plugin-tailwindcss`
=======
Visit http://ui.shadcn.com/docs to view the documentation.
>>>>>>> ac5c727f

## License

Licensed under the [MIT license](https://github.com/shadcn/ui/blob/main/LICENSE.md).<|MERGE_RESOLUTION|>--- conflicted
+++ resolved
@@ -6,7 +6,6 @@
 
 ## Documentation
 
-<<<<<<< HEAD
 > **Warning**
 > This is work in progress. I'm building this in public. You can follow the progress on Twitter [@shadcn](https://twitter.com/shadcn).
 
@@ -56,9 +55,6 @@
 - Conditional classes with `clsx`
 - Variants with `class-variance-authority`
 - Automatic class sorting with `eslint-plugin-tailwindcss`
-=======
-Visit http://ui.shadcn.com/docs to view the documentation.
->>>>>>> ac5c727f
 
 ## License
 
