lockfileVersion: 5.4

importers:
  .:
    specifiers:
      "@babel/core": ^7.20.7
<<<<<<< HEAD
=======
      "@changesets/changelog-github": ^0.4.8
>>>>>>> fa3af5d0
      "@changesets/cli": ^2.26.0
      "@commitlint/cli": ^17.3.0
      "@commitlint/config-conventional": ^17.3.0
      "@ianvs/prettier-plugin-sort-imports": ^3.7.1
      "@tailwindcss/line-clamp": ^0.4.2
      "@types/node": ^18.11.9
      "@types/react": 18.0.15
      "@types/react-dom": 18.0.6
      autoprefixer: ^10.4.8
      cross-env: ^7.0.3
      eslint: ^8.31.0
      eslint-config-next: 13.0.0
      eslint-config-prettier: ^8.3.0
      eslint-config-turbo: ^0.0.7
      eslint-plugin-react: ^7.31.11
      eslint-plugin-tailwindcss: ^3.8.0
      husky: ^8.0.2
      postcss: ^8.4.14
      prettier: ^2.7.1
      pretty-quick: ^3.1.3
      tailwindcss: ^3.1.7
      tailwindcss-animate: ^1.0.5
      ts-node: ^10.9.1
      turbo: ^1.6.3
      typescript: 4.7.4
    dependencies:
      "@babel/core": 7.20.7
<<<<<<< HEAD
=======
      "@changesets/changelog-github": 0.4.8
>>>>>>> fa3af5d0
      "@changesets/cli": 2.26.0
      "@ianvs/prettier-plugin-sort-imports": 3.7.1_prettier@2.8.1
      "@tailwindcss/line-clamp": 0.4.2_tailwindcss@3.2.4
      cross-env: 7.0.3
      eslint: 8.31.0
      eslint-config-next: 13.0.0_wogtpudmlxya2leoxia5qf2rl4
      eslint-config-prettier: 8.5.0_eslint@8.31.0
      eslint-config-turbo: 0.0.7_eslint@8.31.0
      eslint-plugin-react: 7.31.11_eslint@8.31.0
      eslint-plugin-tailwindcss: 3.8.0_ts-node@10.9.1
      tailwindcss-animate: 1.0.5_tailwindcss@3.2.4
      ts-node: 10.9.1_clhxslpxadjlvuwplq2f47hwvy
      turbo: 1.6.3
    devDependencies:
      "@commitlint/cli": 17.3.0
      "@commitlint/config-conventional": 17.3.0
      "@types/node": 18.11.17
      "@types/react": 18.0.15
      "@types/react-dom": 18.0.6
      autoprefixer: 10.4.13_postcss@8.4.20
      husky: 8.0.2
      postcss: 8.4.20
      prettier: 2.8.1
      pretty-quick: 3.1.3_prettier@2.8.1
      tailwindcss: 3.2.4_ra2vnoek4vhbzktaezawwqbin4
      typescript: 4.7.4

  apps/www:
    specifiers:
      "@next/font": ^13.1.6
      "@radix-ui/react-accessible-icon": ^1.0.1
      "@radix-ui/react-accordion": ^1.1.0
      "@radix-ui/react-alert-dialog": ^1.0.2
      "@radix-ui/react-aspect-ratio": ^1.0.1
      "@radix-ui/react-avatar": ^1.0.1
      "@radix-ui/react-checkbox": ^1.0.1
      "@radix-ui/react-collapsible": ^1.0.1
      "@radix-ui/react-context-menu": ^2.1.1
      "@radix-ui/react-dialog": ^1.0.2
      "@radix-ui/react-dropdown-menu": ^2.0.1
      "@radix-ui/react-hover-card": ^1.0.3
      "@radix-ui/react-label": ^2.0.0
      "@radix-ui/react-menubar": ^1.0.0
      "@radix-ui/react-navigation-menu": ^1.1.1
      "@radix-ui/react-popover": ^1.0.2
      "@radix-ui/react-progress": ^1.0.1
      "@radix-ui/react-radio-group": ^1.1.0
      "@radix-ui/react-scroll-area": ^1.0.2
      "@radix-ui/react-select": ^1.2.0
      "@radix-ui/react-separator": ^1.0.1
      "@radix-ui/react-slider": ^1.1.0
      "@radix-ui/react-slot": ^1.0.1
      "@radix-ui/react-switch": ^1.0.1
      "@radix-ui/react-tabs": ^1.0.2
      "@radix-ui/react-toast": ^1.1.2
      "@radix-ui/react-toggle": ^1.0.1
      "@radix-ui/react-toggle-group": ^1.0.1
      "@radix-ui/react-tooltip": ^1.0.3
      "@types/node": ^17.0.12
      "@types/react": ^18.0.22
      "@types/react-dom": ^18.0.7
      "@vercel/analytics": ^0.1.6
      "@vercel/og": ^0.0.21
      class-variance-authority: ^0.4.0
      clsx: ^1.2.1
      cmdk: ^0.1.21
      contentlayer: ^0.3.0
      esbuild: ^0.17.3
      eslint: 7.32.0
      lucide-react: 0.105.0-alpha.4
      mdast-util-toc: ^6.1.0
      next: ^13.1.6
      next-contentlayer: ^0.3.0
      next-themes: ^0.2.1
      postcss: ^8.4.14
      react: ^18.2.0
      react-dom: ^18.2.0
      rehype: ^12.0.1
      rehype-autolink-headings: ^6.1.1
      rehype-pretty-code: ^0.6.0
      rehype-slug: ^5.1.0
      remark: ^14.0.2
      remark-code-import: ^1.1.1
      remark-gfm: ^3.0.1
      sharp: ^0.31.3
      shiki: ^0.12.1
      tailwind-merge: ^1.8.0
      tailwindcss: ^3.1.7
      typescript: ^4.5.3
      unist: ^8.0.11
      unist-builder: ^3.0.0
      unist-util-visit: ^4.1.1
      zod: ^3.20.2
    dependencies:
      "@next/font": 13.1.6
      "@radix-ui/react-accessible-icon": 1.0.1_biqbaboplfbrettd7655fr4n2y
      "@radix-ui/react-accordion": 1.1.0_biqbaboplfbrettd7655fr4n2y
      "@radix-ui/react-alert-dialog": 1.0.2_ib3m5ricvtkl2cll7qpr2f6lvq
      "@radix-ui/react-aspect-ratio": 1.0.1_biqbaboplfbrettd7655fr4n2y
      "@radix-ui/react-avatar": 1.0.1_biqbaboplfbrettd7655fr4n2y
      "@radix-ui/react-checkbox": 1.0.1_biqbaboplfbrettd7655fr4n2y
      "@radix-ui/react-collapsible": 1.0.1_biqbaboplfbrettd7655fr4n2y
      "@radix-ui/react-context-menu": 2.1.1_ib3m5ricvtkl2cll7qpr2f6lvq
      "@radix-ui/react-dialog": 1.0.2_ib3m5ricvtkl2cll7qpr2f6lvq
      "@radix-ui/react-dropdown-menu": 2.0.1_ib3m5ricvtkl2cll7qpr2f6lvq
      "@radix-ui/react-hover-card": 1.0.3_ib3m5ricvtkl2cll7qpr2f6lvq
      "@radix-ui/react-label": 2.0.0_biqbaboplfbrettd7655fr4n2y
      "@radix-ui/react-menubar": 1.0.0_ib3m5ricvtkl2cll7qpr2f6lvq
      "@radix-ui/react-navigation-menu": 1.1.1_biqbaboplfbrettd7655fr4n2y
      "@radix-ui/react-popover": 1.0.2_ib3m5ricvtkl2cll7qpr2f6lvq
      "@radix-ui/react-progress": 1.0.1_biqbaboplfbrettd7655fr4n2y
      "@radix-ui/react-radio-group": 1.1.0_biqbaboplfbrettd7655fr4n2y
      "@radix-ui/react-scroll-area": 1.0.2_biqbaboplfbrettd7655fr4n2y
      "@radix-ui/react-select": 1.2.0_ib3m5ricvtkl2cll7qpr2f6lvq
      "@radix-ui/react-separator": 1.0.1_biqbaboplfbrettd7655fr4n2y
      "@radix-ui/react-slider": 1.1.0_biqbaboplfbrettd7655fr4n2y
      "@radix-ui/react-slot": 1.0.1_react@18.2.0
      "@radix-ui/react-switch": 1.0.1_biqbaboplfbrettd7655fr4n2y
      "@radix-ui/react-tabs": 1.0.2_biqbaboplfbrettd7655fr4n2y
      "@radix-ui/react-toast": 1.1.2_biqbaboplfbrettd7655fr4n2y
      "@radix-ui/react-toggle": 1.0.1_biqbaboplfbrettd7655fr4n2y
      "@radix-ui/react-toggle-group": 1.0.1_biqbaboplfbrettd7655fr4n2y
      "@radix-ui/react-tooltip": 1.0.3_ib3m5ricvtkl2cll7qpr2f6lvq
      "@vercel/analytics": 0.1.6_react@18.2.0
      "@vercel/og": 0.0.21
      class-variance-authority: 0.4.0_typescript@4.9.4
      clsx: 1.2.1
      cmdk: 0.1.21_ib3m5ricvtkl2cll7qpr2f6lvq
      contentlayer: 0.3.0_esbuild@0.17.3
      lucide-react: 0.105.0-alpha.4_react@18.2.0
      next: 13.1.6_biqbaboplfbrettd7655fr4n2y
      next-contentlayer: 0.3.0_as22kstmd5fdgoopsr5hyah3ym
      next-themes: 0.2.1_3vryta7zmbcsw4rrqf4axjqggm
      react: 18.2.0
      react-dom: 18.2.0_react@18.2.0
      sharp: 0.31.3
      tailwind-merge: 1.8.0
      zod: 3.20.2
    devDependencies:
      "@types/node": 17.0.45
      "@types/react": 18.0.26
      "@types/react-dom": 18.0.9
      esbuild: 0.17.3
      eslint: 7.32.0
      mdast-util-toc: 6.1.0
      postcss: 8.4.20
      rehype: 12.0.1
      rehype-autolink-headings: 6.1.1
      rehype-pretty-code: 0.6.0_shiki@0.12.1
      rehype-slug: 5.1.0
      remark: 14.0.2
      remark-code-import: 1.1.1
      remark-gfm: 3.0.1
      shiki: 0.12.1
      tailwindcss: 3.2.4_postcss@8.4.20
      typescript: 4.9.4
      unist: 8.0.11
      unist-builder: 3.0.0
      unist-util-visit: 4.1.1

  examples/playground:
    specifiers:
      "@ianvs/prettier-plugin-sort-imports": ^3.7.1
      "@next/font": ^13.1.6
      "@radix-ui/react-accessible-icon": ^1.0.1
      "@radix-ui/react-accordion": ^1.1.0
      "@radix-ui/react-alert-dialog": ^1.0.2
      "@radix-ui/react-aspect-ratio": ^1.0.1
      "@radix-ui/react-avatar": ^1.0.1
      "@radix-ui/react-checkbox": ^1.0.1
      "@radix-ui/react-collapsible": ^1.0.1
      "@radix-ui/react-context-menu": ^2.1.1
      "@radix-ui/react-dialog": ^1.0.2
      "@radix-ui/react-dropdown-menu": ^2.0.1
      "@radix-ui/react-hover-card": ^1.0.3
      "@radix-ui/react-label": ^2.0.0
      "@radix-ui/react-menubar": ^1.0.0
      "@radix-ui/react-navigation-menu": ^1.1.1
      "@radix-ui/react-popover": ^1.0.2
      "@radix-ui/react-progress": ^1.0.1
      "@radix-ui/react-radio-group": ^1.1.0
      "@radix-ui/react-scroll-area": ^1.0.2
      "@radix-ui/react-select": ^1.2.0
      "@radix-ui/react-separator": ^1.0.1
      "@radix-ui/react-slider": ^1.1.0
      "@radix-ui/react-slot": ^1.0.1
      "@radix-ui/react-switch": ^1.0.1
      "@radix-ui/react-tabs": ^1.0.2
      "@radix-ui/react-toast": ^1.1.2
      "@radix-ui/react-toggle": ^1.0.1
      "@radix-ui/react-toggle-group": ^1.0.1
      "@radix-ui/react-tooltip": ^1.0.3
      "@types/node": ^17.0.12
      "@types/react": ^18.0.22
      "@types/react-dom": ^18.0.7
      "@vercel/analytics": ^0.1.6
      autoprefixer: ^10.4.13
      class-variance-authority: ^0.4.0
      clsx: ^1.2.1
      cmdk: ^0.1.21
      eslint: ^8.31.0
      eslint-config-next: 13.0.0
      eslint-config-prettier: ^8.3.0
      eslint-plugin-react: ^7.31.11
      eslint-plugin-tailwindcss: ^3.8.0
      lucide-react: 0.105.0-alpha.4
      next: ^13.1.6
      next-themes: ^0.2.1
      postcss: ^8.4.14
      prettier: ^2.7.1
      react: ^18.2.0
      react-dom: ^18.2.0
      sharp: ^0.31.3
      tailwind-merge: ^1.8.0
      tailwindcss: ^3.1.7
      tailwindcss-animate: ^1.0.5
      typescript: ^4.5.3
    dependencies:
      "@next/font": 13.1.6
      "@radix-ui/react-accessible-icon": 1.0.1_biqbaboplfbrettd7655fr4n2y
      "@radix-ui/react-accordion": 1.1.0_biqbaboplfbrettd7655fr4n2y
      "@radix-ui/react-alert-dialog": 1.0.2_ib3m5ricvtkl2cll7qpr2f6lvq
      "@radix-ui/react-aspect-ratio": 1.0.1_biqbaboplfbrettd7655fr4n2y
      "@radix-ui/react-avatar": 1.0.1_biqbaboplfbrettd7655fr4n2y
      "@radix-ui/react-checkbox": 1.0.1_biqbaboplfbrettd7655fr4n2y
      "@radix-ui/react-collapsible": 1.0.1_biqbaboplfbrettd7655fr4n2y
      "@radix-ui/react-context-menu": 2.1.1_ib3m5ricvtkl2cll7qpr2f6lvq
      "@radix-ui/react-dialog": 1.0.2_ib3m5ricvtkl2cll7qpr2f6lvq
      "@radix-ui/react-dropdown-menu": 2.0.1_ib3m5ricvtkl2cll7qpr2f6lvq
      "@radix-ui/react-hover-card": 1.0.3_ib3m5ricvtkl2cll7qpr2f6lvq
      "@radix-ui/react-label": 2.0.0_biqbaboplfbrettd7655fr4n2y
      "@radix-ui/react-menubar": 1.0.0_ib3m5ricvtkl2cll7qpr2f6lvq
      "@radix-ui/react-navigation-menu": 1.1.1_biqbaboplfbrettd7655fr4n2y
      "@radix-ui/react-popover": 1.0.2_ib3m5ricvtkl2cll7qpr2f6lvq
      "@radix-ui/react-progress": 1.0.1_biqbaboplfbrettd7655fr4n2y
      "@radix-ui/react-radio-group": 1.1.0_biqbaboplfbrettd7655fr4n2y
      "@radix-ui/react-scroll-area": 1.0.2_biqbaboplfbrettd7655fr4n2y
      "@radix-ui/react-select": 1.2.0_ib3m5ricvtkl2cll7qpr2f6lvq
      "@radix-ui/react-separator": 1.0.1_biqbaboplfbrettd7655fr4n2y
      "@radix-ui/react-slider": 1.1.0_biqbaboplfbrettd7655fr4n2y
      "@radix-ui/react-slot": 1.0.1_react@18.2.0
      "@radix-ui/react-switch": 1.0.1_biqbaboplfbrettd7655fr4n2y
      "@radix-ui/react-tabs": 1.0.2_biqbaboplfbrettd7655fr4n2y
      "@radix-ui/react-toast": 1.1.2_biqbaboplfbrettd7655fr4n2y
      "@radix-ui/react-toggle": 1.0.1_biqbaboplfbrettd7655fr4n2y
      "@radix-ui/react-toggle-group": 1.0.1_biqbaboplfbrettd7655fr4n2y
      "@radix-ui/react-tooltip": 1.0.3_ib3m5ricvtkl2cll7qpr2f6lvq
      "@vercel/analytics": 0.1.6_react@18.2.0
      class-variance-authority: 0.4.0_typescript@4.9.4
      clsx: 1.2.1
      cmdk: 0.1.21_ib3m5ricvtkl2cll7qpr2f6lvq
      lucide-react: 0.105.0-alpha.4_react@18.2.0
      next: 13.1.6_7xlrwlvvs7cv2obrs6a5y6oxxq
      next-themes: 0.2.1_3vryta7zmbcsw4rrqf4axjqggm
      react: 18.2.0
      react-dom: 18.2.0_react@18.2.0
      sharp: 0.31.3
      tailwind-merge: 1.8.0
      tailwindcss-animate: 1.0.5_tailwindcss@3.2.4
    devDependencies:
      "@ianvs/prettier-plugin-sort-imports": 3.7.1_prettier@2.8.1
      "@types/node": 17.0.45
      "@types/react": 18.0.26
      "@types/react-dom": 18.0.10
      autoprefixer: 10.4.13_postcss@8.4.20
      eslint: 8.31.0
      eslint-config-next: 13.0.0_iukboom6ndih5an6iafl45j2fe
      eslint-config-prettier: 8.5.0_eslint@8.31.0
      eslint-plugin-react: 7.31.11_eslint@8.31.0
      eslint-plugin-tailwindcss: 3.8.0
      postcss: 8.4.20
      prettier: 2.8.1
      tailwindcss: 3.2.4_postcss@8.4.20
      typescript: 4.9.4

  packages/cli:
    specifiers:
      "@types/fs-extra": ^11.0.1
      "@types/prompts": ^2.4.2
      chalk: 5.2.0
      commander: ^10.0.0
      execa: ^7.0.0
      fs-extra: ^11.1.0
      node-fetch: ^3.3.0
      ora: ^6.1.2
      prompts: ^2.4.2
      rimraf: ^4.1.3
      tsup: ^6.6.3
      type-fest: ^3.6.1
      typescript: ^4.9.5
      zod: ^3.20.2
    dependencies:
      chalk: 5.2.0
      commander: 10.0.0
      execa: 7.0.0
      fs-extra: 11.1.0
      node-fetch: 3.3.0
      ora: 6.1.2
      prompts: 2.4.2
      zod: 3.20.2
    devDependencies:
      "@types/fs-extra": 11.0.1
      "@types/prompts": 2.4.2
      rimraf: 4.1.3
      tsup: 6.6.3_typescript@4.9.5
      type-fest: 3.6.1
      typescript: 4.9.5

  templates/next-template:
    specifiers:
      "@ianvs/prettier-plugin-sort-imports": ^3.7.1
      "@next/font": ^13.1.6
      "@radix-ui/react-accessible-icon": ^1.0.1
      "@radix-ui/react-accordion": ^1.1.0
      "@radix-ui/react-alert-dialog": ^1.0.2
      "@radix-ui/react-aspect-ratio": ^1.0.1
      "@radix-ui/react-avatar": ^1.0.1
      "@radix-ui/react-checkbox": ^1.0.1
      "@radix-ui/react-collapsible": ^1.0.1
      "@radix-ui/react-context-menu": ^2.1.1
      "@radix-ui/react-dialog": ^1.0.2
      "@radix-ui/react-dropdown-menu": ^2.0.1
      "@radix-ui/react-hover-card": ^1.0.3
      "@radix-ui/react-label": ^2.0.0
      "@radix-ui/react-menubar": ^1.0.0
      "@radix-ui/react-navigation-menu": ^1.1.1
      "@radix-ui/react-popover": ^1.0.2
      "@radix-ui/react-progress": ^1.0.1
      "@radix-ui/react-radio-group": ^1.1.0
      "@radix-ui/react-scroll-area": ^1.0.2
      "@radix-ui/react-select": ^1.2.0
      "@radix-ui/react-separator": ^1.0.1
      "@radix-ui/react-slider": ^1.1.0
      "@radix-ui/react-slot": ^1.0.1
      "@radix-ui/react-switch": ^1.0.1
      "@radix-ui/react-tabs": ^1.0.2
      "@radix-ui/react-toast": ^1.1.2
      "@radix-ui/react-toggle": ^1.0.1
      "@radix-ui/react-toggle-group": ^1.0.1
      "@radix-ui/react-tooltip": ^1.0.3
      "@types/node": ^17.0.12
      "@types/react": ^18.0.22
      "@types/react-dom": ^18.0.7
      autoprefixer: ^10.4.13
      class-variance-authority: ^0.4.0
      clsx: ^1.2.1
      cmdk: ^0.1.21
      eslint: ^8.31.0
      eslint-config-next: 13.0.0
      eslint-config-prettier: ^8.3.0
      eslint-plugin-react: ^7.31.11
      eslint-plugin-tailwindcss: ^3.8.0
      lucide-react: 0.105.0-alpha.4
      next: ^13.1.6
      next-themes: ^0.2.1
      postcss: ^8.4.14
      prettier: ^2.7.1
      react: ^18.2.0
      react-dom: ^18.2.0
      sharp: ^0.31.3
      tailwind-merge: ^1.8.0
      tailwindcss: ^3.1.7
      tailwindcss-animate: ^1.0.5
      typescript: ^4.5.3
    dependencies:
      "@next/font": 13.1.6
      "@radix-ui/react-accessible-icon": 1.0.1_biqbaboplfbrettd7655fr4n2y
      "@radix-ui/react-accordion": 1.1.0_biqbaboplfbrettd7655fr4n2y
      "@radix-ui/react-alert-dialog": 1.0.2_ib3m5ricvtkl2cll7qpr2f6lvq
      "@radix-ui/react-aspect-ratio": 1.0.1_biqbaboplfbrettd7655fr4n2y
      "@radix-ui/react-avatar": 1.0.1_biqbaboplfbrettd7655fr4n2y
      "@radix-ui/react-checkbox": 1.0.1_biqbaboplfbrettd7655fr4n2y
      "@radix-ui/react-collapsible": 1.0.1_biqbaboplfbrettd7655fr4n2y
      "@radix-ui/react-context-menu": 2.1.1_ib3m5ricvtkl2cll7qpr2f6lvq
      "@radix-ui/react-dialog": 1.0.2_ib3m5ricvtkl2cll7qpr2f6lvq
      "@radix-ui/react-dropdown-menu": 2.0.1_ib3m5ricvtkl2cll7qpr2f6lvq
      "@radix-ui/react-hover-card": 1.0.3_ib3m5ricvtkl2cll7qpr2f6lvq
      "@radix-ui/react-label": 2.0.0_biqbaboplfbrettd7655fr4n2y
      "@radix-ui/react-menubar": 1.0.0_ib3m5ricvtkl2cll7qpr2f6lvq
      "@radix-ui/react-navigation-menu": 1.1.1_biqbaboplfbrettd7655fr4n2y
      "@radix-ui/react-popover": 1.0.2_ib3m5ricvtkl2cll7qpr2f6lvq
      "@radix-ui/react-progress": 1.0.1_biqbaboplfbrettd7655fr4n2y
      "@radix-ui/react-radio-group": 1.1.0_biqbaboplfbrettd7655fr4n2y
      "@radix-ui/react-scroll-area": 1.0.2_biqbaboplfbrettd7655fr4n2y
      "@radix-ui/react-select": 1.2.0_ib3m5ricvtkl2cll7qpr2f6lvq
      "@radix-ui/react-separator": 1.0.1_biqbaboplfbrettd7655fr4n2y
      "@radix-ui/react-slider": 1.1.0_biqbaboplfbrettd7655fr4n2y
      "@radix-ui/react-slot": 1.0.1_react@18.2.0
      "@radix-ui/react-switch": 1.0.1_biqbaboplfbrettd7655fr4n2y
      "@radix-ui/react-tabs": 1.0.2_biqbaboplfbrettd7655fr4n2y
      "@radix-ui/react-toast": 1.1.2_biqbaboplfbrettd7655fr4n2y
      "@radix-ui/react-toggle": 1.0.1_biqbaboplfbrettd7655fr4n2y
      "@radix-ui/react-toggle-group": 1.0.1_biqbaboplfbrettd7655fr4n2y
      "@radix-ui/react-tooltip": 1.0.3_ib3m5ricvtkl2cll7qpr2f6lvq
      class-variance-authority: 0.4.0_typescript@4.9.4
      clsx: 1.2.1
      cmdk: 0.1.21_ib3m5ricvtkl2cll7qpr2f6lvq
      lucide-react: 0.105.0-alpha.4_react@18.2.0
      next: 13.1.6_7xlrwlvvs7cv2obrs6a5y6oxxq
      next-themes: 0.2.1_3vryta7zmbcsw4rrqf4axjqggm
      react: 18.2.0
      react-dom: 18.2.0_react@18.2.0
      sharp: 0.31.3
      tailwind-merge: 1.8.0
      tailwindcss-animate: 1.0.5_tailwindcss@3.2.4
    devDependencies:
      "@ianvs/prettier-plugin-sort-imports": 3.7.1_prettier@2.8.1
      "@types/node": 17.0.45
      "@types/react": 18.0.26
      "@types/react-dom": 18.0.9
      autoprefixer: 10.4.13_postcss@8.4.20
      eslint: 8.31.0
      eslint-config-next: 13.0.0_iukboom6ndih5an6iafl45j2fe
      eslint-config-prettier: 8.5.0_eslint@8.31.0
      eslint-plugin-react: 7.31.11_eslint@8.31.0
      eslint-plugin-tailwindcss: 3.8.0
      postcss: 8.4.20
      prettier: 2.8.1
      tailwindcss: 3.2.4_postcss@8.4.20
      typescript: 4.9.4

packages:
  /@ampproject/remapping/2.2.0:
    resolution:
      {
        integrity: sha512-qRmjj8nj9qmLTQXXmaR1cck3UXSRMPrbsLJAasZpF+t3riI71BXed5ebIOYwQntykeZuhjsdweEc9BxH5Jc26w==,
      }
    engines: { node: ">=6.0.0" }
    dependencies:
      "@jridgewell/gen-mapping": 0.1.1
      "@jridgewell/trace-mapping": 0.3.9

  /@babel/code-frame/7.12.11:
    resolution:
      {
        integrity: sha512-Zt1yodBx1UcyiePMSkWnU4hPqhwq7hGi2nFL1LeA3EUl+q2LQx16MISgJ0+z7dnmgvP9QtIleuETGOiOH1RcIw==,
      }
    dependencies:
      "@babel/highlight": 7.18.6
    dev: true

  /@babel/code-frame/7.18.6:
    resolution:
      {
        integrity: sha512-TDCmlK5eOvH+eH7cdAFlNXeVJqWIQ7gW9tY1GJIpUtFb6CmjVyq2VM3u71bOyR8CRihcCgMUYoDNyLXao3+70Q==,
      }
    engines: { node: ">=6.9.0" }
    dependencies:
      "@babel/highlight": 7.18.6

  /@babel/compat-data/7.20.10:
    resolution:
      {
        integrity: sha512-sEnuDPpOJR/fcafHMjpcpGN5M2jbUGUHwmuWKM/YdPzeEDJg8bgmbcWQFUfE32MQjti1koACvoPVsDe8Uq+idg==,
      }
    engines: { node: ">=6.9.0" }

  /@babel/core/7.20.7:
    resolution:
      {
        integrity: sha512-t1ZjCluspe5DW24bn2Rr1CDb2v9rn/hROtg9a2tmd0+QYf4bsloYfLQzjG4qHPNMhWtKdGC33R5AxGR2Af2cBw==,
      }
    engines: { node: ">=6.9.0" }
    dependencies:
      "@ampproject/remapping": 2.2.0
      "@babel/code-frame": 7.18.6
      "@babel/generator": 7.20.7
      "@babel/helper-compilation-targets": 7.20.7_@babel+core@7.20.7
      "@babel/helper-module-transforms": 7.20.11
      "@babel/helpers": 7.20.7
      "@babel/parser": 7.20.7
      "@babel/template": 7.20.7
      "@babel/traverse": 7.20.10
      "@babel/types": 7.20.7
      convert-source-map: 1.9.0
      debug: 4.3.4
      gensync: 1.0.0-beta.2
      json5: 2.2.2
      semver: 6.3.0
    transitivePeerDependencies:
      - supports-color

  /@babel/generator/7.20.7:
    resolution:
      {
        integrity: sha512-7wqMOJq8doJMZmP4ApXTzLxSr7+oO2jroJURrVEp6XShrQUObV8Tq/D0NCcoYg2uHqUrjzO0zwBjoYzelxK+sw==,
      }
    engines: { node: ">=6.9.0" }
    dependencies:
      "@babel/types": 7.20.7
      "@jridgewell/gen-mapping": 0.3.2
      jsesc: 2.5.2

  /@babel/helper-compilation-targets/7.20.7_@babel+core@7.20.7:
    resolution:
      {
        integrity: sha512-4tGORmfQcrc+bvrjb5y3dG9Mx1IOZjsHqQVUz7XCNHO+iTmqxWnVg3KRygjGmpRLJGdQSKuvFinbIb0CnZwHAQ==,
      }
    engines: { node: ">=6.9.0" }
    peerDependencies:
      "@babel/core": ^7.0.0
    dependencies:
      "@babel/compat-data": 7.20.10
      "@babel/core": 7.20.7
      "@babel/helper-validator-option": 7.18.6
      browserslist: 4.21.4
      lru-cache: 5.1.1
      semver: 6.3.0

  /@babel/helper-environment-visitor/7.18.9:
    resolution:
      {
        integrity: sha512-3r/aACDJ3fhQ/EVgFy0hpj8oHyHpQc+LPtJoY9SzTThAsStm4Ptegq92vqKoE3vD706ZVFWITnMnxucw+S9Ipg==,
      }
    engines: { node: ">=6.9.0" }

  /@babel/helper-function-name/7.19.0:
    resolution:
      {
        integrity: sha512-WAwHBINyrpqywkUH0nTnNgI5ina5TFn85HKS0pbPDfxFfhyR/aNQEn4hGi1P1JyT//I0t4OgXUlofzWILRvS5w==,
      }
    engines: { node: ">=6.9.0" }
    dependencies:
      "@babel/template": 7.20.7
      "@babel/types": 7.20.7

  /@babel/helper-hoist-variables/7.18.6:
    resolution:
      {
        integrity: sha512-UlJQPkFqFULIcyW5sbzgbkxn2FKRgwWiRexcuaR8RNJRy8+LLveqPjwZV/bwrLZCN0eUHD/x8D0heK1ozuoo6Q==,
      }
    engines: { node: ">=6.9.0" }
    dependencies:
      "@babel/types": 7.20.7

  /@babel/helper-module-imports/7.18.6:
    resolution:
      {
        integrity: sha512-0NFvs3VkuSYbFi1x2Vd6tKrywq+z/cLeYC/RJNFrIX/30Bf5aiGYbtvGXolEktzJH8o5E5KJ3tT+nkxuuZFVlA==,
      }
    engines: { node: ">=6.9.0" }
    dependencies:
      "@babel/types": 7.20.7

  /@babel/helper-module-transforms/7.20.11:
    resolution:
      {
        integrity: sha512-uRy78kN4psmji1s2QtbtcCSaj/LILFDp0f/ymhpQH5QY3nljUZCaNWz9X1dEj/8MBdBEFECs7yRhKn8i7NjZgg==,
      }
    engines: { node: ">=6.9.0" }
    dependencies:
      "@babel/helper-environment-visitor": 7.18.9
      "@babel/helper-module-imports": 7.18.6
      "@babel/helper-simple-access": 7.20.2
      "@babel/helper-split-export-declaration": 7.18.6
      "@babel/helper-validator-identifier": 7.19.1
      "@babel/template": 7.20.7
      "@babel/traverse": 7.20.10
      "@babel/types": 7.20.7
    transitivePeerDependencies:
      - supports-color

  /@babel/helper-simple-access/7.20.2:
    resolution:
      {
        integrity: sha512-+0woI/WPq59IrqDYbVGfshjT5Dmk/nnbdpcF8SnMhhXObpTq2KNBdLFRFrkVdbDOyUmHBCxzm5FHV1rACIkIbA==,
      }
    engines: { node: ">=6.9.0" }
    dependencies:
      "@babel/types": 7.20.7

  /@babel/helper-split-export-declaration/7.18.6:
    resolution:
      {
        integrity: sha512-bde1etTx6ZyTmobl9LLMMQsaizFVZrquTEHOqKeQESMKo4PlObf+8+JA25ZsIpZhT/WEd39+vOdLXAFG/nELpA==,
      }
    engines: { node: ">=6.9.0" }
    dependencies:
      "@babel/types": 7.20.7

  /@babel/helper-string-parser/7.19.4:
    resolution:
      {
        integrity: sha512-nHtDoQcuqFmwYNYPz3Rah5ph2p8PFeFCsZk9A/48dPc/rGocJ5J3hAAZ7pb76VWX3fZKu+uEr/FhH5jLx7umrw==,
      }
    engines: { node: ">=6.9.0" }

  /@babel/helper-validator-identifier/7.19.1:
    resolution:
      {
        integrity: sha512-awrNfaMtnHUr653GgGEs++LlAvW6w+DcPrOliSMXWCKo597CwL5Acf/wWdNkf/tfEQE3mjkeD1YOVZOUV/od1w==,
      }
    engines: { node: ">=6.9.0" }

  /@babel/helper-validator-option/7.18.6:
    resolution:
      {
        integrity: sha512-XO7gESt5ouv/LRJdrVjkShckw6STTaB7l9BrpBaAHDeF5YZT+01PCwmR0SJHnkW6i8OwW/EVWRShfi4j2x+KQw==,
      }
    engines: { node: ">=6.9.0" }

  /@babel/helpers/7.20.7:
    resolution:
      {
        integrity: sha512-PBPjs5BppzsGaxHQCDKnZ6Gd9s6xl8bBCluz3vEInLGRJmnZan4F6BYCeqtyXqkk4W5IlPmjK4JlOuZkpJ3xZA==,
      }
    engines: { node: ">=6.9.0" }
    dependencies:
      "@babel/template": 7.20.7
      "@babel/traverse": 7.20.10
      "@babel/types": 7.20.7
    transitivePeerDependencies:
      - supports-color

  /@babel/highlight/7.18.6:
    resolution:
      {
        integrity: sha512-u7stbOuYjaPezCuLj29hNW1v64M2Md2qupEKP1fHc7WdOA3DgLh37suiSrZYY7haUB7iBeQZ9P1uiRF359do3g==,
      }
    engines: { node: ">=6.9.0" }
    dependencies:
      "@babel/helper-validator-identifier": 7.19.1
      chalk: 2.4.2
      js-tokens: 4.0.0

  /@babel/parser/7.20.7:
    resolution:
      {
        integrity: sha512-T3Z9oHybU+0vZlY9CiDSJQTD5ZapcW18ZctFMi0MOAl/4BjFF4ul7NVSARLdbGO5vDqy9eQiGTV0LtKfvCYvcg==,
      }
    engines: { node: ">=6.0.0" }
    hasBin: true
    dependencies:
      "@babel/types": 7.20.7

  /@babel/runtime-corejs3/7.20.6:
    resolution:
      {
        integrity: sha512-tqeujPiuEfcH067mx+7otTQWROVMKHXEaOQcAeNV5dDdbPWvPcFA8/W9LXw2NfjNmOetqLl03dfnG2WALPlsRQ==,
      }
    engines: { node: ">=6.9.0" }
    dependencies:
      core-js-pure: 3.26.1
      regenerator-runtime: 0.13.11

  /@babel/runtime/7.20.6:
    resolution:
      {
        integrity: sha512-Q+8MqP7TiHMWzSfwiJwXCjyf4GYA4Dgw3emg/7xmwsdLJOZUp+nMqcOwOzzYheuM1rhDu8FSj2l0aoMygEuXuA==,
      }
    engines: { node: ">=6.9.0" }
    dependencies:
      regenerator-runtime: 0.13.11

  /@babel/template/7.20.7:
    resolution:
      {
        integrity: sha512-8SegXApWe6VoNw0r9JHpSteLKTpTiLZ4rMlGIm9JQ18KiCtyQiAMEazujAHrUS5flrcqYZa75ukev3P6QmUwUw==,
      }
    engines: { node: ">=6.9.0" }
    dependencies:
      "@babel/code-frame": 7.18.6
      "@babel/parser": 7.20.7
      "@babel/types": 7.20.7

  /@babel/traverse/7.20.10:
    resolution:
      {
        integrity: sha512-oSf1juCgymrSez8NI4A2sr4+uB/mFd9MXplYGPEBnfAuWmmyeVcHa6xLPiaRBcXkcb/28bgxmQLTVwFKE1yfsg==,
      }
    engines: { node: ">=6.9.0" }
    dependencies:
      "@babel/code-frame": 7.18.6
      "@babel/generator": 7.20.7
      "@babel/helper-environment-visitor": 7.18.9
      "@babel/helper-function-name": 7.19.0
      "@babel/helper-hoist-variables": 7.18.6
      "@babel/helper-split-export-declaration": 7.18.6
      "@babel/parser": 7.20.7
      "@babel/types": 7.20.7
      debug: 4.3.4
      globals: 11.12.0
    transitivePeerDependencies:
      - supports-color

  /@babel/types/7.20.7:
    resolution:
      {
        integrity: sha512-69OnhBxSSgK0OzTJai4kyPDiKTIe3j+ctaHdIGVbRahTLAT7L3R9oeXHC2aVSuGYt3cVnoAMDmOCgJ2yaiLMvg==,
      }
    engines: { node: ">=6.9.0" }
    dependencies:
      "@babel/helper-string-parser": 7.19.4
      "@babel/helper-validator-identifier": 7.19.1
      to-fast-properties: 2.0.0

  /@changesets/apply-release-plan/6.1.3:
    resolution:
      {
        integrity: sha512-ECDNeoc3nfeAe1jqJb5aFQX7CqzQhD2klXRez2JDb/aVpGUbX673HgKrnrgJRuQR/9f2TtLoYIzrGB9qwD77mg==,
      }
    dependencies:
      "@babel/runtime": 7.20.6
      "@changesets/config": 2.3.0
      "@changesets/get-version-range-type": 0.3.2
      "@changesets/git": 2.0.0
      "@changesets/types": 5.2.1
      "@manypkg/get-packages": 1.1.3
      detect-indent: 6.1.0
      fs-extra: 7.0.1
      lodash.startcase: 4.4.0
      outdent: 0.5.0
      prettier: 2.8.1
      resolve-from: 5.0.0
      semver: 5.7.1
    dev: false

  /@changesets/assemble-release-plan/5.2.3:
    resolution:
      {
        integrity: sha512-g7EVZCmnWz3zMBAdrcKhid4hkHT+Ft1n0mLussFMcB1dE2zCuwcvGoy9ec3yOgPGF4hoMtgHaMIk3T3TBdvU9g==,
      }
    dependencies:
      "@babel/runtime": 7.20.6
      "@changesets/errors": 0.1.4
      "@changesets/get-dependents-graph": 1.3.5
      "@changesets/types": 5.2.1
      "@manypkg/get-packages": 1.1.3
      semver: 5.7.1
    dev: false

  /@changesets/changelog-git/0.1.14:
    resolution:
      {
        integrity: sha512-+vRfnKtXVWsDDxGctOfzJsPhaCdXRYoe+KyWYoq5X/GqoISREiat0l3L8B0a453B2B4dfHGcZaGyowHbp9BSaA==,
      }
    dependencies:
      "@changesets/types": 5.2.1
    dev: false

<<<<<<< HEAD
=======
  /@changesets/changelog-github/0.4.8:
    resolution:
      {
        integrity: sha512-jR1DHibkMAb5v/8ym77E4AMNWZKB5NPzw5a5Wtqm1JepAuIF+hrKp2u04NKM14oBZhHglkCfrla9uq8ORnK/dw==,
      }
    dependencies:
      "@changesets/get-github-info": 0.5.2
      "@changesets/types": 5.2.1
      dotenv: 8.6.0
    transitivePeerDependencies:
      - encoding
    dev: false

>>>>>>> fa3af5d0
  /@changesets/cli/2.26.0:
    resolution:
      {
        integrity: sha512-0cbTiDms+ICTVtEwAFLNW0jBNex9f5+fFv3I771nBvdnV/mOjd1QJ4+f8KtVSOrwD9SJkk9xbDkWFb0oXd8d1Q==,
      }
    hasBin: true
    dependencies:
      "@babel/runtime": 7.20.6
      "@changesets/apply-release-plan": 6.1.3
      "@changesets/assemble-release-plan": 5.2.3
      "@changesets/changelog-git": 0.1.14
      "@changesets/config": 2.3.0
      "@changesets/errors": 0.1.4
      "@changesets/get-dependents-graph": 1.3.5
      "@changesets/get-release-plan": 3.0.16
      "@changesets/git": 2.0.0
      "@changesets/logger": 0.0.5
      "@changesets/pre": 1.0.14
      "@changesets/read": 0.5.9
      "@changesets/types": 5.2.1
      "@changesets/write": 0.2.3
      "@manypkg/get-packages": 1.1.3
      "@types/is-ci": 3.0.0
      "@types/semver": 6.2.3
      ansi-colors: 4.1.3
      chalk: 2.4.2
      enquirer: 2.3.6
      external-editor: 3.1.0
      fs-extra: 7.0.1
      human-id: 1.0.2
      is-ci: 3.0.1
      meow: 6.1.1
      outdent: 0.5.0
      p-limit: 2.3.0
      preferred-pm: 3.0.3
      resolve-from: 5.0.0
      semver: 5.7.1
      spawndamnit: 2.0.0
      term-size: 2.2.1
      tty-table: 4.1.6
    dev: false

  /@changesets/config/2.3.0:
    resolution:
      {
        integrity: sha512-EgP/px6mhCx8QeaMAvWtRrgyxW08k/Bx2tpGT+M84jEdX37v3VKfh4Cz1BkwrYKuMV2HZKeHOh8sHvja/HcXfQ==,
      }
    dependencies:
      "@changesets/errors": 0.1.4
      "@changesets/get-dependents-graph": 1.3.5
      "@changesets/logger": 0.0.5
      "@changesets/types": 5.2.1
      "@manypkg/get-packages": 1.1.3
      fs-extra: 7.0.1
      micromatch: 4.0.5
    dev: false

  /@changesets/errors/0.1.4:
    resolution:
      {
        integrity: sha512-HAcqPF7snsUJ/QzkWoKfRfXushHTu+K5KZLJWPb34s4eCZShIf8BFO3fwq6KU8+G7L5KdtN2BzQAXOSXEyiY9Q==,
      }
    dependencies:
      extendable-error: 0.1.7
    dev: false

  /@changesets/get-dependents-graph/1.3.5:
    resolution:
      {
        integrity: sha512-w1eEvnWlbVDIY8mWXqWuYE9oKhvIaBhzqzo4ITSJY9hgoqQ3RoBqwlcAzg11qHxv/b8ReDWnMrpjpKrW6m1ZTA==,
      }
    dependencies:
      "@changesets/types": 5.2.1
      "@manypkg/get-packages": 1.1.3
      chalk: 2.4.2
      fs-extra: 7.0.1
      semver: 5.7.1
    dev: false

<<<<<<< HEAD
=======
  /@changesets/get-github-info/0.5.2:
    resolution:
      {
        integrity: sha512-JppheLu7S114aEs157fOZDjFqUDpm7eHdq5E8SSR0gUBTEK0cNSHsrSR5a66xs0z3RWuo46QvA3vawp8BxDHvg==,
      }
    dependencies:
      dataloader: 1.4.0
      node-fetch: 2.6.9
    transitivePeerDependencies:
      - encoding
    dev: false

>>>>>>> fa3af5d0
  /@changesets/get-release-plan/3.0.16:
    resolution:
      {
        integrity: sha512-OpP9QILpBp1bY2YNIKFzwigKh7Qe9KizRsZomzLe6pK8IUo8onkAAVUD8+JRKSr8R7d4+JRuQrfSSNlEwKyPYg==,
      }
    dependencies:
      "@babel/runtime": 7.20.6
      "@changesets/assemble-release-plan": 5.2.3
      "@changesets/config": 2.3.0
      "@changesets/pre": 1.0.14
      "@changesets/read": 0.5.9
      "@changesets/types": 5.2.1
      "@manypkg/get-packages": 1.1.3
    dev: false

  /@changesets/get-version-range-type/0.3.2:
    resolution:
      {
        integrity: sha512-SVqwYs5pULYjYT4op21F2pVbcrca4qA/bAA3FmFXKMN7Y+HcO8sbZUTx3TAy2VXulP2FACd1aC7f2nTuqSPbqg==,
      }
    dev: false

  /@changesets/git/2.0.0:
    resolution:
      {
        integrity: sha512-enUVEWbiqUTxqSnmesyJGWfzd51PY4H7mH9yUw0hPVpZBJ6tQZFMU3F3mT/t9OJ/GjyiM4770i+sehAn6ymx6A==,
      }
    dependencies:
      "@babel/runtime": 7.20.6
      "@changesets/errors": 0.1.4
      "@changesets/types": 5.2.1
      "@manypkg/get-packages": 1.1.3
      is-subdir: 1.2.0
      micromatch: 4.0.5
      spawndamnit: 2.0.0
    dev: false

  /@changesets/logger/0.0.5:
    resolution:
      {
        integrity: sha512-gJyZHomu8nASHpaANzc6bkQMO9gU/ib20lqew1rVx753FOxffnCrJlGIeQVxNWCqM+o6OOleCo/ivL8UAO5iFw==,
      }
    dependencies:
      chalk: 2.4.2
    dev: false

  /@changesets/parse/0.3.16:
    resolution:
      {
        integrity: sha512-127JKNd167ayAuBjUggZBkmDS5fIKsthnr9jr6bdnuUljroiERW7FBTDNnNVyJ4l69PzR57pk6mXQdtJyBCJKg==,
      }
    dependencies:
      "@changesets/types": 5.2.1
      js-yaml: 3.14.1
    dev: false

  /@changesets/pre/1.0.14:
    resolution:
      {
        integrity: sha512-dTsHmxQWEQekHYHbg+M1mDVYFvegDh9j/kySNuDKdylwfMEevTeDouR7IfHNyVodxZXu17sXoJuf2D0vi55FHQ==,
      }
    dependencies:
      "@babel/runtime": 7.20.6
      "@changesets/errors": 0.1.4
      "@changesets/types": 5.2.1
      "@manypkg/get-packages": 1.1.3
      fs-extra: 7.0.1
    dev: false

  /@changesets/read/0.5.9:
    resolution:
      {
        integrity: sha512-T8BJ6JS6j1gfO1HFq50kU3qawYxa4NTbI/ASNVVCBTsKquy2HYwM9r7ZnzkiMe8IEObAJtUVGSrePCOxAK2haQ==,
      }
    dependencies:
      "@babel/runtime": 7.20.6
      "@changesets/git": 2.0.0
      "@changesets/logger": 0.0.5
      "@changesets/parse": 0.3.16
      "@changesets/types": 5.2.1
      chalk: 2.4.2
      fs-extra: 7.0.1
      p-filter: 2.1.0
    dev: false

  /@changesets/types/4.1.0:
    resolution:
      {
        integrity: sha512-LDQvVDv5Kb50ny2s25Fhm3d9QSZimsoUGBsUioj6MC3qbMUCuC8GPIvk/M6IvXx3lYhAs0lwWUQLb+VIEUCECw==,
      }
    dev: false

  /@changesets/types/5.2.1:
    resolution:
      {
        integrity: sha512-myLfHbVOqaq9UtUKqR/nZA/OY7xFjQMdfgfqeZIBK4d0hA6pgxArvdv8M+6NUzzBsjWLOtvApv8YHr4qM+Kpfg==,
      }
    dev: false

  /@changesets/write/0.2.3:
    resolution:
      {
        integrity: sha512-Dbamr7AIMvslKnNYsLFafaVORx4H0pvCA2MHqgtNCySMe1blImEyAEOzDmcgKAkgz4+uwoLz7demIrX+JBr/Xw==,
      }
    dependencies:
      "@babel/runtime": 7.20.6
      "@changesets/types": 5.2.1
      fs-extra: 7.0.1
      human-id: 1.0.2
      prettier: 2.8.1
    dev: false

  /@commitlint/cli/17.3.0:
    resolution:
      {
        integrity: sha512-/H0md7TsKflKzVPz226VfXzVafJFO1f9+r2KcFvmBu08V0T56lZU1s8WL7/xlxqLMqBTVaBf7Ixtc4bskdEEZg==,
      }
    engines: { node: ">=v14" }
    hasBin: true
    dependencies:
      "@commitlint/format": 17.0.0
      "@commitlint/lint": 17.3.0
      "@commitlint/load": 17.3.0
      "@commitlint/read": 17.2.0
      "@commitlint/types": 17.0.0
      execa: 5.1.1
      lodash.isfunction: 3.0.9
      resolve-from: 5.0.0
      resolve-global: 1.0.0
      yargs: 17.6.2
    transitivePeerDependencies:
      - "@swc/core"
      - "@swc/wasm"
    dev: true

  /@commitlint/config-conventional/17.3.0:
    resolution:
      {
        integrity: sha512-hgI+fN5xF8nhS9uG/V06xyT0nlcyvHHMkq0kwRSr96vl5BFlRGaL2C0/YY4kQagfU087tmj01bJkG9Ek98Wllw==,
      }
    engines: { node: ">=v14" }
    dependencies:
      conventional-changelog-conventionalcommits: 5.0.0
    dev: true

  /@commitlint/config-validator/17.1.0:
    resolution:
      {
        integrity: sha512-Q1rRRSU09ngrTgeTXHq6ePJs2KrI+axPTgkNYDWSJIuS1Op4w3J30vUfSXjwn5YEJHklK3fSqWNHmBhmTR7Vdg==,
      }
    engines: { node: ">=v14" }
    dependencies:
      "@commitlint/types": 17.0.0
      ajv: 8.11.2
    dev: true

  /@commitlint/ensure/17.3.0:
    resolution:
      {
        integrity: sha512-kWbrQHDoW5veIUQx30gXoLOCjWvwC6OOEofhPCLl5ytRPBDAQObMbxTha1Bt2aSyNE/IrJ0s0xkdZ1Gi3wJwQg==,
      }
    engines: { node: ">=v14" }
    dependencies:
      "@commitlint/types": 17.0.0
      lodash.camelcase: 4.3.0
      lodash.kebabcase: 4.1.1
      lodash.snakecase: 4.1.1
      lodash.startcase: 4.4.0
      lodash.upperfirst: 4.3.1
    dev: true

  /@commitlint/execute-rule/17.0.0:
    resolution:
      {
        integrity: sha512-nVjL/w/zuqjCqSJm8UfpNaw66V9WzuJtQvEnCrK4jDw6qKTmZB+1JQ8m6BQVZbNBcwfYdDNKnhIhqI0Rk7lgpQ==,
      }
    engines: { node: ">=v14" }
    dev: true

  /@commitlint/format/17.0.0:
    resolution:
      {
        integrity: sha512-MZzJv7rBp/r6ZQJDEodoZvdRM0vXu1PfQvMTNWFb8jFraxnISMTnPBWMMjr2G/puoMashwaNM//fl7j8gGV5lA==,
      }
    engines: { node: ">=v14" }
    dependencies:
      "@commitlint/types": 17.0.0
      chalk: 4.1.2
    dev: true

  /@commitlint/is-ignored/17.2.0:
    resolution:
      {
        integrity: sha512-rgUPUQraHxoMLxiE8GK430HA7/R2vXyLcOT4fQooNrZq9ERutNrP6dw3gdKLkq22Nede3+gEHQYUzL4Wu75ndg==,
      }
    engines: { node: ">=v14" }
    dependencies:
      "@commitlint/types": 17.0.0
      semver: 7.3.7
    dev: true

  /@commitlint/lint/17.3.0:
    resolution:
      {
        integrity: sha512-VilOTPg0i9A7CCWM49E9bl5jytfTvfTxf9iwbWAWNjxJ/A5mhPKbm3sHuAdwJ87tDk1k4j8vomYfH23iaY+1Rw==,
      }
    engines: { node: ">=v14" }
    dependencies:
      "@commitlint/is-ignored": 17.2.0
      "@commitlint/parse": 17.2.0
      "@commitlint/rules": 17.3.0
      "@commitlint/types": 17.0.0
    dev: true

  /@commitlint/load/17.3.0:
    resolution:
      {
        integrity: sha512-u/pV6rCAJrCUN+HylBHLzZ4qj1Ew3+eN9GBPhNi9otGxtOfA8b+8nJSxaNbcC23Ins/kcpjGf9zPSVW7628Umw==,
      }
    engines: { node: ">=v14" }
    dependencies:
      "@commitlint/config-validator": 17.1.0
      "@commitlint/execute-rule": 17.0.0
      "@commitlint/resolve-extends": 17.3.0
      "@commitlint/types": 17.0.0
      "@types/node": 14.18.35
      chalk: 4.1.2
      cosmiconfig: 7.1.0
      cosmiconfig-typescript-loader: 4.3.0_7hhqzpfu2kluivkik2u4wzk42i
      lodash.isplainobject: 4.0.6
      lodash.merge: 4.6.2
      lodash.uniq: 4.5.0
      resolve-from: 5.0.0
      ts-node: 10.9.1_tmt345f6mmvj3vdnsaqf2jblxq
      typescript: 4.9.5
    transitivePeerDependencies:
      - "@swc/core"
      - "@swc/wasm"
    dev: true

  /@commitlint/message/17.2.0:
    resolution:
      {
        integrity: sha512-/4l2KFKxBOuoEn1YAuuNNlAU05Zt7sNsC9H0mPdPm3chOrT4rcX0pOqrQcLtdMrMkJz0gC7b3SF80q2+LtdL9Q==,
      }
    engines: { node: ">=v14" }
    dev: true

  /@commitlint/parse/17.2.0:
    resolution:
      {
        integrity: sha512-vLzLznK9Y21zQ6F9hf8D6kcIJRb2haAK5T/Vt1uW2CbHYOIfNsR/hJs0XnF/J9ctM20Tfsqv4zBitbYvVw7F6Q==,
      }
    engines: { node: ">=v14" }
    dependencies:
      "@commitlint/types": 17.0.0
      conventional-changelog-angular: 5.0.13
      conventional-commits-parser: 3.2.4
    dev: true

  /@commitlint/read/17.2.0:
    resolution:
      {
        integrity: sha512-bbblBhrHkjxra3ptJNm0abxu7yeAaxumQ8ZtD6GIVqzURCETCP7Dm0tlVvGRDyXBuqX6lIJxh3W7oyKqllDsHQ==,
      }
    engines: { node: ">=v14" }
    dependencies:
      "@commitlint/top-level": 17.0.0
      "@commitlint/types": 17.0.0
      fs-extra: 10.1.0
      git-raw-commits: 2.0.11
      minimist: 1.2.7
    dev: true

  /@commitlint/resolve-extends/17.3.0:
    resolution:
      {
        integrity: sha512-Lf3JufJlc5yVEtJWC8o4IAZaB8FQAUaVlhlAHRACd0TTFizV2Lk2VH70et23KgvbQNf7kQzHs/2B4QZalBv6Cg==,
      }
    engines: { node: ">=v14" }
    dependencies:
      "@commitlint/config-validator": 17.1.0
      "@commitlint/types": 17.0.0
      import-fresh: 3.3.0
      lodash.mergewith: 4.6.2
      resolve-from: 5.0.0
      resolve-global: 1.0.0
    dev: true

  /@commitlint/rules/17.3.0:
    resolution:
      {
        integrity: sha512-s2UhDjC5yP2utx3WWqsnZRzjgzAX8BMwr1nltC0u0p8T/nzpkx4TojEfhlsOUj1t7efxzZRjUAV0NxNwdJyk+g==,
      }
    engines: { node: ">=v14" }
    dependencies:
      "@commitlint/ensure": 17.3.0
      "@commitlint/message": 17.2.0
      "@commitlint/to-lines": 17.0.0
      "@commitlint/types": 17.0.0
      execa: 5.1.1
    dev: true

  /@commitlint/to-lines/17.0.0:
    resolution:
      {
        integrity: sha512-nEi4YEz04Rf2upFbpnEorG8iymyH7o9jYIVFBG1QdzebbIFET3ir+8kQvCZuBE5pKCtViE4XBUsRZz139uFrRQ==,
      }
    engines: { node: ">=v14" }
    dev: true

  /@commitlint/top-level/17.0.0:
    resolution:
      {
        integrity: sha512-dZrEP1PBJvodNWYPOYiLWf6XZergdksKQaT6i1KSROLdjf5Ai0brLOv5/P+CPxBeoj3vBxK4Ax8H1Pg9t7sHIQ==,
      }
    engines: { node: ">=v14" }
    dependencies:
      find-up: 5.0.0
    dev: true

  /@commitlint/types/17.0.0:
    resolution:
      {
        integrity: sha512-hBAw6U+SkAT5h47zDMeOu3HSiD0SODw4Aq7rRNh1ceUmL7GyLKYhPbUvlRWqZ65XjBLPHZhFyQlRaPNz8qvUyQ==,
      }
    engines: { node: ">=v14" }
    dependencies:
      chalk: 4.1.2
    dev: true

  /@contentlayer/cli/0.3.0_esbuild@0.17.3:
    resolution:
      {
        integrity: sha512-Mqb6NlIKINt2qsPKft+o8m5tJhJXVgVSd0zP1BH+CQRmvR/zwTT3maz1bDCPHBYGKgGCQKtvgM66IjvH+dmC6Q==,
      }
    dependencies:
      "@contentlayer/core": 0.3.0_esbuild@0.17.3
      "@contentlayer/utils": 0.3.0
      clipanion: 3.2.0-rc.14_typanion@3.12.1
      typanion: 3.12.1
    transitivePeerDependencies:
      - "@effect-ts/otel-node"
      - esbuild
      - markdown-wasm
      - supports-color
    dev: false

  /@contentlayer/client/0.3.0_esbuild@0.17.3:
    resolution:
      {
        integrity: sha512-yzDYiZtqOJwWrsykieA1LMnhKbaYcJhAy7s8Xs7zU5wFfyBTO258gvmK5dVi4LuzmOOPVMJn6FpEofT/RAKVtg==,
      }
    dependencies:
      "@contentlayer/core": 0.3.0_esbuild@0.17.3
    transitivePeerDependencies:
      - "@effect-ts/otel-node"
      - esbuild
      - markdown-wasm
      - supports-color
    dev: false

  /@contentlayer/core/0.3.0_esbuild@0.17.3:
    resolution:
      {
        integrity: sha512-5cL4W0nK9kNqxgBkIgauUko0SRAHf8oPoxRhdsSPQ7FSCgZGz2crMeSJOFmj3a3govh863/mKhXfkoUJBoDgnA==,
      }
    peerDependencies:
      esbuild: 0.17.x
      markdown-wasm: 1.x
    peerDependenciesMeta:
      esbuild:
        optional: true
      markdown-wasm:
        optional: true
    dependencies:
      "@contentlayer/utils": 0.3.0
      camel-case: 4.1.2
      comment-json: 4.2.3
      esbuild: 0.17.3
      gray-matter: 4.0.3
      mdx-bundler: 9.2.1_esbuild@0.17.3
      rehype-stringify: 9.0.3
      remark-frontmatter: 4.0.1
      remark-parse: 10.0.1
      remark-rehype: 10.1.0
      source-map-support: 0.5.21
      type-fest: 3.5.2
      unified: 10.1.2
    transitivePeerDependencies:
      - "@effect-ts/otel-node"
      - supports-color
    dev: false

  /@contentlayer/source-files/0.3.0_esbuild@0.17.3:
    resolution:
      {
        integrity: sha512-6crNuRdWGYFec0Kn/DpbrzpOu8bttFmOmOpX1HIYQz4iPisg+8biybLBiNU7Y6aCUjEZLOnM7AaHpMFvhrYWsw==,
      }
    dependencies:
      "@contentlayer/core": 0.3.0_esbuild@0.17.3
      "@contentlayer/utils": 0.3.0
      chokidar: 3.5.3
      fast-glob: 3.2.12
      gray-matter: 4.0.3
      imagescript: 1.2.15
      micromatch: 4.0.5
      ts-pattern: 4.1.3
      unified: 10.1.2
      yaml: 1.10.2
      zod: 3.20.2
    transitivePeerDependencies:
      - "@effect-ts/otel-node"
      - esbuild
      - markdown-wasm
      - supports-color
    dev: false

  /@contentlayer/source-remote-files/0.3.0_esbuild@0.17.3:
    resolution:
      {
        integrity: sha512-4PnaK5cfQiduMUEO6nzqsD4ttD5RG4ffcyeSp5MLhpU0DTEZcfGXFRO777ddEI8PZ0/NJuhfz9MGbdO90QYlsw==,
      }
    dependencies:
      "@contentlayer/core": 0.3.0_esbuild@0.17.3
      "@contentlayer/source-files": 0.3.0_esbuild@0.17.3
      "@contentlayer/utils": 0.3.0
    transitivePeerDependencies:
      - "@effect-ts/otel-node"
      - esbuild
      - markdown-wasm
      - supports-color
    dev: false

  /@contentlayer/utils/0.3.0:
    resolution:
      {
        integrity: sha512-GJF8Z67bf8KJbMqtZgt3G/m4Um93XrcryMJ+2Q1SUBRCEDuMcm8iLPaSbMQ0+gjxyW0GWHnR1oM+qyzaWTPgdg==,
      }
    peerDependencies:
      "@effect-ts/otel-node": "*"
    peerDependenciesMeta:
      "@effect-ts/core":
        optional: true
      "@effect-ts/otel":
        optional: true
      "@effect-ts/otel-node":
        optional: true
    dependencies:
      "@effect-ts/core": 0.60.5
      "@effect-ts/otel": 0.14.1_5u6uu645xsdgke5uan4tpxejte
      "@effect-ts/otel-exporter-trace-otlp-grpc": 0.14.1_fmrvaem7w2f5ngmgqni7goprci
      "@effect-ts/otel-sdk-trace-node": 0.14.1_hv2rnn6sth5zqevnyab6kulypq
      "@js-temporal/polyfill": 0.4.3
      "@opentelemetry/api": 1.1.0
      "@opentelemetry/core": 1.5.0_@opentelemetry+api@1.1.0
      "@opentelemetry/exporter-trace-otlp-grpc": 0.31.0_@opentelemetry+api@1.1.0
      "@opentelemetry/resources": 1.5.0_@opentelemetry+api@1.1.0
      "@opentelemetry/sdk-trace-base": 1.5.0_@opentelemetry+api@1.1.0
      "@opentelemetry/sdk-trace-node": 1.5.0_@opentelemetry+api@1.1.0
      "@opentelemetry/semantic-conventions": 1.5.0
      chokidar: 3.5.3
      hash-wasm: 4.9.0
      inflection: 2.0.1
      oo-ascii-tree: 1.73.0
      ts-pattern: 4.1.3
      type-fest: 3.5.2
    dev: false

  /@cspotcode/source-map-support/0.8.1:
    resolution:
      {
        integrity: sha512-IchNf6dN4tHoMFIn/7OE8LWZ19Y6q/67Bmf6vnGREv8RSbBVb9LPJxEcnwrcwX6ixSvaiGoomAUvu4YSxXrVgw==,
      }
    engines: { node: ">=12" }
    dependencies:
      "@jridgewell/trace-mapping": 0.3.9

  /@effect-ts/core/0.60.5:
    resolution:
      {
        integrity: sha512-qi1WrtJA90XLMnj2hnUszW9Sx4dXP03ZJtCc5DiUBIOhF4Vw7plfb65/bdBySPoC9s7zy995TdUX1XBSxUkl5w==,
      }
    dependencies:
      "@effect-ts/system": 0.57.5
    dev: false

  /@effect-ts/otel-exporter-trace-otlp-grpc/0.14.1_fmrvaem7w2f5ngmgqni7goprci:
    resolution:
      {
        integrity: sha512-eb6dJhVKnjS1v8afdPm+wuZ3JeX2Gt3GJA9Vw5D2aESE7wa3mrpElsNNbDXn6rhgyjZq3VWYY/NXVtLAFOQIbQ==,
      }
    peerDependencies:
      "@effect-ts/core": ^0.60.2
      "@opentelemetry/api": ^1.1.0
      "@opentelemetry/core": ^1.5.0
      "@opentelemetry/exporter-trace-otlp-grpc": ^0.31.0
      "@opentelemetry/sdk-trace-base": ^1.5.0
    dependencies:
      "@effect-ts/core": 0.60.5
      "@effect-ts/otel": 0.14.1_5u6uu645xsdgke5uan4tpxejte
      "@opentelemetry/api": 1.1.0
      "@opentelemetry/core": 1.5.0_@opentelemetry+api@1.1.0
      "@opentelemetry/exporter-trace-otlp-grpc": 0.31.0_@opentelemetry+api@1.1.0
      "@opentelemetry/sdk-trace-base": 1.5.0_@opentelemetry+api@1.1.0
    dev: false

  /@effect-ts/otel-sdk-trace-node/0.14.1_hv2rnn6sth5zqevnyab6kulypq:
    resolution:
      {
        integrity: sha512-j5ynRvd0H+Fp9aH/5NOtBd1ogNMpNB3r7uiXOKRPlfKUOtdx4KsCt2cPBjChMvyLstj8dkjtWE4loLSTYkWPuA==,
      }
    peerDependencies:
      "@effect-ts/core": ^0.60.2
      "@opentelemetry/api": ^1.1.0
      "@opentelemetry/core": ^1.5.0
      "@opentelemetry/sdk-trace-base": ^1.5.0
      "@opentelemetry/sdk-trace-node": ^1.5.0
    dependencies:
      "@effect-ts/core": 0.60.5
      "@effect-ts/otel": 0.14.1_5u6uu645xsdgke5uan4tpxejte
      "@opentelemetry/api": 1.1.0
      "@opentelemetry/core": 1.5.0_@opentelemetry+api@1.1.0
      "@opentelemetry/sdk-trace-base": 1.5.0_@opentelemetry+api@1.1.0
      "@opentelemetry/sdk-trace-node": 1.5.0_@opentelemetry+api@1.1.0
    dev: false

  /@effect-ts/otel/0.14.1_5u6uu645xsdgke5uan4tpxejte:
    resolution:
      {
        integrity: sha512-WtkxdoM1M8bl7F1mrSwBZQJAIaUXcupePrllL7iZnvSfUVhYXV98gRTV6EiVT+prX7rzCW4wPkF/XsyWbtMDtA==,
      }
    peerDependencies:
      "@effect-ts/core": ^0.60.2
      "@opentelemetry/api": ^1.1.0
      "@opentelemetry/core": ^1.5.0
      "@opentelemetry/sdk-trace-base": ^1.5.0
    dependencies:
      "@effect-ts/core": 0.60.5
      "@opentelemetry/api": 1.1.0
      "@opentelemetry/core": 1.5.0_@opentelemetry+api@1.1.0
      "@opentelemetry/sdk-trace-base": 1.5.0_@opentelemetry+api@1.1.0
    dev: false

  /@effect-ts/system/0.57.5:
    resolution:
      {
        integrity: sha512-/crHGujo0xnuHIYNc1VgP0HGJGFSoSqq88JFXe6FmFyXPpWt8Xu39LyLg7rchsxfXFeEdA9CrIZvLV5eswXV5g==,
      }
    dev: false

  /@esbuild-plugins/node-resolve/0.1.4_esbuild@0.17.3:
    resolution:
      {
        integrity: sha512-haFQ0qhxEpqtWWY0kx1Y5oE3sMyO1PcoSiWEPrAw6tm/ZOOLXjSs6Q+v1v9eyuVF0nNt50YEvrcrvENmyoMv5g==,
      }
    peerDependencies:
      esbuild: "*"
    dependencies:
      "@types/resolve": 1.20.2
      debug: 4.3.4
      esbuild: 0.17.3
      escape-string-regexp: 4.0.0
      resolve: 1.22.1
    transitivePeerDependencies:
      - supports-color
    dev: false

  /@esbuild/android-arm/0.17.10:
    resolution:
      {
        integrity: sha512-7YEBfZ5lSem9Tqpsz+tjbdsEshlO9j/REJrfv4DXgKTt1+/MHqGwbtlyxQuaSlMeUZLxUKBaX8wdzlTfHkmnLw==,
      }
    engines: { node: ">=12" }
    cpu: [arm]
    os: [android]
    requiresBuild: true
    dev: true
    optional: true

  /@esbuild/android-arm/0.17.3:
    resolution:
      {
        integrity: sha512-1Mlz934GvbgdDmt26rTLmf03cAgLg5HyOgJN+ZGCeP3Q9ynYTNMn2/LQxIl7Uy+o4K6Rfi2OuLsr12JQQR8gNg==,
      }
    engines: { node: ">=12" }
    cpu: [arm]
    os: [android]
    requiresBuild: true
    optional: true

  /@esbuild/android-arm64/0.17.10:
    resolution:
      {
        integrity: sha512-ht1P9CmvrPF5yKDtyC+z43RczVs4rrHpRqrmIuoSvSdn44Fs1n6DGlpZKdK6rM83pFLbVaSUwle8IN+TPmkv7g==,
      }
    engines: { node: ">=12" }
    cpu: [arm64]
    os: [android]
    requiresBuild: true
    dev: true
    optional: true

  /@esbuild/android-arm64/0.17.3:
    resolution:
      {
        integrity: sha512-XvJsYo3dO3Pi4kpalkyMvfQsjxPWHYjoX4MDiB/FUM4YMfWcXa5l4VCwFWVYI1+92yxqjuqrhNg0CZg3gSouyQ==,
      }
    engines: { node: ">=12" }
    cpu: [arm64]
    os: [android]
    requiresBuild: true
    optional: true

  /@esbuild/android-x64/0.17.10:
    resolution:
      {
        integrity: sha512-CYzrm+hTiY5QICji64aJ/xKdN70IK8XZ6iiyq0tZkd3tfnwwSWTYH1t3m6zyaaBxkuj40kxgMyj1km/NqdjQZA==,
      }
    engines: { node: ">=12" }
    cpu: [x64]
    os: [android]
    requiresBuild: true
    dev: true
    optional: true

  /@esbuild/android-x64/0.17.3:
    resolution:
      {
        integrity: sha512-nuV2CmLS07Gqh5/GrZLuqkU9Bm6H6vcCspM+zjp9TdQlxJtIe+qqEXQChmfc7nWdyr/yz3h45Utk1tUn8Cz5+A==,
      }
    engines: { node: ">=12" }
    cpu: [x64]
    os: [android]
    requiresBuild: true
    optional: true

  /@esbuild/darwin-arm64/0.17.10:
    resolution:
      {
        integrity: sha512-3HaGIowI+nMZlopqyW6+jxYr01KvNaLB5znXfbyyjuo4lE0VZfvFGcguIJapQeQMS4cX/NEispwOekJt3gr5Dg==,
      }
    engines: { node: ">=12" }
    cpu: [arm64]
    os: [darwin]
    requiresBuild: true
    dev: true
    optional: true

  /@esbuild/darwin-arm64/0.17.3:
    resolution:
      {
        integrity: sha512-01Hxaaat6m0Xp9AXGM8mjFtqqwDjzlMP0eQq9zll9U85ttVALGCGDuEvra5Feu/NbP5AEP1MaopPwzsTcUq1cw==,
      }
    engines: { node: ">=12" }
    cpu: [arm64]
    os: [darwin]
    requiresBuild: true
    optional: true

  /@esbuild/darwin-x64/0.17.10:
    resolution:
      {
        integrity: sha512-J4MJzGchuCRG5n+B4EHpAMoJmBeAE1L3wGYDIN5oWNqX0tEr7VKOzw0ymSwpoeSpdCa030lagGUfnfhS7OvzrQ==,
      }
    engines: { node: ">=12" }
    cpu: [x64]
    os: [darwin]
    requiresBuild: true
    dev: true
    optional: true

  /@esbuild/darwin-x64/0.17.3:
    resolution:
      {
        integrity: sha512-Eo2gq0Q/er2muf8Z83X21UFoB7EU6/m3GNKvrhACJkjVThd0uA+8RfKpfNhuMCl1bKRfBzKOk6xaYKQZ4lZqvA==,
      }
    engines: { node: ">=12" }
    cpu: [x64]
    os: [darwin]
    requiresBuild: true
    optional: true

  /@esbuild/freebsd-arm64/0.17.10:
    resolution:
      {
        integrity: sha512-ZkX40Z7qCbugeK4U5/gbzna/UQkM9d9LNV+Fro8r7HA7sRof5Rwxc46SsqeMvB5ZaR0b1/ITQ/8Y1NmV2F0fXQ==,
      }
    engines: { node: ">=12" }
    cpu: [arm64]
    os: [freebsd]
    requiresBuild: true
    dev: true
    optional: true

  /@esbuild/freebsd-arm64/0.17.3:
    resolution:
      {
        integrity: sha512-CN62ESxaquP61n1ZjQP/jZte8CE09M6kNn3baos2SeUfdVBkWN5n6vGp2iKyb/bm/x4JQzEvJgRHLGd5F5b81w==,
      }
    engines: { node: ">=12" }
    cpu: [arm64]
    os: [freebsd]
    requiresBuild: true
    optional: true

  /@esbuild/freebsd-x64/0.17.10:
<<<<<<< HEAD
    resolution:
      {
        integrity: sha512-0m0YX1IWSLG9hWh7tZa3kdAugFbZFFx9XrvfpaCMMvrswSTvUZypp0NFKriUurHpBA3xsHVE9Qb/0u2Bbi/otg==,
      }
    engines: { node: ">=12" }
    cpu: [x64]
    os: [freebsd]
    requiresBuild: true
    dev: true
    optional: true

  /@esbuild/freebsd-x64/0.17.3:
=======
>>>>>>> fa3af5d0
    resolution:
      {
        integrity: sha512-0m0YX1IWSLG9hWh7tZa3kdAugFbZFFx9XrvfpaCMMvrswSTvUZypp0NFKriUurHpBA3xsHVE9Qb/0u2Bbi/otg==,
      }
    engines: { node: ">=12" }
    cpu: [x64]
    os: [freebsd]
    requiresBuild: true
    dev: true
    optional: true

<<<<<<< HEAD
  /@esbuild/linux-arm/0.17.10:
    resolution:
      {
        integrity: sha512-whRdrrl0X+9D6o5f0sTZtDM9s86Xt4wk1bf7ltx6iQqrIIOH+sre1yjpcCdrVXntQPCNw/G+XqsD4HuxeS+2QA==,
=======
  /@esbuild/freebsd-x64/0.17.3:
    resolution:
      {
        integrity: sha512-feq+K8TxIznZE+zhdVurF3WNJ/Sa35dQNYbaqM/wsCbWdzXr5lyq+AaTUSER2cUR+SXPnd/EY75EPRjf4s1SLg==,
>>>>>>> fa3af5d0
      }
    engines: { node: ">=12" }
    cpu: [x64]
    os: [freebsd]
    requiresBuild: true
    dev: true
    optional: true

<<<<<<< HEAD
  /@esbuild/linux-arm/0.17.3:
    resolution:
      {
        integrity: sha512-CLP3EgyNuPcg2cshbwkqYy5bbAgK+VhyfMU7oIYyn+x4Y67xb5C5ylxsNUjRmr8BX+MW3YhVNm6Lq6FKtRTWHQ==,
=======
  /@esbuild/linux-arm/0.17.10:
    resolution:
      {
        integrity: sha512-whRdrrl0X+9D6o5f0sTZtDM9s86Xt4wk1bf7ltx6iQqrIIOH+sre1yjpcCdrVXntQPCNw/G+XqsD4HuxeS+2QA==,
>>>>>>> fa3af5d0
      }
    engines: { node: ">=12" }
    cpu: [arm]
    os: [linux]
    requiresBuild: true
    dev: true
    optional: true

<<<<<<< HEAD
  /@esbuild/linux-arm64/0.17.10:
    resolution:
      {
        integrity: sha512-g1EZJR1/c+MmCgVwpdZdKi4QAJ8DCLP5uTgLWSAVd9wlqk9GMscaNMEViG3aE1wS+cNMzXXgdWiW/VX4J+5nTA==,
      }
    engines: { node: ">=12" }
    cpu: [arm64]
=======
  /@esbuild/linux-arm/0.17.3:
    resolution:
      {
        integrity: sha512-CLP3EgyNuPcg2cshbwkqYy5bbAgK+VhyfMU7oIYyn+x4Y67xb5C5ylxsNUjRmr8BX+MW3YhVNm6Lq6FKtRTWHQ==,
      }
    engines: { node: ">=12" }
    cpu: [arm]
>>>>>>> fa3af5d0
    os: [linux]
    requiresBuild: true
    dev: true
    optional: true

<<<<<<< HEAD
  /@esbuild/linux-arm64/0.17.3:
    resolution:
      {
        integrity: sha512-JHeZXD4auLYBnrKn6JYJ0o5nWJI9PhChA/Nt0G4MvLaMrvXuWnY93R3a7PiXeJQphpL1nYsaMcoV2QtuvRnF/g==,
=======
  /@esbuild/linux-arm64/0.17.10:
    resolution:
      {
        integrity: sha512-g1EZJR1/c+MmCgVwpdZdKi4QAJ8DCLP5uTgLWSAVd9wlqk9GMscaNMEViG3aE1wS+cNMzXXgdWiW/VX4J+5nTA==,
>>>>>>> fa3af5d0
      }
    engines: { node: ">=12" }
    cpu: [arm64]
    os: [linux]
    requiresBuild: true
    dev: true
    optional: true

<<<<<<< HEAD
  /@esbuild/linux-ia32/0.17.10:
    resolution:
      {
        integrity: sha512-1vKYCjfv/bEwxngHERp7huYfJ4jJzldfxyfaF7hc3216xiDA62xbXJfRlradiMhGZbdNLj2WA1YwYFzs9IWNPw==,
      }
    engines: { node: ">=12" }
    cpu: [ia32]
=======
  /@esbuild/linux-arm64/0.17.3:
    resolution:
      {
        integrity: sha512-JHeZXD4auLYBnrKn6JYJ0o5nWJI9PhChA/Nt0G4MvLaMrvXuWnY93R3a7PiXeJQphpL1nYsaMcoV2QtuvRnF/g==,
      }
    engines: { node: ">=12" }
    cpu: [arm64]
>>>>>>> fa3af5d0
    os: [linux]
    requiresBuild: true
    dev: true
    optional: true

<<<<<<< HEAD
  /@esbuild/linux-ia32/0.17.3:
    resolution:
      {
        integrity: sha512-FyXlD2ZjZqTFh0sOQxFDiWG1uQUEOLbEh9gKN/7pFxck5Vw0qjWSDqbn6C10GAa1rXJpwsntHcmLqydY9ST9ZA==,
=======
  /@esbuild/linux-ia32/0.17.10:
    resolution:
      {
        integrity: sha512-1vKYCjfv/bEwxngHERp7huYfJ4jJzldfxyfaF7hc3216xiDA62xbXJfRlradiMhGZbdNLj2WA1YwYFzs9IWNPw==,
>>>>>>> fa3af5d0
      }
    engines: { node: ">=12" }
    cpu: [ia32]
    os: [linux]
    requiresBuild: true
    dev: true
    optional: true

<<<<<<< HEAD
  /@esbuild/linux-loong64/0.17.10:
    resolution:
      {
        integrity: sha512-mvwAr75q3Fgc/qz3K6sya3gBmJIYZCgcJ0s7XshpoqIAIBszzfXsqhpRrRdVFAyV1G9VUjj7VopL2HnAS8aHFA==,
      }
    engines: { node: ">=12" }
    cpu: [loong64]
=======
  /@esbuild/linux-ia32/0.17.3:
    resolution:
      {
        integrity: sha512-FyXlD2ZjZqTFh0sOQxFDiWG1uQUEOLbEh9gKN/7pFxck5Vw0qjWSDqbn6C10GAa1rXJpwsntHcmLqydY9ST9ZA==,
      }
    engines: { node: ">=12" }
    cpu: [ia32]
>>>>>>> fa3af5d0
    os: [linux]
    requiresBuild: true
    dev: true
    optional: true

<<<<<<< HEAD
  /@esbuild/linux-loong64/0.17.3:
=======
  /@esbuild/linux-loong64/0.17.10:
    resolution:
      {
        integrity: sha512-mvwAr75q3Fgc/qz3K6sya3gBmJIYZCgcJ0s7XshpoqIAIBszzfXsqhpRrRdVFAyV1G9VUjj7VopL2HnAS8aHFA==,
      }
    engines: { node: ">=12" }
    cpu: [loong64]
    os: [linux]
    requiresBuild: true
    dev: true
    optional: true

  /@esbuild/linux-loong64/0.17.3:
    resolution:
      {
        integrity: sha512-OrDGMvDBI2g7s04J8dh8/I7eSO+/E7nMDT2Z5IruBfUO/RiigF1OF6xoH33Dn4W/OwAWSUf1s2nXamb28ZklTA==,
      }
    engines: { node: ">=12" }
    cpu: [loong64]
    os: [linux]
    requiresBuild: true
    optional: true

  /@esbuild/linux-mips64el/0.17.10:
    resolution:
      {
        integrity: sha512-XilKPgM2u1zR1YuvCsFQWl9Fc35BqSqktooumOY2zj7CSn5czJn279j9TE1JEqSqz88izJo7yE4x3LSf7oxHzg==,
      }
    engines: { node: ">=12" }
    cpu: [mips64el]
    os: [linux]
    requiresBuild: true
    dev: true
    optional: true

  /@esbuild/linux-mips64el/0.17.3:
    resolution:
      {
        integrity: sha512-DcnUpXnVCJvmv0TzuLwKBC2nsQHle8EIiAJiJ+PipEVC16wHXaPEKP0EqN8WnBe0TPvMITOUlP2aiL5YMld+CQ==,
      }
    engines: { node: ">=12" }
    cpu: [mips64el]
    os: [linux]
    requiresBuild: true
    optional: true

  /@esbuild/linux-ppc64/0.17.10:
    resolution:
      {
        integrity: sha512-kM4Rmh9l670SwjlGkIe7pYWezk8uxKHX4Lnn5jBZYBNlWpKMBCVfpAgAJqp5doLobhzF3l64VZVrmGeZ8+uKmQ==,
      }
    engines: { node: ">=12" }
    cpu: [ppc64]
    os: [linux]
    requiresBuild: true
    dev: true
    optional: true

  /@esbuild/linux-ppc64/0.17.3:
    resolution:
      {
        integrity: sha512-BDYf/l1WVhWE+FHAW3FzZPtVlk9QsrwsxGzABmN4g8bTjmhazsId3h127pliDRRu5674k1Y2RWejbpN46N9ZhQ==,
      }
    engines: { node: ">=12" }
    cpu: [ppc64]
    os: [linux]
    requiresBuild: true
    optional: true

  /@esbuild/linux-riscv64/0.17.10:
    resolution:
      {
        integrity: sha512-r1m9ZMNJBtOvYYGQVXKy+WvWd0BPvSxMsVq8Hp4GzdMBQvfZRvRr5TtX/1RdN6Va8JMVQGpxqde3O+e8+khNJQ==,
      }
    engines: { node: ">=12" }
    cpu: [riscv64]
    os: [linux]
    requiresBuild: true
    dev: true
    optional: true

  /@esbuild/linux-riscv64/0.17.3:
    resolution:
      {
        integrity: sha512-WViAxWYMRIi+prTJTyV1wnqd2mS2cPqJlN85oscVhXdb/ZTFJdrpaqm/uDsZPGKHtbg5TuRX/ymKdOSk41YZow==,
      }
    engines: { node: ">=12" }
    cpu: [riscv64]
    os: [linux]
    requiresBuild: true
    optional: true

  /@esbuild/linux-s390x/0.17.10:
    resolution:
      {
        integrity: sha512-LsY7QvOLPw9WRJ+fU5pNB3qrSfA00u32ND5JVDrn/xG5hIQo3kvTxSlWFRP0NJ0+n6HmhPGG0Q4jtQsb6PFoyg==,
      }
    engines: { node: ">=12" }
    cpu: [s390x]
    os: [linux]
    requiresBuild: true
    dev: true
    optional: true

  /@esbuild/linux-s390x/0.17.3:
>>>>>>> fa3af5d0
    resolution:
      {
        integrity: sha512-OrDGMvDBI2g7s04J8dh8/I7eSO+/E7nMDT2Z5IruBfUO/RiigF1OF6xoH33Dn4W/OwAWSUf1s2nXamb28ZklTA==,
      }
    engines: { node: ">=12" }
    cpu: [loong64]
    os: [linux]
    requiresBuild: true
    optional: true

<<<<<<< HEAD
  /@esbuild/linux-mips64el/0.17.10:
=======
  /@esbuild/linux-x64/0.17.10:
    resolution:
      {
        integrity: sha512-zJUfJLebCYzBdIz/Z9vqwFjIA7iSlLCFvVi7glMgnu2MK7XYigwsonXshy9wP9S7szF+nmwrelNaP3WGanstEg==,
      }
    engines: { node: ">=12" }
    cpu: [x64]
    os: [linux]
    requiresBuild: true
    dev: true
    optional: true

  /@esbuild/linux-x64/0.17.3:
>>>>>>> fa3af5d0
    resolution:
      {
        integrity: sha512-XilKPgM2u1zR1YuvCsFQWl9Fc35BqSqktooumOY2zj7CSn5czJn279j9TE1JEqSqz88izJo7yE4x3LSf7oxHzg==,
      }
    engines: { node: ">=12" }
    cpu: [mips64el]
    os: [linux]
    requiresBuild: true
    dev: true
    optional: true

<<<<<<< HEAD
  /@esbuild/linux-mips64el/0.17.3:
    resolution:
      {
        integrity: sha512-DcnUpXnVCJvmv0TzuLwKBC2nsQHle8EIiAJiJ+PipEVC16wHXaPEKP0EqN8WnBe0TPvMITOUlP2aiL5YMld+CQ==,
      }
    engines: { node: ">=12" }
    cpu: [mips64el]
    os: [linux]
    requiresBuild: true
    optional: true

  /@esbuild/linux-ppc64/0.17.10:
    resolution:
      {
        integrity: sha512-kM4Rmh9l670SwjlGkIe7pYWezk8uxKHX4Lnn5jBZYBNlWpKMBCVfpAgAJqp5doLobhzF3l64VZVrmGeZ8+uKmQ==,
      }
    engines: { node: ">=12" }
    cpu: [ppc64]
    os: [linux]
    requiresBuild: true
    dev: true
    optional: true

  /@esbuild/linux-ppc64/0.17.3:
    resolution:
      {
        integrity: sha512-BDYf/l1WVhWE+FHAW3FzZPtVlk9QsrwsxGzABmN4g8bTjmhazsId3h127pliDRRu5674k1Y2RWejbpN46N9ZhQ==,
      }
    engines: { node: ">=12" }
    cpu: [ppc64]
    os: [linux]
    requiresBuild: true
    optional: true

  /@esbuild/linux-riscv64/0.17.10:
    resolution:
      {
        integrity: sha512-r1m9ZMNJBtOvYYGQVXKy+WvWd0BPvSxMsVq8Hp4GzdMBQvfZRvRr5TtX/1RdN6Va8JMVQGpxqde3O+e8+khNJQ==,
      }
    engines: { node: ">=12" }
    cpu: [riscv64]
    os: [linux]
    requiresBuild: true
    dev: true
    optional: true

  /@esbuild/linux-riscv64/0.17.3:
    resolution:
      {
        integrity: sha512-WViAxWYMRIi+prTJTyV1wnqd2mS2cPqJlN85oscVhXdb/ZTFJdrpaqm/uDsZPGKHtbg5TuRX/ymKdOSk41YZow==,
      }
    engines: { node: ">=12" }
    cpu: [riscv64]
    os: [linux]
    requiresBuild: true
    optional: true

  /@esbuild/linux-s390x/0.17.10:
    resolution:
      {
        integrity: sha512-LsY7QvOLPw9WRJ+fU5pNB3qrSfA00u32ND5JVDrn/xG5hIQo3kvTxSlWFRP0NJ0+n6HmhPGG0Q4jtQsb6PFoyg==,
      }
    engines: { node: ">=12" }
    cpu: [s390x]
    os: [linux]
    requiresBuild: true
    dev: true
    optional: true

  /@esbuild/linux-s390x/0.17.3:
    resolution:
      {
        integrity: sha512-Iw8lkNHUC4oGP1O/KhumcVy77u2s6+KUjieUqzEU3XuWJqZ+AY7uVMrrCbAiwWTkpQHkr00BuXH5RpC6Sb/7Ug==,
      }
    engines: { node: ">=12" }
    cpu: [s390x]
    os: [linux]
    requiresBuild: true
    optional: true

  /@esbuild/linux-x64/0.17.10:
    resolution:
      {
        integrity: sha512-zJUfJLebCYzBdIz/Z9vqwFjIA7iSlLCFvVi7glMgnu2MK7XYigwsonXshy9wP9S7szF+nmwrelNaP3WGanstEg==,
      }
    engines: { node: ">=12" }
    cpu: [x64]
    os: [linux]
    requiresBuild: true
    dev: true
    optional: true

  /@esbuild/linux-x64/0.17.3:
    resolution:
      {
        integrity: sha512-0AGkWQMzeoeAtXQRNB3s4J1/T2XbigM2/Mn2yU1tQSmQRmHIZdkGbVq2A3aDdNslPyhb9/lH0S5GMTZ4xsjBqg==,
      }
    engines: { node: ">=12" }
    cpu: [x64]
    os: [linux]
    requiresBuild: true
    optional: true

=======
>>>>>>> fa3af5d0
  /@esbuild/netbsd-x64/0.17.10:
    resolution:
      {
        integrity: sha512-lOMkailn4Ok9Vbp/q7uJfgicpDTbZFlXlnKT2DqC8uBijmm5oGtXAJy2ZZVo5hX7IOVXikV9LpCMj2U8cTguWA==,
      }
    engines: { node: ">=12" }
    cpu: [x64]
    os: [netbsd]
    requiresBuild: true
    dev: true
    optional: true

  /@esbuild/netbsd-x64/0.17.3:
    resolution:
      {
        integrity: sha512-4+rR/WHOxIVh53UIQIICryjdoKdHsFZFD4zLSonJ9RRw7bhKzVyXbnRPsWSfwybYqw9sB7ots/SYyufL1mBpEg==,
      }
    engines: { node: ">=12" }
    cpu: [x64]
    os: [netbsd]
    requiresBuild: true
    optional: true

  /@esbuild/openbsd-x64/0.17.10:
    resolution:
      {
        integrity: sha512-/VE0Kx6y7eekqZ+ZLU4AjMlB80ov9tEz4H067Y0STwnGOYL8CsNg4J+cCmBznk1tMpxMoUOf0AbWlb1d2Pkbig==,
      }
    engines: { node: ">=12" }
    cpu: [x64]
    os: [openbsd]
    requiresBuild: true
    dev: true
    optional: true

  /@esbuild/openbsd-x64/0.17.3:
    resolution:
      {
        integrity: sha512-cVpWnkx9IYg99EjGxa5Gc0XmqumtAwK3aoz7O4Dii2vko+qXbkHoujWA68cqXjhh6TsLaQelfDO4MVnyr+ODeA==,
      }
    engines: { node: ">=12" }
    cpu: [x64]
    os: [openbsd]
    requiresBuild: true
    optional: true

  /@esbuild/sunos-x64/0.17.10:
    resolution:
      {
        integrity: sha512-ERNO0838OUm8HfUjjsEs71cLjLMu/xt6bhOlxcJ0/1MG3hNqCmbWaS+w/8nFLa0DDjbwZQuGKVtCUJliLmbVgg==,
      }
    engines: { node: ">=12" }
    cpu: [x64]
    os: [sunos]
    requiresBuild: true
    dev: true
    optional: true

  /@esbuild/sunos-x64/0.17.3:
    resolution:
      {
        integrity: sha512-RxmhKLbTCDAY2xOfrww6ieIZkZF+KBqG7S2Ako2SljKXRFi+0863PspK74QQ7JpmWwncChY25JTJSbVBYGQk2Q==,
      }
    engines: { node: ">=12" }
    cpu: [x64]
    os: [sunos]
    requiresBuild: true
    optional: true

  /@esbuild/win32-arm64/0.17.10:
    resolution:
      {
        integrity: sha512-fXv+L+Bw2AeK+XJHwDAQ9m3NRlNemG6Z6ijLwJAAVdu4cyoFbBWbEtyZzDeL+rpG2lWI51cXeMt70HA8g2MqIg==,
      }
    engines: { node: ">=12" }
    cpu: [arm64]
    os: [win32]
    requiresBuild: true
    dev: true
    optional: true

  /@esbuild/win32-arm64/0.17.3:
    resolution:
      {
        integrity: sha512-0r36VeEJ4efwmofxVJRXDjVRP2jTmv877zc+i+Pc7MNsIr38NfsjkQj23AfF7l0WbB+RQ7VUb+LDiqC/KY/M/A==,
      }
    engines: { node: ">=12" }
    cpu: [arm64]
    os: [win32]
    requiresBuild: true
    optional: true

  /@esbuild/win32-ia32/0.17.10:
    resolution:
      {
        integrity: sha512-3s+HADrOdCdGOi5lnh5DMQEzgbsFsd4w57L/eLKKjMnN0CN4AIEP0DCP3F3N14xnxh3ruNc32A0Na9zYe1Z/AQ==,
      }
    engines: { node: ">=12" }
    cpu: [ia32]
    os: [win32]
    requiresBuild: true
    dev: true
    optional: true

  /@esbuild/win32-ia32/0.17.3:
    resolution:
      {
        integrity: sha512-wgO6rc7uGStH22nur4aLFcq7Wh86bE9cOFmfTr/yxN3BXvDEdCSXyKkO+U5JIt53eTOgC47v9k/C1bITWL/Teg==,
      }
    engines: { node: ">=12" }
    cpu: [ia32]
    os: [win32]
    requiresBuild: true
    optional: true

  /@esbuild/win32-x64/0.17.10:
    resolution:
      {
        integrity: sha512-oP+zFUjYNaMNmjTwlFtWep85hvwUu19cZklB3QsBOcZSs6y7hmH4LNCJ7075bsqzYaNvZFXJlAVaQ2ApITDXtw==,
      }
    engines: { node: ">=12" }
    cpu: [x64]
    os: [win32]
    requiresBuild: true
    dev: true
    optional: true

  /@esbuild/win32-x64/0.17.3:
    resolution:
      {
        integrity: sha512-FdVl64OIuiKjgXBjwZaJLKp0eaEckifbhn10dXWhysMJkWblg3OEEGKSIyhiD5RSgAya8WzP3DNkngtIg3Nt7g==,
      }
    engines: { node: ">=12" }
    cpu: [x64]
    os: [win32]
    requiresBuild: true
    optional: true

  /@eslint/eslintrc/0.4.3:
    resolution:
      {
        integrity: sha512-J6KFFz5QCYUJq3pf0mjEcCJVERbzv71PUIDczuh9JkwGEzced6CO5ADLHB1rbf/+oPBtoPfMYNOpGDzCANlbXw==,
      }
    engines: { node: ^10.12.0 || >=12.0.0 }
    dependencies:
      ajv: 6.12.6
      debug: 4.3.4
      espree: 7.3.1
      globals: 13.19.0
      ignore: 4.0.6
      import-fresh: 3.3.0
      js-yaml: 3.14.1
      minimatch: 3.1.2
      strip-json-comments: 3.1.1
    transitivePeerDependencies:
      - supports-color
    dev: true

  /@eslint/eslintrc/1.4.1:
    resolution:
      {
        integrity: sha512-XXrH9Uarn0stsyldqDYq8r++mROmWRI1xKMXa640Bb//SY1+ECYX6VzT6Lcx5frD0V30XieqJ0oX9I2Xj5aoMA==,
      }
    engines: { node: ^12.22.0 || ^14.17.0 || >=16.0.0 }
    dependencies:
      ajv: 6.12.6
      debug: 4.3.4
      espree: 9.4.1
      globals: 13.19.0
      ignore: 5.2.4
      import-fresh: 3.3.0
      js-yaml: 4.1.0
      minimatch: 3.1.2
      strip-json-comments: 3.1.1
    transitivePeerDependencies:
      - supports-color

  /@fal-works/esbuild-plugin-global-externals/2.1.2:
    resolution:
      {
        integrity: sha512-cEee/Z+I12mZcFJshKcCqC8tuX5hG3s+d+9nZ3LabqKF1vKdF41B92pJVCBggjAGORAeOzyyDDKrZwIkLffeOQ==,
      }
    dev: false

  /@floating-ui/core/0.7.3:
    resolution:
      {
        integrity: sha512-buc8BXHmG9l82+OQXOFU3Kr2XQx9ys01U/Q9HMIrZ300iLc8HLMgh7dcCqgYzAzf4BkoQvDcXf5Y+CuEZ5JBYg==,
      }
    dev: false

  /@floating-ui/dom/0.5.4:
    resolution:
      {
        integrity: sha512-419BMceRLq0RrmTSDxn8hf9R3VCJv2K9PUfugh5JyEFmdjzDo+e8U5EdR8nzKq8Yj1htzLm3b6eQEEam3/rrtg==,
      }
    dependencies:
      "@floating-ui/core": 0.7.3
    dev: false

  /@floating-ui/react-dom/0.7.2_ib3m5ricvtkl2cll7qpr2f6lvq:
    resolution:
      {
        integrity: sha512-1T0sJcpHgX/u4I1OzIEhlcrvkUN8ln39nz7fMoE/2HDHrPiMFoOGR7++GYyfUmIQHkkrTinaeQsO3XWubjSvGg==,
      }
    peerDependencies:
      react: ">=16.8.0"
      react-dom: ">=16.8.0"
    dependencies:
      "@floating-ui/dom": 0.5.4
      react: 18.2.0
      react-dom: 18.2.0_react@18.2.0
      use-isomorphic-layout-effect: 1.1.2_kzbn2opkn2327fwg5yzwzya5o4
    transitivePeerDependencies:
      - "@types/react"
    dev: false

  /@grpc/grpc-js/1.8.0:
    resolution:
      {
        integrity: sha512-ySMTXQuMvvswoobvN+0LsaPf7ITO2JVfJmHxQKI4cGehNrrUms+n81BlHEX7Hl/LExji6XE3fnI9U04GSkRruA==,
      }
    engines: { node: ^8.13.0 || >=10.10.0 }
    dependencies:
      "@grpc/proto-loader": 0.7.4
      "@types/node": 18.13.0
    dev: false

  /@grpc/proto-loader/0.6.13:
    resolution:
      {
        integrity: sha512-FjxPYDRTn6Ec3V0arm1FtSpmP6V50wuph2yILpyvTKzjc76oDdoihXqM1DzOW5ubvCC8GivfCnNtfaRE8myJ7g==,
      }
    engines: { node: ">=6" }
    hasBin: true
    dependencies:
      "@types/long": 4.0.2
      lodash.camelcase: 4.3.0
      long: 4.0.0
      protobufjs: 6.11.3
      yargs: 16.2.0
    dev: false

  /@grpc/proto-loader/0.7.4:
    resolution:
      {
        integrity: sha512-MnWjkGwqQ3W8fx94/c1CwqLsNmHHv2t0CFn+9++6+cDphC1lolpg9M2OU0iebIjK//pBNX9e94ho+gjx6vz39w==,
      }
    engines: { node: ">=6" }
    hasBin: true
    dependencies:
      "@types/long": 4.0.2
      lodash.camelcase: 4.3.0
      long: 4.0.0
      protobufjs: 7.1.2
      yargs: 16.2.0
    dev: false

  /@humanwhocodes/config-array/0.11.8:
    resolution:
      {
        integrity: sha512-UybHIJzJnR5Qc/MsD9Kr+RpO2h+/P1GhOwdiLPXK5TWk5sgTdu88bTD9UP+CKbPPh5Rni1u0GjAdYQLemG8g+g==,
      }
    engines: { node: ">=10.10.0" }
    dependencies:
      "@humanwhocodes/object-schema": 1.2.1
      debug: 4.3.4
      minimatch: 3.1.2
    transitivePeerDependencies:
      - supports-color

  /@humanwhocodes/config-array/0.5.0:
    resolution:
      {
        integrity: sha512-FagtKFz74XrTl7y6HCzQpwDfXP0yhxe9lHLD1UZxjvZIcbyRz8zTFF/yYNfSfzU414eDwZ1SrO0Qvtyf+wFMQg==,
      }
    engines: { node: ">=10.10.0" }
    dependencies:
      "@humanwhocodes/object-schema": 1.2.1
      debug: 4.3.4
      minimatch: 3.1.2
    transitivePeerDependencies:
      - supports-color
    dev: true

  /@humanwhocodes/module-importer/1.0.1:
    resolution:
      {
        integrity: sha512-bxveV4V8v5Yb4ncFTT3rPSgZBOpCkjfK0y4oVVVJwIuDVBRMDXrPyXRL988i5ap9m9bnyEEjWfm5WkBmtffLfA==,
      }
    engines: { node: ">=12.22" }

  /@humanwhocodes/object-schema/1.2.1:
    resolution:
      {
        integrity: sha512-ZnQMnLV4e7hDlUvw8H+U8ASL02SS2Gn6+9Ac3wGGLIe7+je2AeAOxPY+izIPJDfFDb7eDjev0Us8MO1iFRN8hA==,
      }

  /@ianvs/prettier-plugin-sort-imports/3.7.1_prettier@2.8.1:
    resolution:
      {
        integrity: sha512-XDnBUUruJY9KgNd7T2ZHnVPWo5B9NzVDCLEMm7HjXTA3rTtMg5Q46gYRjLvampDXSmN8+icu54aRE3IIT8U+1w==,
      }
    peerDependencies:
      "@vue/compiler-sfc": ">=3.0.0"
      prettier: 2.x
    peerDependenciesMeta:
      "@vue/compiler-sfc":
        optional: true
    dependencies:
      "@babel/core": 7.20.7
      "@babel/generator": 7.20.7
      "@babel/parser": 7.20.7
      "@babel/traverse": 7.20.10
      "@babel/types": 7.20.7
      javascript-natural-sort: 0.7.1
      lodash.clone: 4.5.0
      lodash.isequal: 4.5.0
      prettier: 2.8.1
    transitivePeerDependencies:
      - supports-color

  /@jridgewell/gen-mapping/0.1.1:
    resolution:
      {
        integrity: sha512-sQXCasFk+U8lWYEe66WxRDOE9PjVz4vSM51fTu3Hw+ClTpUSQb718772vH3pyS5pShp6lvQM7SxgIDXXXmOX7w==,
      }
    engines: { node: ">=6.0.0" }
    dependencies:
      "@jridgewell/set-array": 1.1.2
      "@jridgewell/sourcemap-codec": 1.4.14

  /@jridgewell/gen-mapping/0.3.2:
    resolution:
      {
        integrity: sha512-mh65xKQAzI6iBcFzwv28KVWSmCkdRBWoOh+bYQGW3+6OZvbbN3TqMGo5hqYxQniRcH9F2VZIoJCm4pa3BPDK/A==,
      }
    engines: { node: ">=6.0.0" }
    dependencies:
      "@jridgewell/set-array": 1.1.2
      "@jridgewell/sourcemap-codec": 1.4.14
      "@jridgewell/trace-mapping": 0.3.9

  /@jridgewell/resolve-uri/3.1.0:
    resolution:
      {
        integrity: sha512-F2msla3tad+Mfht5cJq7LSXcdudKTWCVYUgw6pLFOOHSTtZlj6SWNYAp+AhuqLmWdBO2X5hPrLcu8cVP8fy28w==,
      }
    engines: { node: ">=6.0.0" }

  /@jridgewell/set-array/1.1.2:
    resolution:
      {
        integrity: sha512-xnkseuNADM0gt2bs+BvhO0p78Mk762YnZdsuzFV018NoG1Sj1SCQvpSqa7XUaTam5vAGasABV9qXASMKnFMwMw==,
      }
    engines: { node: ">=6.0.0" }

  /@jridgewell/sourcemap-codec/1.4.14:
    resolution:
      {
        integrity: sha512-XPSJHWmi394fuUuzDnGz1wiKqWfo1yXecHQMRf2l6hztTO+nPru658AyDngaBe7isIxEkRsPR3FZh+s7iVa4Uw==,
      }

  /@jridgewell/trace-mapping/0.3.9:
    resolution:
      {
        integrity: sha512-3Belt6tdc8bPgAtbcmdtNJlirVoTmEb5e2gC94PnkwEW9jI6CAHUeoG85tjWP5WquqfavoMtMwiG4P926ZKKuQ==,
      }
    dependencies:
      "@jridgewell/resolve-uri": 3.1.0
      "@jridgewell/sourcemap-codec": 1.4.14

  /@js-temporal/polyfill/0.4.3:
    resolution:
      {
        integrity: sha512-6Fmjo/HlkyVCmJzAPnvtEWlcbQUSRhi8qlN9EtJA/wP7FqXsevLLrlojR44kzNzrRkpf7eDJ+z7b4xQD/Ycypw==,
      }
    engines: { node: ">=12" }
    dependencies:
      jsbi: 4.3.0
      tslib: 2.5.0
    dev: false

  /@manypkg/find-root/1.1.0:
    resolution:
      {
        integrity: sha512-mki5uBvhHzO8kYYix/WRy2WX8S3B5wdVSc9D6KcU5lQNglP2yt58/VfLuAK49glRXChosY8ap2oJ1qgma3GUVA==,
      }
    dependencies:
      "@babel/runtime": 7.20.6
      "@types/node": 12.20.55
      find-up: 4.1.0
      fs-extra: 8.1.0
    dev: false

  /@manypkg/get-packages/1.1.3:
    resolution:
      {
        integrity: sha512-fo+QhuU3qE/2TQMQmbVMqaQ6EWbMhi4ABWP+O4AM1NqPBuy0OrApV5LO6BrrgnhtAHS2NH6RrVk9OL181tTi8A==,
      }
    dependencies:
      "@babel/runtime": 7.20.6
      "@changesets/types": 4.1.0
      "@manypkg/find-root": 1.1.0
      fs-extra: 8.1.0
      globby: 11.1.0
      read-yaml-file: 1.1.0
    dev: false

  /@mdx-js/esbuild/2.2.1_esbuild@0.17.3:
    resolution:
      {
        integrity: sha512-Jf6TJ0VwFO51+cULHtByv+Sz+hoGpsmkbwzgPyMbmK9OvnXCkljinHQdbF9Dt7MuDPFxPRVyf5JMeo+WAEZtMw==,
      }
    peerDependencies:
      esbuild: ">=0.11.0"
    dependencies:
      "@mdx-js/mdx": 2.2.1
      esbuild: 0.17.3
      node-fetch: 3.3.0
      vfile: 5.3.6
    transitivePeerDependencies:
      - supports-color
    dev: false

  /@mdx-js/mdx/2.2.1:
    resolution:
      {
        integrity: sha512-hZ3ex7exYLJn6FfReq8yTvA6TE53uW9UHJQM9IlSauOuS55J9y8RtA7W+dzp6Yrzr00/U1sd7q+Wf61q6SfiTQ==,
      }
    dependencies:
      "@types/estree-jsx": 1.0.0
      "@types/mdx": 2.0.3
      estree-util-build-jsx: 2.2.0
      estree-util-is-identifier-name: 2.0.1
      estree-util-to-js: 1.1.0
      estree-walker: 3.0.1
      hast-util-to-estree: 2.1.0
      markdown-extensions: 1.1.1
      periscopic: 3.0.4
      remark-mdx: 2.2.1
      remark-parse: 10.0.1
      remark-rehype: 10.1.0
      unified: 10.1.2
      unist-util-position-from-estree: 1.1.1
      unist-util-stringify-position: 3.0.2
      unist-util-visit: 4.1.1
      vfile: 5.3.6
    transitivePeerDependencies:
      - supports-color
    dev: false

  /@next/env/13.1.6:
    resolution:
      {
        integrity: sha512-s+W9Fdqh5MFk6ECrbnVmmAOwxKQuhGMT7xXHrkYIBMBcTiOqNWhv5KbJIboKR5STXxNXl32hllnvKaffzFaWQg==,
      }
    dev: false

  /@next/eslint-plugin-next/13.0.0:
    resolution:
      {
        integrity: sha512-z+gnX4Zizatqatc6f4CQrcC9oN8Us3Vrq/OLyc98h7K/eWctrnV91zFZodmJHUjx0cITY8uYM7LXD7IdYkg3kg==,
      }
    dependencies:
      glob: 7.1.7

  /@next/font/13.1.6:
    resolution:
      {
        integrity: sha512-AITjmeb1RgX1HKMCiA39ztx2mxeAyxl4ljv2UoSBUGAbFFMg8MO7YAvjHCgFhD39hL7YTbFjol04e/BPBH5RzQ==,
      }
    dev: false

  /@next/swc-android-arm-eabi/13.1.6:
    resolution:
      {
        integrity: sha512-F3/6Z8LH/pGlPzR1AcjPFxx35mPqjE5xZcf+IL+KgbW9tMkp7CYi1y7qKrEWU7W4AumxX/8OINnDQWLiwLasLQ==,
      }
    engines: { node: ">= 10" }
    cpu: [arm]
    os: [android]
    requiresBuild: true
    dev: false
    optional: true

  /@next/swc-android-arm64/13.1.6:
    resolution:
      {
        integrity: sha512-cMwQjnB8vrYkWyK/H0Rf2c2pKIH4RGjpKUDvbjVAit6SbwPDpmaijLio0LWFV3/tOnY6kvzbL62lndVA0mkYpw==,
      }
    engines: { node: ">= 10" }
    cpu: [arm64]
    os: [android]
    requiresBuild: true
    dev: false
    optional: true

  /@next/swc-darwin-arm64/13.1.6:
    resolution:
      {
        integrity: sha512-KKRQH4DDE4kONXCvFMNBZGDb499Hs+xcFAwvj+rfSUssIDrZOlyfJNy55rH5t2Qxed1e4K80KEJgsxKQN1/fyw==,
      }
    engines: { node: ">= 10" }
    cpu: [arm64]
    os: [darwin]
    requiresBuild: true
    dev: false
    optional: true

  /@next/swc-darwin-x64/13.1.6:
    resolution:
      {
        integrity: sha512-/uOky5PaZDoaU99ohjtNcDTJ6ks/gZ5ykTQDvNZDjIoCxFe3+t06bxsTPY6tAO6uEAw5f6vVFX5H5KLwhrkZCA==,
      }
    engines: { node: ">= 10" }
    cpu: [x64]
    os: [darwin]
    requiresBuild: true
    dev: false
    optional: true

  /@next/swc-freebsd-x64/13.1.6:
    resolution:
      {
        integrity: sha512-qaEALZeV7to6weSXk3Br80wtFQ7cFTpos/q+m9XVRFggu+8Ib895XhMWdJBzew6aaOcMvYR6KQ6JmHA2/eMzWw==,
      }
    engines: { node: ">= 10" }
    cpu: [x64]
    os: [freebsd]
    requiresBuild: true
    dev: false
    optional: true

  /@next/swc-linux-arm-gnueabihf/13.1.6:
    resolution:
      {
        integrity: sha512-OybkbC58A1wJ+JrJSOjGDvZzrVEQA4sprJejGqMwiZyLqhr9Eo8FXF0y6HL+m1CPCpPhXEHz/2xKoYsl16kNqw==,
      }
    engines: { node: ">= 10" }
    cpu: [arm]
    os: [linux]
    requiresBuild: true
    dev: false
    optional: true

  /@next/swc-linux-arm64-gnu/13.1.6:
    resolution:
      {
        integrity: sha512-yCH+yDr7/4FDuWv6+GiYrPI9kcTAO3y48UmaIbrKy8ZJpi7RehJe3vIBRUmLrLaNDH3rY1rwoHi471NvR5J5NQ==,
      }
    engines: { node: ">= 10" }
    cpu: [arm64]
    os: [linux]
    requiresBuild: true
    dev: false
    optional: true

  /@next/swc-linux-arm64-musl/13.1.6:
    resolution:
      {
        integrity: sha512-ECagB8LGX25P9Mrmlc7Q/TQBb9rGScxHbv/kLqqIWs2fIXy6Y/EiBBiM72NTwuXUFCNrWR4sjUPSooVBJJ3ESQ==,
      }
    engines: { node: ">= 10" }
    cpu: [arm64]
    os: [linux]
    requiresBuild: true
    dev: false
    optional: true

  /@next/swc-linux-x64-gnu/13.1.6:
    resolution:
      {
        integrity: sha512-GT5w2mruk90V/I5g6ScuueE7fqj/d8Bui2qxdw6lFxmuTgMeol5rnzAv4uAoVQgClOUO/MULilzlODg9Ib3Y4Q==,
      }
    engines: { node: ">= 10" }
    cpu: [x64]
    os: [linux]
    requiresBuild: true
    dev: false
    optional: true

  /@next/swc-linux-x64-musl/13.1.6:
    resolution:
      {
        integrity: sha512-keFD6KvwOPzmat4TCnlnuxJCQepPN+8j3Nw876FtULxo8005Y9Ghcl7ACcR8GoiKoddAq8gxNBrpjoxjQRHeAQ==,
      }
    engines: { node: ">= 10" }
    cpu: [x64]
    os: [linux]
    requiresBuild: true
    dev: false
    optional: true

  /@next/swc-win32-arm64-msvc/13.1.6:
    resolution:
      {
        integrity: sha512-OwertslIiGQluFvHyRDzBCIB07qJjqabAmINlXUYt7/sY7Q7QPE8xVi5beBxX/rxTGPIbtyIe3faBE6Z2KywhQ==,
      }
    engines: { node: ">= 10" }
    cpu: [arm64]
    os: [win32]
    requiresBuild: true
    dev: false
    optional: true

  /@next/swc-win32-ia32-msvc/13.1.6:
    resolution:
      {
        integrity: sha512-g8zowiuP8FxUR9zslPmlju7qYbs2XBtTLVSxVikPtUDQedhcls39uKYLvOOd1JZg0ehyhopobRoH1q+MHlIN/w==,
      }
    engines: { node: ">= 10" }
    cpu: [ia32]
    os: [win32]
    requiresBuild: true
    dev: false
    optional: true

  /@next/swc-win32-x64-msvc/13.1.6:
    resolution:
      {
        integrity: sha512-Ls2OL9hi3YlJKGNdKv8k3X/lLgc3VmLG3a/DeTkAd+lAituJp8ZHmRmm9f9SL84fT3CotlzcgbdaCDfFwFA6bA==,
      }
    engines: { node: ">= 10" }
    cpu: [x64]
    os: [win32]
    requiresBuild: true
    dev: false
    optional: true

  /@nodelib/fs.scandir/2.1.5:
    resolution:
      {
        integrity: sha512-vq24Bq3ym5HEQm2NKCr3yXDwjc7vTsEThRDnkp2DK9p1uqLR+DHurm/NOTo0KG7HYHU7eppKZj3MyqYuMBf62g==,
      }
    engines: { node: ">= 8" }
    dependencies:
      "@nodelib/fs.stat": 2.0.5
      run-parallel: 1.2.0

  /@nodelib/fs.stat/2.0.5:
    resolution:
      {
        integrity: sha512-RkhPPp2zrqDAQA/2jNhnztcPAlv64XdhIp7a7454A5ovI7Bukxgt7MX7udwAu3zg1DcpPU0rz3VV1SeaqvY4+A==,
      }
    engines: { node: ">= 8" }

  /@nodelib/fs.walk/1.2.8:
    resolution:
      {
        integrity: sha512-oGB+UxlgWcgQkgwo8GcEGwemoTFt3FIO9ababBmaGwXIoBKZ+GTy0pP185beGg7Llih/NSHSV2XAs1lnznocSg==,
      }
    engines: { node: ">= 8" }
    dependencies:
      "@nodelib/fs.scandir": 2.1.5
      fastq: 1.14.0

  /@opentelemetry/api-metrics/0.31.0:
    resolution:
      {
        integrity: sha512-PcL1x0kZtMie7NsNy67OyMvzLEXqf3xd0TZJKHHPMGTe89oMpNVrD1zJB1kZcwXOxLlHHb6tz21G3vvXPdXyZg==,
      }
    engines: { node: ">=14" }
    deprecated: Please use @opentelemetry/api >= 1.3.0
    dependencies:
      "@opentelemetry/api": 1.1.0
    dev: false

  /@opentelemetry/api/1.1.0:
    resolution:
      {
        integrity: sha512-hf+3bwuBwtXsugA2ULBc95qxrOqP2pOekLz34BJhcAKawt94vfeNyUKpYc0lZQ/3sCP6LqRa7UAdHA7i5UODzQ==,
      }
    engines: { node: ">=8.0.0" }
    dev: false

  /@opentelemetry/context-async-hooks/1.5.0_@opentelemetry+api@1.1.0:
    resolution:
      {
        integrity: sha512-mhBPP0BU0RaH2HB8U4MDd5OjWA1y7SoLOovCT0iEpJAltaq2z04uxRJVzIs91vkpNnV0utUZowQQD3KElgU+VA==,
      }
    engines: { node: ">=14" }
    peerDependencies:
      "@opentelemetry/api": ">=1.0.0 <1.2.0"
    dependencies:
      "@opentelemetry/api": 1.1.0
    dev: false

  /@opentelemetry/core/1.5.0_@opentelemetry+api@1.1.0:
    resolution:
      {
        integrity: sha512-B3DIMkQN0DANrr7XrMLS4pR6d2o/jqT09x4nZJz6wSJ9SHr4eQIqeFBNeEUQG1I+AuOcH2UbJtgFm7fKxLqd+w==,
      }
    engines: { node: ">=14" }
    peerDependencies:
      "@opentelemetry/api": ">=1.0.0 <1.2.0"
    dependencies:
      "@opentelemetry/api": 1.1.0
      "@opentelemetry/semantic-conventions": 1.5.0
    dev: false

  /@opentelemetry/exporter-trace-otlp-grpc/0.31.0_@opentelemetry+api@1.1.0:
    resolution:
      {
        integrity: sha512-WapHtHPLOFObRMvtfRJX/EBRZS4YLpRY8E/OtIQmmAqwImDMAnMVF9fAjP6DSE/thOIN3Ot0/PLK5zFZUVV8SA==,
      }
    engines: { node: ">=14" }
    peerDependencies:
      "@opentelemetry/api": ^1.0.0
    dependencies:
      "@grpc/grpc-js": 1.8.0
      "@grpc/proto-loader": 0.6.13
      "@opentelemetry/api": 1.1.0
      "@opentelemetry/core": 1.5.0_@opentelemetry+api@1.1.0
      "@opentelemetry/otlp-grpc-exporter-base": 0.31.0_@opentelemetry+api@1.1.0
      "@opentelemetry/otlp-transformer": 0.31.0_@opentelemetry+api@1.1.0
      "@opentelemetry/resources": 1.5.0_@opentelemetry+api@1.1.0
      "@opentelemetry/sdk-trace-base": 1.5.0_@opentelemetry+api@1.1.0
    dev: false

  /@opentelemetry/otlp-exporter-base/0.31.0_@opentelemetry+api@1.1.0:
    resolution:
      {
        integrity: sha512-MI+LtGo/ZYL/g7ldWTAY9vMjMqlcWMj2undgcnq8Y5BoDLI8oBwGn//Lizjk4NikF+SkcolKB3+U05nCeT5djg==,
      }
    engines: { node: ">=14" }
    peerDependencies:
      "@opentelemetry/api": ^1.0.0
    dependencies:
      "@opentelemetry/api": 1.1.0
      "@opentelemetry/core": 1.5.0_@opentelemetry+api@1.1.0
    dev: false

  /@opentelemetry/otlp-grpc-exporter-base/0.31.0_@opentelemetry+api@1.1.0:
    resolution:
      {
        integrity: sha512-TfNZsQhWNd05CAaOwgN2lVthC8mkxvoArV6LfSyKyqSZ6srCnYPuW64yS/9buEhNvTkT3y63dzkVSnnv/1b3ow==,
      }
    engines: { node: ">=14" }
    peerDependencies:
      "@opentelemetry/api": ^1.0.0
    dependencies:
      "@grpc/grpc-js": 1.8.0
      "@grpc/proto-loader": 0.6.13
      "@opentelemetry/api": 1.1.0
      "@opentelemetry/core": 1.5.0_@opentelemetry+api@1.1.0
      "@opentelemetry/otlp-exporter-base": 0.31.0_@opentelemetry+api@1.1.0
    dev: false

  /@opentelemetry/otlp-transformer/0.31.0_@opentelemetry+api@1.1.0:
    resolution:
      {
        integrity: sha512-xCEsB0gTs7s/FMEv8+DWE6awfHJ5oHkFKSGePr6tT5Mh95rd1845WTefvLc++mYpewY8KnQ7tyo/zEfwywCIhw==,
      }
    engines: { node: ">=14" }
    peerDependencies:
      "@opentelemetry/api": ">=1.0.0 <1.2.0"
    dependencies:
      "@opentelemetry/api": 1.1.0
      "@opentelemetry/api-metrics": 0.31.0
      "@opentelemetry/core": 1.5.0_@opentelemetry+api@1.1.0
      "@opentelemetry/resources": 1.5.0_@opentelemetry+api@1.1.0
      "@opentelemetry/sdk-metrics-base": 0.31.0_@opentelemetry+api@1.1.0
      "@opentelemetry/sdk-trace-base": 1.5.0_@opentelemetry+api@1.1.0
    dev: false

  /@opentelemetry/propagator-b3/1.5.0_@opentelemetry+api@1.1.0:
    resolution:
      {
        integrity: sha512-38iGIScgU9OLhoPKAV3p2rEf4RmmQC/Lo4LvpQ6TaSQrRht/oDgnpsPJnmNQLFboklmukKataJO+FhAieOc7mg==,
      }
    engines: { node: ">=14" }
    peerDependencies:
      "@opentelemetry/api": ">=1.0.0 <1.2.0"
    dependencies:
      "@opentelemetry/api": 1.1.0
      "@opentelemetry/core": 1.5.0_@opentelemetry+api@1.1.0
    dev: false

  /@opentelemetry/propagator-jaeger/1.5.0_@opentelemetry+api@1.1.0:
    resolution:
      {
        integrity: sha512-aSUH5RDEZj+lmy4PbXAJ26E+yJcZloyPUBWgqYX+JBS4NnbriIznCF/tXV5s/RUXeVABibi/+yAZndv+2XBg4w==,
      }
    engines: { node: ">=14" }
    peerDependencies:
      "@opentelemetry/api": ">=1.0.0 <1.2.0"
    dependencies:
      "@opentelemetry/api": 1.1.0
      "@opentelemetry/core": 1.5.0_@opentelemetry+api@1.1.0
    dev: false

  /@opentelemetry/resources/1.5.0_@opentelemetry+api@1.1.0:
    resolution:
      {
        integrity: sha512-YeEfC6IY54U3xL3P2+UAiom+r50ZF2jM0J47RV5uTFGF19Xjd5zazSwDPgmxtAd6DwLX0/5S5iqrsH4nEXMYoA==,
      }
    engines: { node: ">=14" }
    peerDependencies:
      "@opentelemetry/api": ">=1.0.0 <1.2.0"
    dependencies:
      "@opentelemetry/api": 1.1.0
      "@opentelemetry/core": 1.5.0_@opentelemetry+api@1.1.0
      "@opentelemetry/semantic-conventions": 1.5.0
    dev: false

  /@opentelemetry/sdk-metrics-base/0.31.0_@opentelemetry+api@1.1.0:
    resolution:
      {
        integrity: sha512-4R2Bjl3wlqIGcq4bCoI9/pD49ld+tEoM9n85UfFzr/aUe+2huY2jTPq/BP9SVB8d2Zfg7mGTIFeapcEvAdKK7g==,
      }
    engines: { node: ">=14" }
    deprecated: Please use @opentelemetry/sdk-metrics
    peerDependencies:
      "@opentelemetry/api": ^1.0.0
    dependencies:
      "@opentelemetry/api": 1.1.0
      "@opentelemetry/api-metrics": 0.31.0
      "@opentelemetry/core": 1.5.0_@opentelemetry+api@1.1.0
      "@opentelemetry/resources": 1.5.0_@opentelemetry+api@1.1.0
      lodash.merge: 4.6.2
    dev: false

  /@opentelemetry/sdk-trace-base/1.5.0_@opentelemetry+api@1.1.0:
    resolution:
      {
        integrity: sha512-6lx7YDf67HSQYuWnvq3XgSrWikDJLiGCbrpUP6UWJ5Z47HLcJvwZPRH+cQGJu1DFS3dT2cV3GpAR75/OofPNHQ==,
      }
    engines: { node: ">=14" }
    peerDependencies:
      "@opentelemetry/api": ">=1.0.0 <1.2.0"
    dependencies:
      "@opentelemetry/api": 1.1.0
      "@opentelemetry/core": 1.5.0_@opentelemetry+api@1.1.0
      "@opentelemetry/resources": 1.5.0_@opentelemetry+api@1.1.0
      "@opentelemetry/semantic-conventions": 1.5.0
    dev: false

  /@opentelemetry/sdk-trace-node/1.5.0_@opentelemetry+api@1.1.0:
    resolution:
      {
        integrity: sha512-MzS+urf2KufpwgaHbGcUgccHr6paxI98lHFMgJAkK6w76AmPYavsxSwjiVPrchy/24d2J9svDirSgui3NNZo8g==,
      }
    engines: { node: ">=14" }
    peerDependencies:
      "@opentelemetry/api": ">=1.0.0 <1.2.0"
    dependencies:
      "@opentelemetry/api": 1.1.0
      "@opentelemetry/context-async-hooks": 1.5.0_@opentelemetry+api@1.1.0
      "@opentelemetry/core": 1.5.0_@opentelemetry+api@1.1.0
      "@opentelemetry/propagator-b3": 1.5.0_@opentelemetry+api@1.1.0
      "@opentelemetry/propagator-jaeger": 1.5.0_@opentelemetry+api@1.1.0
      "@opentelemetry/sdk-trace-base": 1.5.0_@opentelemetry+api@1.1.0
      semver: 7.3.8
    dev: false

  /@opentelemetry/semantic-conventions/1.5.0:
    resolution:
      {
        integrity: sha512-wlYG/U6ddW1ilXslnDLLQYJ8nd97W8JJTTfwkGhubx6dzW6SUkd+N4/MzTjjyZlrHQunxHtkHFvVpUKiROvFDw==,
      }
    engines: { node: ">=14" }
    dev: false

  /@protobufjs/aspromise/1.1.2:
    resolution:
      {
        integrity: sha512-j+gKExEuLmKwvz3OgROXtrJ2UG2x8Ch2YZUxahh+s1F2HZ+wAceUNLkvy6zKCPVRkU++ZWQrdxsUeQXmcg4uoQ==,
      }
    dev: false

  /@protobufjs/base64/1.1.2:
    resolution:
      {
        integrity: sha512-AZkcAA5vnN/v4PDqKyMR5lx7hZttPDgClv83E//FMNhR2TMcLUhfRUBHCmSl0oi9zMgDDqRUJkSxO3wm85+XLg==,
      }
    dev: false

  /@protobufjs/codegen/2.0.4:
    resolution:
      {
        integrity: sha512-YyFaikqM5sH0ziFZCN3xDC7zeGaB/d0IUb9CATugHWbd1FRFwWwt4ld4OYMPWu5a3Xe01mGAULCdqhMlPl29Jg==,
      }
    dev: false

  /@protobufjs/eventemitter/1.1.0:
    resolution:
      {
        integrity: sha512-j9ednRT81vYJ9OfVuXG6ERSTdEL1xVsNgqpkxMsbIabzSo3goCjDIveeGv5d03om39ML71RdmrGNjG5SReBP/Q==,
      }
    dev: false

  /@protobufjs/fetch/1.1.0:
    resolution:
      {
        integrity: sha512-lljVXpqXebpsijW71PZaCYeIcE5on1w5DlQy5WH6GLbFryLUrBD4932W/E2BSpfRJWseIL4v/KPgBFxDOIdKpQ==,
      }
    dependencies:
      "@protobufjs/aspromise": 1.1.2
      "@protobufjs/inquire": 1.1.0
    dev: false

  /@protobufjs/float/1.0.2:
    resolution:
      {
        integrity: sha512-Ddb+kVXlXst9d+R9PfTIxh1EdNkgoRe5tOX6t01f1lYWOvJnSPDBlG241QLzcyPdoNTsblLUdujGSE4RzrTZGQ==,
      }
    dev: false

  /@protobufjs/inquire/1.1.0:
    resolution:
      {
        integrity: sha512-kdSefcPdruJiFMVSbn801t4vFK7KB/5gd2fYvrxhuJYg8ILrmn9SKSX2tZdV6V+ksulWqS7aXjBcRXl3wHoD9Q==,
      }
    dev: false

  /@protobufjs/path/1.1.2:
    resolution:
      {
        integrity: sha512-6JOcJ5Tm08dOHAbdR3GrvP+yUUfkjG5ePsHYczMFLq3ZmMkAD98cDgcT2iA1lJ9NVwFd4tH/iSSoe44YWkltEA==,
      }
    dev: false

  /@protobufjs/pool/1.1.0:
    resolution:
      {
        integrity: sha512-0kELaGSIDBKvcgS4zkjz1PeddatrjYcmMWOlAuAPwAeccUrPHdUqo/J6LiymHHEiJT5NrF1UVwxY14f+fy4WQw==,
      }
    dev: false

  /@protobufjs/utf8/1.1.0:
    resolution:
      {
        integrity: sha512-Vvn3zZrhQZkkBE8LSuW3em98c0FwgO4nxzv6OdSxPKJIEKY2bGbHn+mhGIPerzI4twdxaP8/0+06HBpwf345Lw==,
      }
    dev: false

  /@radix-ui/number/1.0.0:
    resolution:
      {
        integrity: sha512-Ofwh/1HX69ZfJRiRBMTy7rgjAzHmwe4kW9C9Y99HTRUcYLUuVT0KESFj15rPjRgKJs20GPq8Bm5aEDJ8DuA3vA==,
      }
    dependencies:
      "@babel/runtime": 7.20.6
    dev: false

  /@radix-ui/primitive/1.0.0:
    resolution:
      {
        integrity: sha512-3e7rn8FDMin4CgeL7Z/49smCA3rFYY3Ha2rUQ7HRWFadS5iCRw08ZgVT1LaNTCNqgvrUiyczLflrVrF0SRQtNA==,
      }
    dependencies:
      "@babel/runtime": 7.20.6
    dev: false

  /@radix-ui/react-accessible-icon/1.0.1_biqbaboplfbrettd7655fr4n2y:
    resolution:
      {
        integrity: sha512-W7sv8BfSgXiAPKH47qyBkji1lnJDTYmMoJRLLL24WI71V0D7DrucjXCyhNK1j2pVcP9ywb+Jtn9HeglQjvx79A==,
      }
    peerDependencies:
      react: ^16.8 || ^17.0 || ^18.0
      react-dom: ^16.8 || ^17.0 || ^18.0
    dependencies:
      "@babel/runtime": 7.20.6
      "@radix-ui/react-visually-hidden": 1.0.1_biqbaboplfbrettd7655fr4n2y
      react: 18.2.0
      react-dom: 18.2.0_react@18.2.0
    dev: false

  /@radix-ui/react-accordion/1.1.0_biqbaboplfbrettd7655fr4n2y:
    resolution:
      {
        integrity: sha512-CNN9ZBgCK4i4SX7gFk5s8095j55DUWi85vwRNfkfBLs0QdAG5Tb4ku6sBeugCAiLvsmxw481GyNl+C3stoJVBQ==,
      }
    peerDependencies:
      react: ^16.8 || ^17.0 || ^18.0
      react-dom: ^16.8 || ^17.0 || ^18.0
    dependencies:
      "@babel/runtime": 7.20.6
      "@radix-ui/primitive": 1.0.0
      "@radix-ui/react-collapsible": 1.0.1_biqbaboplfbrettd7655fr4n2y
      "@radix-ui/react-collection": 1.0.1_biqbaboplfbrettd7655fr4n2y
      "@radix-ui/react-compose-refs": 1.0.0_react@18.2.0
      "@radix-ui/react-context": 1.0.0_react@18.2.0
      "@radix-ui/react-direction": 1.0.0_react@18.2.0
      "@radix-ui/react-id": 1.0.0_react@18.2.0
      "@radix-ui/react-primitive": 1.0.1_biqbaboplfbrettd7655fr4n2y
      "@radix-ui/react-use-controllable-state": 1.0.0_react@18.2.0
      react: 18.2.0
      react-dom: 18.2.0_react@18.2.0
    dev: false

  /@radix-ui/react-alert-dialog/1.0.2_ib3m5ricvtkl2cll7qpr2f6lvq:
    resolution:
      {
        integrity: sha512-0MtxV53FaEEBOKRgyLnEqHZKKDS5BldQ9oUBsKVXWI5FHbl2jp35qs+0aJET+K5hJDsc40kQUzP7g+wC7tqrqA==,
      }
    peerDependencies:
      react: ^16.8 || ^17.0 || ^18.0
      react-dom: ^16.8 || ^17.0 || ^18.0
    dependencies:
      "@babel/runtime": 7.20.6
      "@radix-ui/primitive": 1.0.0
      "@radix-ui/react-compose-refs": 1.0.0_react@18.2.0
      "@radix-ui/react-context": 1.0.0_react@18.2.0
      "@radix-ui/react-dialog": 1.0.2_ib3m5ricvtkl2cll7qpr2f6lvq
      "@radix-ui/react-primitive": 1.0.1_biqbaboplfbrettd7655fr4n2y
      "@radix-ui/react-slot": 1.0.1_react@18.2.0
      react: 18.2.0
      react-dom: 18.2.0_react@18.2.0
    transitivePeerDependencies:
      - "@types/react"
    dev: false

  /@radix-ui/react-arrow/1.0.1_biqbaboplfbrettd7655fr4n2y:
    resolution:
      {
        integrity: sha512-1yientwXqXcErDHEv8av9ZVNEBldH8L9scVR3is20lL+jOCfcJyMFZFEY5cgIrgexsq1qggSXqiEL/d/4f+QXA==,
      }
    peerDependencies:
      react: ^16.8 || ^17.0 || ^18.0
      react-dom: ^16.8 || ^17.0 || ^18.0
    dependencies:
      "@babel/runtime": 7.20.6
      "@radix-ui/react-primitive": 1.0.1_biqbaboplfbrettd7655fr4n2y
      react: 18.2.0
      react-dom: 18.2.0_react@18.2.0
    dev: false

  /@radix-ui/react-aspect-ratio/1.0.1_biqbaboplfbrettd7655fr4n2y:
    resolution:
      {
        integrity: sha512-wwsJUTTuDC8w3Nu/B61Cy3mpzm6pj/tJVG6ajkQAJcCqt1q+XRB3DxDRFDBzjm8JfK125Z6esf5yOmfOAAr0Og==,
      }
    peerDependencies:
      react: ^16.8 || ^17.0 || ^18.0
      react-dom: ^16.8 || ^17.0 || ^18.0
    dependencies:
      "@babel/runtime": 7.20.6
      "@radix-ui/react-primitive": 1.0.1_biqbaboplfbrettd7655fr4n2y
      react: 18.2.0
      react-dom: 18.2.0_react@18.2.0
    dev: false

  /@radix-ui/react-avatar/1.0.1_biqbaboplfbrettd7655fr4n2y:
    resolution:
      {
        integrity: sha512-GfUgw4i/OWmb76bmM9qLnedYOsXhPvRXL6xaxyZzhiIVEwo2KbmxTaSQv5r1Oh8nNqBs1vfYPGuVmhEfpxpnvw==,
      }
    peerDependencies:
      react: ^16.8 || ^17.0 || ^18.0
      react-dom: ^16.8 || ^17.0 || ^18.0
    dependencies:
      "@babel/runtime": 7.20.6
      "@radix-ui/react-context": 1.0.0_react@18.2.0
      "@radix-ui/react-primitive": 1.0.1_biqbaboplfbrettd7655fr4n2y
      "@radix-ui/react-use-callback-ref": 1.0.0_react@18.2.0
      "@radix-ui/react-use-layout-effect": 1.0.0_react@18.2.0
      react: 18.2.0
      react-dom: 18.2.0_react@18.2.0
    dev: false

  /@radix-ui/react-checkbox/1.0.1_biqbaboplfbrettd7655fr4n2y:
    resolution:
      {
        integrity: sha512-TisH0B8hWmYP3ONRduYCyN04rR9yLPIw/Rwyn1RoC1suSoGCa8Wn+YPdSSSarSszeIbcg3p2lBkDp2XXit4sZw==,
      }
    peerDependencies:
      react: ^16.8 || ^17.0 || ^18.0
      react-dom: ^16.8 || ^17.0 || ^18.0
    dependencies:
      "@babel/runtime": 7.20.6
      "@radix-ui/primitive": 1.0.0
      "@radix-ui/react-compose-refs": 1.0.0_react@18.2.0
      "@radix-ui/react-context": 1.0.0_react@18.2.0
      "@radix-ui/react-presence": 1.0.0_biqbaboplfbrettd7655fr4n2y
      "@radix-ui/react-primitive": 1.0.1_biqbaboplfbrettd7655fr4n2y
      "@radix-ui/react-use-controllable-state": 1.0.0_react@18.2.0
      "@radix-ui/react-use-previous": 1.0.0_react@18.2.0
      "@radix-ui/react-use-size": 1.0.0_react@18.2.0
      react: 18.2.0
      react-dom: 18.2.0_react@18.2.0
    dev: false

  /@radix-ui/react-collapsible/1.0.1_biqbaboplfbrettd7655fr4n2y:
    resolution:
      {
        integrity: sha512-0maX4q91iYa4gjt3PsNf7dq/yqSR+HGAE8I5p54dQ6gnveS+ETWlMoijxrhmgV1k8svxpm34mQAtqIrJt4XZmA==,
      }
    peerDependencies:
      react: ^16.8 || ^17.0 || ^18.0
      react-dom: ^16.8 || ^17.0 || ^18.0
    dependencies:
      "@babel/runtime": 7.20.6
      "@radix-ui/primitive": 1.0.0
      "@radix-ui/react-compose-refs": 1.0.0_react@18.2.0
      "@radix-ui/react-context": 1.0.0_react@18.2.0
      "@radix-ui/react-id": 1.0.0_react@18.2.0
      "@radix-ui/react-presence": 1.0.0_biqbaboplfbrettd7655fr4n2y
      "@radix-ui/react-primitive": 1.0.1_biqbaboplfbrettd7655fr4n2y
      "@radix-ui/react-use-controllable-state": 1.0.0_react@18.2.0
      "@radix-ui/react-use-layout-effect": 1.0.0_react@18.2.0
      react: 18.2.0
      react-dom: 18.2.0_react@18.2.0
    dev: false

  /@radix-ui/react-collection/1.0.1_biqbaboplfbrettd7655fr4n2y:
    resolution:
      {
        integrity: sha512-uuiFbs+YCKjn3X1DTSx9G7BHApu4GHbi3kgiwsnFUbOKCrwejAJv4eE4Vc8C0Oaxt9T0aV4ox0WCOdx+39Xo+g==,
      }
    peerDependencies:
      react: ^16.8 || ^17.0 || ^18.0
      react-dom: ^16.8 || ^17.0 || ^18.0
    dependencies:
      "@babel/runtime": 7.20.6
      "@radix-ui/react-compose-refs": 1.0.0_react@18.2.0
      "@radix-ui/react-context": 1.0.0_react@18.2.0
      "@radix-ui/react-primitive": 1.0.1_biqbaboplfbrettd7655fr4n2y
      "@radix-ui/react-slot": 1.0.1_react@18.2.0
      react: 18.2.0
      react-dom: 18.2.0_react@18.2.0
    dev: false

  /@radix-ui/react-compose-refs/1.0.0_react@18.2.0:
    resolution:
      {
        integrity: sha512-0KaSv6sx787/hK3eF53iOkiSLwAGlFMx5lotrqD2pTjB18KbybKoEIgkNZTKC60YECDQTKGTRcDBILwZVqVKvA==,
      }
    peerDependencies:
      react: ^16.8 || ^17.0 || ^18.0
    dependencies:
      "@babel/runtime": 7.20.6
      react: 18.2.0
    dev: false

  /@radix-ui/react-context-menu/2.1.1_ib3m5ricvtkl2cll7qpr2f6lvq:
    resolution:
      {
        integrity: sha512-FxUHVkGew6snjmetJZ9x+Yc+6l3eZNYk6rszxOuWFyHzs4OqmSxnCXunKDnJd4WcAQ8rpMq90xNIano7Kln4Ug==,
      }
    peerDependencies:
      react: ^16.8 || ^17.0 || ^18.0
      react-dom: ^16.8 || ^17.0 || ^18.0
    dependencies:
      "@babel/runtime": 7.20.6
      "@radix-ui/primitive": 1.0.0
      "@radix-ui/react-context": 1.0.0_react@18.2.0
      "@radix-ui/react-menu": 2.0.2_ib3m5ricvtkl2cll7qpr2f6lvq
      "@radix-ui/react-primitive": 1.0.1_biqbaboplfbrettd7655fr4n2y
      "@radix-ui/react-use-callback-ref": 1.0.0_react@18.2.0
      "@radix-ui/react-use-controllable-state": 1.0.0_react@18.2.0
      react: 18.2.0
      react-dom: 18.2.0_react@18.2.0
    transitivePeerDependencies:
      - "@types/react"
    dev: false

  /@radix-ui/react-context/1.0.0_react@18.2.0:
    resolution:
      {
        integrity: sha512-1pVM9RfOQ+n/N5PJK33kRSKsr1glNxomxONs5c49MliinBY6Yw2Q995qfBUUo0/Mbg05B/sGA0gkgPI7kmSHBg==,
      }
    peerDependencies:
      react: ^16.8 || ^17.0 || ^18.0
    dependencies:
      "@babel/runtime": 7.20.6
      react: 18.2.0
    dev: false

  /@radix-ui/react-dialog/1.0.0_ib3m5ricvtkl2cll7qpr2f6lvq:
    resolution:
      {
        integrity: sha512-Yn9YU+QlHYLWwV1XfKiqnGVpWYWk6MeBVM6x/bcoyPvxgjQGoeT35482viLPctTMWoMw0PoHgqfSox7Ig+957Q==,
      }
    peerDependencies:
      react: ^16.8 || ^17.0 || ^18.0
      react-dom: ^16.8 || ^17.0 || ^18.0
    dependencies:
      "@babel/runtime": 7.20.6
      "@radix-ui/primitive": 1.0.0
      "@radix-ui/react-compose-refs": 1.0.0_react@18.2.0
      "@radix-ui/react-context": 1.0.0_react@18.2.0
      "@radix-ui/react-dismissable-layer": 1.0.0_biqbaboplfbrettd7655fr4n2y
      "@radix-ui/react-focus-guards": 1.0.0_react@18.2.0
      "@radix-ui/react-focus-scope": 1.0.0_biqbaboplfbrettd7655fr4n2y
      "@radix-ui/react-id": 1.0.0_react@18.2.0
      "@radix-ui/react-portal": 1.0.0_biqbaboplfbrettd7655fr4n2y
      "@radix-ui/react-presence": 1.0.0_biqbaboplfbrettd7655fr4n2y
      "@radix-ui/react-primitive": 1.0.0_biqbaboplfbrettd7655fr4n2y
      "@radix-ui/react-slot": 1.0.0_react@18.2.0
      "@radix-ui/react-use-controllable-state": 1.0.0_react@18.2.0
      aria-hidden: 1.2.2_kzbn2opkn2327fwg5yzwzya5o4
      react: 18.2.0
      react-dom: 18.2.0_react@18.2.0
      react-remove-scroll: 2.5.4_kzbn2opkn2327fwg5yzwzya5o4
    transitivePeerDependencies:
      - "@types/react"
    dev: false

  /@radix-ui/react-dialog/1.0.2_ib3m5ricvtkl2cll7qpr2f6lvq:
    resolution:
      {
        integrity: sha512-EKxxp2WNSmUPkx4trtWNmZ4/vAYEg7JkAfa1HKBUnaubw9eHzf1Orr9B472lJYaYz327RHDrd4R95fsw7VR8DA==,
      }
    peerDependencies:
      react: ^16.8 || ^17.0 || ^18.0
      react-dom: ^16.8 || ^17.0 || ^18.0
    dependencies:
      "@babel/runtime": 7.20.6
      "@radix-ui/primitive": 1.0.0
      "@radix-ui/react-compose-refs": 1.0.0_react@18.2.0
      "@radix-ui/react-context": 1.0.0_react@18.2.0
      "@radix-ui/react-dismissable-layer": 1.0.2_biqbaboplfbrettd7655fr4n2y
      "@radix-ui/react-focus-guards": 1.0.0_react@18.2.0
      "@radix-ui/react-focus-scope": 1.0.1_biqbaboplfbrettd7655fr4n2y
      "@radix-ui/react-id": 1.0.0_react@18.2.0
      "@radix-ui/react-portal": 1.0.1_biqbaboplfbrettd7655fr4n2y
      "@radix-ui/react-presence": 1.0.0_biqbaboplfbrettd7655fr4n2y
      "@radix-ui/react-primitive": 1.0.1_biqbaboplfbrettd7655fr4n2y
      "@radix-ui/react-slot": 1.0.1_react@18.2.0
      "@radix-ui/react-use-controllable-state": 1.0.0_react@18.2.0
      aria-hidden: 1.2.2_kzbn2opkn2327fwg5yzwzya5o4
      react: 18.2.0
      react-dom: 18.2.0_react@18.2.0
      react-remove-scroll: 2.5.5_kzbn2opkn2327fwg5yzwzya5o4
    transitivePeerDependencies:
      - "@types/react"
    dev: false

  /@radix-ui/react-direction/1.0.0_react@18.2.0:
    resolution:
      {
        integrity: sha512-2HV05lGUgYcA6xgLQ4BKPDmtL+QbIZYH5fCOTAOOcJ5O0QbWS3i9lKaurLzliYUDhORI2Qr3pyjhJh44lKA3rQ==,
      }
    peerDependencies:
      react: ^16.8 || ^17.0 || ^18.0
    dependencies:
      "@babel/runtime": 7.20.6
      react: 18.2.0
    dev: false

  /@radix-ui/react-dismissable-layer/1.0.0_biqbaboplfbrettd7655fr4n2y:
    resolution:
      {
        integrity: sha512-n7kDRfx+LB1zLueRDvZ1Pd0bxdJWDUZNQ/GWoxDn2prnuJKRdxsjulejX/ePkOsLi2tTm6P24mDqlMSgQpsT6g==,
      }
    peerDependencies:
      react: ^16.8 || ^17.0 || ^18.0
      react-dom: ^16.8 || ^17.0 || ^18.0
    dependencies:
      "@babel/runtime": 7.20.6
      "@radix-ui/primitive": 1.0.0
      "@radix-ui/react-compose-refs": 1.0.0_react@18.2.0
      "@radix-ui/react-primitive": 1.0.0_biqbaboplfbrettd7655fr4n2y
      "@radix-ui/react-use-callback-ref": 1.0.0_react@18.2.0
      "@radix-ui/react-use-escape-keydown": 1.0.0_react@18.2.0
      react: 18.2.0
      react-dom: 18.2.0_react@18.2.0
    dev: false

  /@radix-ui/react-dismissable-layer/1.0.2_biqbaboplfbrettd7655fr4n2y:
    resolution:
      {
        integrity: sha512-WjJzMrTWROozDqLB0uRWYvj4UuXsM/2L19EmQ3Au+IJWqwvwq9Bwd+P8ivo0Deg9JDPArR1I6MbWNi1CmXsskg==,
      }
    peerDependencies:
      react: ^16.8 || ^17.0 || ^18.0
      react-dom: ^16.8 || ^17.0 || ^18.0
    dependencies:
      "@babel/runtime": 7.20.6
      "@radix-ui/primitive": 1.0.0
      "@radix-ui/react-compose-refs": 1.0.0_react@18.2.0
      "@radix-ui/react-primitive": 1.0.1_biqbaboplfbrettd7655fr4n2y
      "@radix-ui/react-use-callback-ref": 1.0.0_react@18.2.0
      "@radix-ui/react-use-escape-keydown": 1.0.2_react@18.2.0
      react: 18.2.0
      react-dom: 18.2.0_react@18.2.0
    dev: false

  /@radix-ui/react-dropdown-menu/2.0.1_ib3m5ricvtkl2cll7qpr2f6lvq:
    resolution:
      {
        integrity: sha512-WDZqmwsNuxdBMkvgB85UeSPAT0wSBd+ojxtzX7lU7uYYh47gacCj6Spo0l9+X4TMe3JA1BBMN9c7OhIMaQeKbg==,
      }
    peerDependencies:
      react: ^16.8 || ^17.0 || ^18.0
      react-dom: ^16.8 || ^17.0 || ^18.0
    dependencies:
      "@babel/runtime": 7.20.6
      "@radix-ui/primitive": 1.0.0
      "@radix-ui/react-compose-refs": 1.0.0_react@18.2.0
      "@radix-ui/react-context": 1.0.0_react@18.2.0
      "@radix-ui/react-id": 1.0.0_react@18.2.0
      "@radix-ui/react-menu": 2.0.1_ib3m5ricvtkl2cll7qpr2f6lvq
      "@radix-ui/react-primitive": 1.0.1_biqbaboplfbrettd7655fr4n2y
      "@radix-ui/react-use-controllable-state": 1.0.0_react@18.2.0
      react: 18.2.0
      react-dom: 18.2.0_react@18.2.0
    transitivePeerDependencies:
      - "@types/react"
    dev: false

  /@radix-ui/react-focus-guards/1.0.0_react@18.2.0:
    resolution:
      {
        integrity: sha512-UagjDk4ijOAnGu4WMUPj9ahi7/zJJqNZ9ZAiGPp7waUWJO0O1aWXi/udPphI0IUjvrhBsZJGSN66dR2dsueLWQ==,
      }
    peerDependencies:
      react: ^16.8 || ^17.0 || ^18.0
    dependencies:
      "@babel/runtime": 7.20.6
      react: 18.2.0
    dev: false

  /@radix-ui/react-focus-scope/1.0.0_biqbaboplfbrettd7655fr4n2y:
    resolution:
      {
        integrity: sha512-C4SWtsULLGf/2L4oGeIHlvWQx7Rf+7cX/vKOAD2dXW0A1b5QXwi3wWeaEgW+wn+SEVrraMUk05vLU9fZZz5HbQ==,
      }
    peerDependencies:
      react: ^16.8 || ^17.0 || ^18.0
      react-dom: ^16.8 || ^17.0 || ^18.0
    dependencies:
      "@babel/runtime": 7.20.6
      "@radix-ui/react-compose-refs": 1.0.0_react@18.2.0
      "@radix-ui/react-primitive": 1.0.0_biqbaboplfbrettd7655fr4n2y
      "@radix-ui/react-use-callback-ref": 1.0.0_react@18.2.0
      react: 18.2.0
      react-dom: 18.2.0_react@18.2.0
    dev: false

  /@radix-ui/react-focus-scope/1.0.1_biqbaboplfbrettd7655fr4n2y:
    resolution:
      {
        integrity: sha512-Ej2MQTit8IWJiS2uuujGUmxXjF/y5xZptIIQnyd2JHLwtV0R2j9NRVoRj/1j/gJ7e3REdaBw4Hjf4a1ImhkZcQ==,
      }
    peerDependencies:
      react: ^16.8 || ^17.0 || ^18.0
      react-dom: ^16.8 || ^17.0 || ^18.0
    dependencies:
      "@babel/runtime": 7.20.6
      "@radix-ui/react-compose-refs": 1.0.0_react@18.2.0
      "@radix-ui/react-primitive": 1.0.1_biqbaboplfbrettd7655fr4n2y
      "@radix-ui/react-use-callback-ref": 1.0.0_react@18.2.0
      react: 18.2.0
      react-dom: 18.2.0_react@18.2.0
    dev: false

  /@radix-ui/react-hover-card/1.0.3_ib3m5ricvtkl2cll7qpr2f6lvq:
    resolution:
      {
        integrity: sha512-rr2+DxPlMhR57IPcNvZ85X8chytdfj7kyVToyR5Ge0r4IJEFiyPs0Cs8/K8oe5zt+yo0F8f29vtC8tNNK+ZIkA==,
      }
    peerDependencies:
      react: ^16.8 || ^17.0 || ^18.0
      react-dom: ^16.8 || ^17.0 || ^18.0
    dependencies:
      "@babel/runtime": 7.20.6
      "@radix-ui/primitive": 1.0.0
      "@radix-ui/react-compose-refs": 1.0.0_react@18.2.0
      "@radix-ui/react-context": 1.0.0_react@18.2.0
      "@radix-ui/react-dismissable-layer": 1.0.2_biqbaboplfbrettd7655fr4n2y
      "@radix-ui/react-popper": 1.1.0_ib3m5ricvtkl2cll7qpr2f6lvq
      "@radix-ui/react-portal": 1.0.1_biqbaboplfbrettd7655fr4n2y
      "@radix-ui/react-presence": 1.0.0_biqbaboplfbrettd7655fr4n2y
      "@radix-ui/react-primitive": 1.0.1_biqbaboplfbrettd7655fr4n2y
      "@radix-ui/react-use-controllable-state": 1.0.0_react@18.2.0
      react: 18.2.0
      react-dom: 18.2.0_react@18.2.0
    transitivePeerDependencies:
      - "@types/react"
    dev: false

  /@radix-ui/react-id/1.0.0_react@18.2.0:
    resolution:
      {
        integrity: sha512-Q6iAB/U7Tq3NTolBBQbHTgclPmGWE3OlktGGqrClPozSw4vkQ1DfQAOtzgRPecKsMdJINE05iaoDUG8tRzCBjw==,
      }
    peerDependencies:
      react: ^16.8 || ^17.0 || ^18.0
    dependencies:
      "@babel/runtime": 7.20.6
      "@radix-ui/react-use-layout-effect": 1.0.0_react@18.2.0
      react: 18.2.0
    dev: false

  /@radix-ui/react-label/2.0.0_biqbaboplfbrettd7655fr4n2y:
    resolution:
      {
        integrity: sha512-7qCcZ3j2VQspWjy+gKR4W+V/z0XueQjeiZnlPOtsyiP9HaS8bfSU7ECoI3bvvdYntQj7NElW7OAYsYRW4MQvCg==,
      }
    peerDependencies:
      react: ^16.8 || ^17.0 || ^18.0
      react-dom: ^16.8 || ^17.0 || ^18.0
    dependencies:
      "@babel/runtime": 7.20.6
      "@radix-ui/react-primitive": 1.0.1_biqbaboplfbrettd7655fr4n2y
      react: 18.2.0
      react-dom: 18.2.0_react@18.2.0
    dev: false

  /@radix-ui/react-menu/2.0.1_ib3m5ricvtkl2cll7qpr2f6lvq:
    resolution:
      {
        integrity: sha512-I5FFZQxCl2fHoJ7R0m5/oWA9EX8/ttH4AbgneoCH7DAXQioFeb0XMAYnOVSp1GgJZ1Nx/mohxNQSeTMcaF1YPw==,
      }
    peerDependencies:
      react: ^16.8 || ^17.0 || ^18.0
      react-dom: ^16.8 || ^17.0 || ^18.0
    dependencies:
      "@babel/runtime": 7.20.6
      "@radix-ui/primitive": 1.0.0
      "@radix-ui/react-collection": 1.0.1_biqbaboplfbrettd7655fr4n2y
      "@radix-ui/react-compose-refs": 1.0.0_react@18.2.0
      "@radix-ui/react-context": 1.0.0_react@18.2.0
      "@radix-ui/react-direction": 1.0.0_react@18.2.0
      "@radix-ui/react-dismissable-layer": 1.0.2_biqbaboplfbrettd7655fr4n2y
      "@radix-ui/react-focus-guards": 1.0.0_react@18.2.0
      "@radix-ui/react-focus-scope": 1.0.1_biqbaboplfbrettd7655fr4n2y
      "@radix-ui/react-id": 1.0.0_react@18.2.0
      "@radix-ui/react-popper": 1.0.1_ib3m5ricvtkl2cll7qpr2f6lvq
      "@radix-ui/react-portal": 1.0.1_biqbaboplfbrettd7655fr4n2y
      "@radix-ui/react-presence": 1.0.0_biqbaboplfbrettd7655fr4n2y
      "@radix-ui/react-primitive": 1.0.1_biqbaboplfbrettd7655fr4n2y
      "@radix-ui/react-roving-focus": 1.0.1_biqbaboplfbrettd7655fr4n2y
      "@radix-ui/react-slot": 1.0.1_react@18.2.0
      "@radix-ui/react-use-callback-ref": 1.0.0_react@18.2.0
      aria-hidden: 1.2.2_kzbn2opkn2327fwg5yzwzya5o4
      react: 18.2.0
      react-dom: 18.2.0_react@18.2.0
      react-remove-scroll: 2.5.5_kzbn2opkn2327fwg5yzwzya5o4
    transitivePeerDependencies:
      - "@types/react"
    dev: false

  /@radix-ui/react-menu/2.0.2_ib3m5ricvtkl2cll7qpr2f6lvq:
    resolution:
      {
        integrity: sha512-H5dtBi/k3tc45IMd2Pu+Q2PyONFlsYJ5sWUlflSs8BQRghh5GhJHLRuB1yb88VOywuzzvGkaR/HUJJ65Jf2POA==,
      }
    peerDependencies:
      react: ^16.8 || ^17.0 || ^18.0
      react-dom: ^16.8 || ^17.0 || ^18.0
    dependencies:
      "@babel/runtime": 7.20.6
      "@radix-ui/primitive": 1.0.0
      "@radix-ui/react-collection": 1.0.1_biqbaboplfbrettd7655fr4n2y
      "@radix-ui/react-compose-refs": 1.0.0_react@18.2.0
      "@radix-ui/react-context": 1.0.0_react@18.2.0
      "@radix-ui/react-direction": 1.0.0_react@18.2.0
      "@radix-ui/react-dismissable-layer": 1.0.2_biqbaboplfbrettd7655fr4n2y
      "@radix-ui/react-focus-guards": 1.0.0_react@18.2.0
      "@radix-ui/react-focus-scope": 1.0.1_biqbaboplfbrettd7655fr4n2y
      "@radix-ui/react-id": 1.0.0_react@18.2.0
      "@radix-ui/react-popper": 1.1.0_ib3m5ricvtkl2cll7qpr2f6lvq
      "@radix-ui/react-portal": 1.0.1_biqbaboplfbrettd7655fr4n2y
      "@radix-ui/react-presence": 1.0.0_biqbaboplfbrettd7655fr4n2y
      "@radix-ui/react-primitive": 1.0.1_biqbaboplfbrettd7655fr4n2y
      "@radix-ui/react-roving-focus": 1.0.2_biqbaboplfbrettd7655fr4n2y
      "@radix-ui/react-slot": 1.0.1_react@18.2.0
      "@radix-ui/react-use-callback-ref": 1.0.0_react@18.2.0
      aria-hidden: 1.2.2_kzbn2opkn2327fwg5yzwzya5o4
      react: 18.2.0
      react-dom: 18.2.0_react@18.2.0
      react-remove-scroll: 2.5.5_kzbn2opkn2327fwg5yzwzya5o4
    transitivePeerDependencies:
      - "@types/react"
    dev: false

  /@radix-ui/react-menubar/1.0.0_ib3m5ricvtkl2cll7qpr2f6lvq:
    resolution:
      {
        integrity: sha512-l3pWX1Xg4xUVE8M+bxNl2FxfmntfMjW5vgVNkmXqyyiWipmayOEJUs75jFKwtZvYI9o/S5S+20u+N8+h4O2OyQ==,
      }
    peerDependencies:
      react: ^16.8 || ^17.0 || ^18.0
      react-dom: ^16.8 || ^17.0 || ^18.0
    dependencies:
      "@babel/runtime": 7.20.6
      "@radix-ui/primitive": 1.0.0
      "@radix-ui/react-collection": 1.0.1_biqbaboplfbrettd7655fr4n2y
      "@radix-ui/react-compose-refs": 1.0.0_react@18.2.0
      "@radix-ui/react-context": 1.0.0_react@18.2.0
      "@radix-ui/react-direction": 1.0.0_react@18.2.0
      "@radix-ui/react-id": 1.0.0_react@18.2.0
      "@radix-ui/react-menu": 2.0.2_ib3m5ricvtkl2cll7qpr2f6lvq
      "@radix-ui/react-primitive": 1.0.1_biqbaboplfbrettd7655fr4n2y
      "@radix-ui/react-roving-focus": 1.0.2_biqbaboplfbrettd7655fr4n2y
      "@radix-ui/react-use-controllable-state": 1.0.0_react@18.2.0
      react: 18.2.0
      react-dom: 18.2.0_react@18.2.0
    transitivePeerDependencies:
      - "@types/react"
    dev: false

  /@radix-ui/react-navigation-menu/1.1.1_biqbaboplfbrettd7655fr4n2y:
    resolution:
      {
        integrity: sha512-Khgf+LwqYfUpbFAHcFPDMj6ZrWxnwCgC96liLYwE48x9YJbXGlutOWzZaSzrgl82xS+PwoPLQunfDe/i4ZITRA==,
      }
    peerDependencies:
      react: ^16.8 || ^17.0 || ^18.0
      react-dom: ^16.8 || ^17.0 || ^18.0
    dependencies:
      "@babel/runtime": 7.20.6
      "@radix-ui/primitive": 1.0.0
      "@radix-ui/react-collection": 1.0.1_biqbaboplfbrettd7655fr4n2y
      "@radix-ui/react-compose-refs": 1.0.0_react@18.2.0
      "@radix-ui/react-context": 1.0.0_react@18.2.0
      "@radix-ui/react-direction": 1.0.0_react@18.2.0
      "@radix-ui/react-dismissable-layer": 1.0.2_biqbaboplfbrettd7655fr4n2y
      "@radix-ui/react-id": 1.0.0_react@18.2.0
      "@radix-ui/react-presence": 1.0.0_biqbaboplfbrettd7655fr4n2y
      "@radix-ui/react-primitive": 1.0.1_biqbaboplfbrettd7655fr4n2y
      "@radix-ui/react-use-callback-ref": 1.0.0_react@18.2.0
      "@radix-ui/react-use-controllable-state": 1.0.0_react@18.2.0
      "@radix-ui/react-use-layout-effect": 1.0.0_react@18.2.0
      "@radix-ui/react-use-previous": 1.0.0_react@18.2.0
      "@radix-ui/react-visually-hidden": 1.0.1_biqbaboplfbrettd7655fr4n2y
      react: 18.2.0
      react-dom: 18.2.0_react@18.2.0
    dev: false

  /@radix-ui/react-popover/1.0.2_ib3m5ricvtkl2cll7qpr2f6lvq:
    resolution:
      {
        integrity: sha512-4tqZEl9w95R5mlZ/sFdgBnfhCBOEPepLIurBA5kt/qaAhldJ1tNQd0ngr0ET0AHbPotT4mwxMPr7a+MA/wbK0g==,
      }
    peerDependencies:
      react: ^16.8 || ^17.0 || ^18.0
      react-dom: ^16.8 || ^17.0 || ^18.0
    dependencies:
      "@babel/runtime": 7.20.6
      "@radix-ui/primitive": 1.0.0
      "@radix-ui/react-compose-refs": 1.0.0_react@18.2.0
      "@radix-ui/react-context": 1.0.0_react@18.2.0
      "@radix-ui/react-dismissable-layer": 1.0.2_biqbaboplfbrettd7655fr4n2y
      "@radix-ui/react-focus-guards": 1.0.0_react@18.2.0
      "@radix-ui/react-focus-scope": 1.0.1_biqbaboplfbrettd7655fr4n2y
      "@radix-ui/react-id": 1.0.0_react@18.2.0
      "@radix-ui/react-popper": 1.0.1_ib3m5ricvtkl2cll7qpr2f6lvq
      "@radix-ui/react-portal": 1.0.1_biqbaboplfbrettd7655fr4n2y
      "@radix-ui/react-presence": 1.0.0_biqbaboplfbrettd7655fr4n2y
      "@radix-ui/react-primitive": 1.0.1_biqbaboplfbrettd7655fr4n2y
      "@radix-ui/react-slot": 1.0.1_react@18.2.0
      "@radix-ui/react-use-controllable-state": 1.0.0_react@18.2.0
      aria-hidden: 1.2.2_kzbn2opkn2327fwg5yzwzya5o4
      react: 18.2.0
      react-dom: 18.2.0_react@18.2.0
      react-remove-scroll: 2.5.5_kzbn2opkn2327fwg5yzwzya5o4
    transitivePeerDependencies:
      - "@types/react"
    dev: false

  /@radix-ui/react-popper/1.0.1_ib3m5ricvtkl2cll7qpr2f6lvq:
    resolution:
      {
        integrity: sha512-J4Vj7k3k+EHNWgcKrE+BLlQfpewxA7Zd76h5I0bIa+/EqaIZ3DuwrbPj49O3wqN+STnXsBuxiHLiF0iU3yfovw==,
      }
    peerDependencies:
      react: ^16.8 || ^17.0 || ^18.0
      react-dom: ^16.8 || ^17.0 || ^18.0
    dependencies:
      "@babel/runtime": 7.20.6
      "@floating-ui/react-dom": 0.7.2_ib3m5ricvtkl2cll7qpr2f6lvq
      "@radix-ui/react-arrow": 1.0.1_biqbaboplfbrettd7655fr4n2y
      "@radix-ui/react-compose-refs": 1.0.0_react@18.2.0
      "@radix-ui/react-context": 1.0.0_react@18.2.0
      "@radix-ui/react-primitive": 1.0.1_biqbaboplfbrettd7655fr4n2y
      "@radix-ui/react-use-layout-effect": 1.0.0_react@18.2.0
      "@radix-ui/react-use-rect": 1.0.0_react@18.2.0
      "@radix-ui/react-use-size": 1.0.0_react@18.2.0
      "@radix-ui/rect": 1.0.0
      react: 18.2.0
      react-dom: 18.2.0_react@18.2.0
    transitivePeerDependencies:
      - "@types/react"
    dev: false

  /@radix-ui/react-popper/1.1.0_ib3m5ricvtkl2cll7qpr2f6lvq:
    resolution:
      {
        integrity: sha512-07U7jpI0dZcLRAxT7L9qs6HecSoPhDSJybF7mEGHJDBDv+ZoGCvIlva0s+WxMXwJEav+ckX3hAlXBtnHmuvlCQ==,
      }
    peerDependencies:
      react: ^16.8 || ^17.0 || ^18.0
      react-dom: ^16.8 || ^17.0 || ^18.0
    dependencies:
      "@babel/runtime": 7.20.6
      "@floating-ui/react-dom": 0.7.2_ib3m5ricvtkl2cll7qpr2f6lvq
      "@radix-ui/react-arrow": 1.0.1_biqbaboplfbrettd7655fr4n2y
      "@radix-ui/react-compose-refs": 1.0.0_react@18.2.0
      "@radix-ui/react-context": 1.0.0_react@18.2.0
      "@radix-ui/react-primitive": 1.0.1_biqbaboplfbrettd7655fr4n2y
      "@radix-ui/react-use-callback-ref": 1.0.0_react@18.2.0
      "@radix-ui/react-use-layout-effect": 1.0.0_react@18.2.0
      "@radix-ui/react-use-rect": 1.0.0_react@18.2.0
      "@radix-ui/react-use-size": 1.0.0_react@18.2.0
      "@radix-ui/rect": 1.0.0
      react: 18.2.0
      react-dom: 18.2.0_react@18.2.0
    transitivePeerDependencies:
      - "@types/react"
    dev: false

  /@radix-ui/react-portal/1.0.0_biqbaboplfbrettd7655fr4n2y:
    resolution:
      {
        integrity: sha512-a8qyFO/Xb99d8wQdu4o7qnigNjTPG123uADNecz0eX4usnQEj7o+cG4ZX4zkqq98NYekT7UoEQIjxBNWIFuqTA==,
      }
    peerDependencies:
      react: ^16.8 || ^17.0 || ^18.0
      react-dom: ^16.8 || ^17.0 || ^18.0
    dependencies:
      "@babel/runtime": 7.20.6
      "@radix-ui/react-primitive": 1.0.0_biqbaboplfbrettd7655fr4n2y
      react: 18.2.0
      react-dom: 18.2.0_react@18.2.0
    dev: false

  /@radix-ui/react-portal/1.0.1_biqbaboplfbrettd7655fr4n2y:
    resolution:
      {
        integrity: sha512-NY2vUWI5WENgAT1nfC6JS7RU5xRYBfjZVLq0HmgEN1Ezy3rk/UruMV4+Rd0F40PEaFC5SrLS1ixYvcYIQrb4Ig==,
      }
    peerDependencies:
      react: ^16.8 || ^17.0 || ^18.0
      react-dom: ^16.8 || ^17.0 || ^18.0
    dependencies:
      "@babel/runtime": 7.20.6
      "@radix-ui/react-primitive": 1.0.1_biqbaboplfbrettd7655fr4n2y
      react: 18.2.0
      react-dom: 18.2.0_react@18.2.0
    dev: false

  /@radix-ui/react-presence/1.0.0_biqbaboplfbrettd7655fr4n2y:
    resolution:
      {
        integrity: sha512-A+6XEvN01NfVWiKu38ybawfHsBjWum42MRPnEuqPsBZ4eV7e/7K321B5VgYMPv3Xx5An6o1/l9ZuDBgmcmWK3w==,
      }
    peerDependencies:
      react: ^16.8 || ^17.0 || ^18.0
      react-dom: ^16.8 || ^17.0 || ^18.0
    dependencies:
      "@babel/runtime": 7.20.6
      "@radix-ui/react-compose-refs": 1.0.0_react@18.2.0
      "@radix-ui/react-use-layout-effect": 1.0.0_react@18.2.0
      react: 18.2.0
      react-dom: 18.2.0_react@18.2.0
    dev: false

  /@radix-ui/react-primitive/1.0.0_biqbaboplfbrettd7655fr4n2y:
    resolution:
      {
        integrity: sha512-EyXe6mnRlHZ8b6f4ilTDrXmkLShICIuOTTj0GX4w1rp+wSxf3+TD05u1UOITC8VsJ2a9nwHvdXtOXEOl0Cw/zQ==,
      }
    peerDependencies:
      react: ^16.8 || ^17.0 || ^18.0
      react-dom: ^16.8 || ^17.0 || ^18.0
    dependencies:
      "@babel/runtime": 7.20.6
      "@radix-ui/react-slot": 1.0.0_react@18.2.0
      react: 18.2.0
      react-dom: 18.2.0_react@18.2.0
    dev: false

  /@radix-ui/react-primitive/1.0.1_biqbaboplfbrettd7655fr4n2y:
    resolution:
      {
        integrity: sha512-fHbmislWVkZaIdeF6GZxF0A/NH/3BjrGIYj+Ae6eTmTCr7EB0RQAAVEiqsXK6p3/JcRqVSBQoceZroj30Jj3XA==,
      }
    peerDependencies:
      react: ^16.8 || ^17.0 || ^18.0
      react-dom: ^16.8 || ^17.0 || ^18.0
    dependencies:
      "@babel/runtime": 7.20.6
      "@radix-ui/react-slot": 1.0.1_react@18.2.0
      react: 18.2.0
      react-dom: 18.2.0_react@18.2.0
    dev: false

  /@radix-ui/react-progress/1.0.1_biqbaboplfbrettd7655fr4n2y:
    resolution:
      {
        integrity: sha512-QbDf9eguM5QtkvGcGHe/nUgloM9yfRGpJTB/Te5cn4WmVHvcbhHyHw39/rbCZxNX4E+GEPp5Vs6+mEoyIotUbg==,
      }
    peerDependencies:
      react: ^16.8 || ^17.0 || ^18.0
      react-dom: ^16.8 || ^17.0 || ^18.0
    dependencies:
      "@babel/runtime": 7.20.6
      "@radix-ui/react-context": 1.0.0_react@18.2.0
      "@radix-ui/react-primitive": 1.0.1_biqbaboplfbrettd7655fr4n2y
      react: 18.2.0
      react-dom: 18.2.0_react@18.2.0
    dev: false

  /@radix-ui/react-radio-group/1.1.0_biqbaboplfbrettd7655fr4n2y:
    resolution:
      {
        integrity: sha512-7rrkZCXu0Q7oC0MxCm497X1DdV/tI78oNIGXA8sDbCkboiTkuLSe728zCCpRYHw+9PifHIx86nsbITPEq5yijg==,
      }
    peerDependencies:
      react: ^16.8 || ^17.0 || ^18.0
      react-dom: ^16.8 || ^17.0 || ^18.0
    dependencies:
      "@babel/runtime": 7.20.6
      "@radix-ui/primitive": 1.0.0
      "@radix-ui/react-compose-refs": 1.0.0_react@18.2.0
      "@radix-ui/react-context": 1.0.0_react@18.2.0
      "@radix-ui/react-direction": 1.0.0_react@18.2.0
      "@radix-ui/react-presence": 1.0.0_biqbaboplfbrettd7655fr4n2y
      "@radix-ui/react-primitive": 1.0.1_biqbaboplfbrettd7655fr4n2y
      "@radix-ui/react-roving-focus": 1.0.1_biqbaboplfbrettd7655fr4n2y
      "@radix-ui/react-use-controllable-state": 1.0.0_react@18.2.0
      "@radix-ui/react-use-previous": 1.0.0_react@18.2.0
      "@radix-ui/react-use-size": 1.0.0_react@18.2.0
      react: 18.2.0
      react-dom: 18.2.0_react@18.2.0
    dev: false

  /@radix-ui/react-roving-focus/1.0.1_biqbaboplfbrettd7655fr4n2y:
    resolution:
      {
        integrity: sha512-TB76u5TIxKpqMpUAuYH2VqMhHYKa+4Vs1NHygo/llLvlffN6mLVsFhz0AnSFlSBAvTBYVHYAkHAyEt7x1gPJOA==,
      }
    peerDependencies:
      react: ^16.8 || ^17.0 || ^18.0
      react-dom: ^16.8 || ^17.0 || ^18.0
    dependencies:
      "@babel/runtime": 7.20.6
      "@radix-ui/primitive": 1.0.0
      "@radix-ui/react-collection": 1.0.1_biqbaboplfbrettd7655fr4n2y
      "@radix-ui/react-compose-refs": 1.0.0_react@18.2.0
      "@radix-ui/react-context": 1.0.0_react@18.2.0
      "@radix-ui/react-direction": 1.0.0_react@18.2.0
      "@radix-ui/react-id": 1.0.0_react@18.2.0
      "@radix-ui/react-primitive": 1.0.1_biqbaboplfbrettd7655fr4n2y
      "@radix-ui/react-use-callback-ref": 1.0.0_react@18.2.0
      "@radix-ui/react-use-controllable-state": 1.0.0_react@18.2.0
      react: 18.2.0
      react-dom: 18.2.0_react@18.2.0
    dev: false

  /@radix-ui/react-roving-focus/1.0.2_biqbaboplfbrettd7655fr4n2y:
    resolution:
      {
        integrity: sha512-HLK+CqD/8pN6GfJm3U+cqpqhSKYAWiOJDe+A+8MfxBnOue39QEeMa43csUn2CXCHQT0/mewh1LrrG4tfkM9DMA==,
      }
    peerDependencies:
      react: ^16.8 || ^17.0 || ^18.0
      react-dom: ^16.8 || ^17.0 || ^18.0
    dependencies:
      "@babel/runtime": 7.20.6
      "@radix-ui/primitive": 1.0.0
      "@radix-ui/react-collection": 1.0.1_biqbaboplfbrettd7655fr4n2y
      "@radix-ui/react-compose-refs": 1.0.0_react@18.2.0
      "@radix-ui/react-context": 1.0.0_react@18.2.0
      "@radix-ui/react-direction": 1.0.0_react@18.2.0
      "@radix-ui/react-id": 1.0.0_react@18.2.0
      "@radix-ui/react-primitive": 1.0.1_biqbaboplfbrettd7655fr4n2y
      "@radix-ui/react-use-callback-ref": 1.0.0_react@18.2.0
      "@radix-ui/react-use-controllable-state": 1.0.0_react@18.2.0
      react: 18.2.0
      react-dom: 18.2.0_react@18.2.0
    dev: false

  /@radix-ui/react-scroll-area/1.0.2_biqbaboplfbrettd7655fr4n2y:
    resolution:
      {
        integrity: sha512-k8VseTxI26kcKJaX0HPwkvlNBPTs56JRdYzcZ/vzrNUkDlvXBy8sMc7WvCpYzZkHgb+hd72VW9MqkqecGtuNgg==,
      }
    peerDependencies:
      react: ^16.8 || ^17.0 || ^18.0
      react-dom: ^16.8 || ^17.0 || ^18.0
    dependencies:
      "@babel/runtime": 7.20.6
      "@radix-ui/number": 1.0.0
      "@radix-ui/primitive": 1.0.0
      "@radix-ui/react-compose-refs": 1.0.0_react@18.2.0
      "@radix-ui/react-context": 1.0.0_react@18.2.0
      "@radix-ui/react-direction": 1.0.0_react@18.2.0
      "@radix-ui/react-presence": 1.0.0_biqbaboplfbrettd7655fr4n2y
      "@radix-ui/react-primitive": 1.0.1_biqbaboplfbrettd7655fr4n2y
      "@radix-ui/react-use-callback-ref": 1.0.0_react@18.2.0
      "@radix-ui/react-use-layout-effect": 1.0.0_react@18.2.0
      react: 18.2.0
      react-dom: 18.2.0_react@18.2.0
    dev: false

  /@radix-ui/react-select/1.2.0_ib3m5ricvtkl2cll7qpr2f6lvq:
    resolution:
      {
        integrity: sha512-MmXKsIBrG9GKxt8JKIn75LEPiX/zejBmj/Z36Hxtm9cdmCFzTo78QJ0Q3buLGzr0c3lzXdfgeKntmgCzaGxgkw==,
      }
    peerDependencies:
      react: ^16.8 || ^17.0 || ^18.0
      react-dom: ^16.8 || ^17.0 || ^18.0
    dependencies:
      "@babel/runtime": 7.20.6
      "@radix-ui/number": 1.0.0
      "@radix-ui/primitive": 1.0.0
      "@radix-ui/react-collection": 1.0.1_biqbaboplfbrettd7655fr4n2y
      "@radix-ui/react-compose-refs": 1.0.0_react@18.2.0
      "@radix-ui/react-context": 1.0.0_react@18.2.0
      "@radix-ui/react-direction": 1.0.0_react@18.2.0
      "@radix-ui/react-dismissable-layer": 1.0.2_biqbaboplfbrettd7655fr4n2y
      "@radix-ui/react-focus-guards": 1.0.0_react@18.2.0
      "@radix-ui/react-focus-scope": 1.0.1_biqbaboplfbrettd7655fr4n2y
      "@radix-ui/react-id": 1.0.0_react@18.2.0
      "@radix-ui/react-popper": 1.1.0_ib3m5ricvtkl2cll7qpr2f6lvq
      "@radix-ui/react-portal": 1.0.1_biqbaboplfbrettd7655fr4n2y
      "@radix-ui/react-primitive": 1.0.1_biqbaboplfbrettd7655fr4n2y
      "@radix-ui/react-slot": 1.0.1_react@18.2.0
      "@radix-ui/react-use-callback-ref": 1.0.0_react@18.2.0
      "@radix-ui/react-use-controllable-state": 1.0.0_react@18.2.0
      "@radix-ui/react-use-layout-effect": 1.0.0_react@18.2.0
      "@radix-ui/react-use-previous": 1.0.0_react@18.2.0
      "@radix-ui/react-visually-hidden": 1.0.1_biqbaboplfbrettd7655fr4n2y
      aria-hidden: 1.2.2_kzbn2opkn2327fwg5yzwzya5o4
      react: 18.2.0
      react-dom: 18.2.0_react@18.2.0
      react-remove-scroll: 2.5.5_kzbn2opkn2327fwg5yzwzya5o4
    transitivePeerDependencies:
      - "@types/react"
    dev: false

  /@radix-ui/react-separator/1.0.1_biqbaboplfbrettd7655fr4n2y:
    resolution:
      {
        integrity: sha512-uc6Izot0D8uVz6T2nSb/HI7OaxkeaD50GgKr3W6HORnbfGVrG7LWuy+g6Fd58n8wHbrRblSYJZEfcjgymMlJjw==,
      }
    peerDependencies:
      react: ^16.8 || ^17.0 || ^18.0
      react-dom: ^16.8 || ^17.0 || ^18.0
    dependencies:
      "@babel/runtime": 7.20.6
      "@radix-ui/react-primitive": 1.0.1_biqbaboplfbrettd7655fr4n2y
      react: 18.2.0
      react-dom: 18.2.0_react@18.2.0
    dev: false

  /@radix-ui/react-slider/1.1.0_biqbaboplfbrettd7655fr4n2y:
    resolution:
      {
        integrity: sha512-5H/QB4xD3GF9UfoSCVLBx2JjlXamMcmTyL6gr4kkd/MiAGaYB0W7Exi4MQa0tJApBFJe+KmS5InKCI56p2kmjA==,
      }
    peerDependencies:
      react: ^16.8 || ^17.0 || ^18.0
      react-dom: ^16.8 || ^17.0 || ^18.0
    dependencies:
      "@babel/runtime": 7.20.6
      "@radix-ui/number": 1.0.0
      "@radix-ui/primitive": 1.0.0
      "@radix-ui/react-collection": 1.0.1_biqbaboplfbrettd7655fr4n2y
      "@radix-ui/react-compose-refs": 1.0.0_react@18.2.0
      "@radix-ui/react-context": 1.0.0_react@18.2.0
      "@radix-ui/react-direction": 1.0.0_react@18.2.0
      "@radix-ui/react-primitive": 1.0.1_biqbaboplfbrettd7655fr4n2y
      "@radix-ui/react-use-controllable-state": 1.0.0_react@18.2.0
      "@radix-ui/react-use-layout-effect": 1.0.0_react@18.2.0
      "@radix-ui/react-use-previous": 1.0.0_react@18.2.0
      "@radix-ui/react-use-size": 1.0.0_react@18.2.0
      react: 18.2.0
      react-dom: 18.2.0_react@18.2.0
    dev: false

  /@radix-ui/react-slot/1.0.0_react@18.2.0:
    resolution:
      {
        integrity: sha512-3mrKauI/tWXo1Ll+gN5dHcxDPdm/Df1ufcDLCecn+pnCIVcdWE7CujXo8QaXOWRJyZyQWWbpB8eFwHzWXlv5mQ==,
      }
    peerDependencies:
      react: ^16.8 || ^17.0 || ^18.0
    dependencies:
      "@babel/runtime": 7.20.6
      "@radix-ui/react-compose-refs": 1.0.0_react@18.2.0
      react: 18.2.0
    dev: false

  /@radix-ui/react-slot/1.0.1_react@18.2.0:
    resolution:
      {
        integrity: sha512-avutXAFL1ehGvAXtPquu0YK5oz6ctS474iM3vNGQIkswrVhdrS52e3uoMQBzZhNRAIE0jBnUyXWNmSjGHhCFcw==,
      }
    peerDependencies:
      react: ^16.8 || ^17.0 || ^18.0
    dependencies:
      "@babel/runtime": 7.20.6
      "@radix-ui/react-compose-refs": 1.0.0_react@18.2.0
      react: 18.2.0
    dev: false

  /@radix-ui/react-switch/1.0.1_biqbaboplfbrettd7655fr4n2y:
    resolution:
      {
        integrity: sha512-tTxGluMtwrc5ffgAiOSMrYIx0r3vSTcgM4Vl8rqfpXcHt6ryB9B0OlFKUOiDpKASXlhvzfHf4Y0AYKJdpzjL8w==,
      }
    peerDependencies:
      react: ^16.8 || ^17.0 || ^18.0
      react-dom: ^16.8 || ^17.0 || ^18.0
    dependencies:
      "@babel/runtime": 7.20.6
      "@radix-ui/primitive": 1.0.0
      "@radix-ui/react-compose-refs": 1.0.0_react@18.2.0
      "@radix-ui/react-context": 1.0.0_react@18.2.0
      "@radix-ui/react-primitive": 1.0.1_biqbaboplfbrettd7655fr4n2y
      "@radix-ui/react-use-controllable-state": 1.0.0_react@18.2.0
      "@radix-ui/react-use-previous": 1.0.0_react@18.2.0
      "@radix-ui/react-use-size": 1.0.0_react@18.2.0
      react: 18.2.0
      react-dom: 18.2.0_react@18.2.0
    dev: false

  /@radix-ui/react-tabs/1.0.2_biqbaboplfbrettd7655fr4n2y:
    resolution:
      {
        integrity: sha512-gOUwh+HbjCuL0UCo8kZ+kdUEG8QtpdO4sMQduJ34ZEz0r4922g9REOBM+vIsfwtGxSug4Yb1msJMJYN2Bk8TpQ==,
      }
    peerDependencies:
      react: ^16.8 || ^17.0 || ^18.0
      react-dom: ^16.8 || ^17.0 || ^18.0
    dependencies:
      "@babel/runtime": 7.20.6
      "@radix-ui/primitive": 1.0.0
      "@radix-ui/react-context": 1.0.0_react@18.2.0
      "@radix-ui/react-direction": 1.0.0_react@18.2.0
      "@radix-ui/react-id": 1.0.0_react@18.2.0
      "@radix-ui/react-presence": 1.0.0_biqbaboplfbrettd7655fr4n2y
      "@radix-ui/react-primitive": 1.0.1_biqbaboplfbrettd7655fr4n2y
      "@radix-ui/react-roving-focus": 1.0.2_biqbaboplfbrettd7655fr4n2y
      "@radix-ui/react-use-controllable-state": 1.0.0_react@18.2.0
      react: 18.2.0
      react-dom: 18.2.0_react@18.2.0
    dev: false

  /@radix-ui/react-toast/1.1.2_biqbaboplfbrettd7655fr4n2y:
    resolution:
      {
        integrity: sha512-Kpr4BBYoP0O5A1UeDBmao87UnCMNdAKGNioQH5JzEm6OYTUVGhuDRbOwoZxPwOZ6vsjJHeIpdUrwbiHEB65CCw==,
      }
    peerDependencies:
      react: ^16.8 || ^17.0 || ^18.0
      react-dom: ^16.8 || ^17.0 || ^18.0
    dependencies:
      "@babel/runtime": 7.20.6
      "@radix-ui/primitive": 1.0.0
      "@radix-ui/react-collection": 1.0.1_biqbaboplfbrettd7655fr4n2y
      "@radix-ui/react-compose-refs": 1.0.0_react@18.2.0
      "@radix-ui/react-context": 1.0.0_react@18.2.0
      "@radix-ui/react-dismissable-layer": 1.0.2_biqbaboplfbrettd7655fr4n2y
      "@radix-ui/react-portal": 1.0.1_biqbaboplfbrettd7655fr4n2y
      "@radix-ui/react-presence": 1.0.0_biqbaboplfbrettd7655fr4n2y
      "@radix-ui/react-primitive": 1.0.1_biqbaboplfbrettd7655fr4n2y
      "@radix-ui/react-use-callback-ref": 1.0.0_react@18.2.0
      "@radix-ui/react-use-controllable-state": 1.0.0_react@18.2.0
      "@radix-ui/react-use-layout-effect": 1.0.0_react@18.2.0
      "@radix-ui/react-visually-hidden": 1.0.1_biqbaboplfbrettd7655fr4n2y
      react: 18.2.0
      react-dom: 18.2.0_react@18.2.0
    dev: false

  /@radix-ui/react-toggle-group/1.0.1_biqbaboplfbrettd7655fr4n2y:
    resolution:
      {
        integrity: sha512-eye/gYvzy82xtoSSeu5Pwlzrh6N2rOcDIwAI7xMatu622Qjlg64LtwB0PSh3iWdmn6Wqy1Fjo5twNPQsp0guiw==,
      }
    peerDependencies:
      react: ^16.8 || ^17.0 || ^18.0
      react-dom: ^16.8 || ^17.0 || ^18.0
    dependencies:
      "@babel/runtime": 7.20.6
      "@radix-ui/primitive": 1.0.0
      "@radix-ui/react-context": 1.0.0_react@18.2.0
      "@radix-ui/react-direction": 1.0.0_react@18.2.0
      "@radix-ui/react-primitive": 1.0.1_biqbaboplfbrettd7655fr4n2y
      "@radix-ui/react-roving-focus": 1.0.1_biqbaboplfbrettd7655fr4n2y
      "@radix-ui/react-toggle": 1.0.1_biqbaboplfbrettd7655fr4n2y
      "@radix-ui/react-use-controllable-state": 1.0.0_react@18.2.0
      react: 18.2.0
      react-dom: 18.2.0_react@18.2.0
    dev: false

  /@radix-ui/react-toggle/1.0.1_biqbaboplfbrettd7655fr4n2y:
    resolution:
      {
        integrity: sha512-hZIp9ZKnw4NwVqeB4evWBLa91ryaSJhAO0Ed82wkzRPgg/I29ypcY6SuBb3AMZW+GsuBZpIVujpCq+33TdEcyg==,
      }
    peerDependencies:
      react: ^16.8 || ^17.0 || ^18.0
      react-dom: ^16.8 || ^17.0 || ^18.0
    dependencies:
      "@babel/runtime": 7.20.6
      "@radix-ui/primitive": 1.0.0
      "@radix-ui/react-primitive": 1.0.1_biqbaboplfbrettd7655fr4n2y
      "@radix-ui/react-use-controllable-state": 1.0.0_react@18.2.0
      react: 18.2.0
      react-dom: 18.2.0_react@18.2.0
    dev: false

  /@radix-ui/react-tooltip/1.0.3_ib3m5ricvtkl2cll7qpr2f6lvq:
    resolution:
      {
        integrity: sha512-cmc9qV4KpgqdXVTn1K8KN8MnuSXvw+E719pKwyvpCGrQ+0AA2qTjcIL3uxCj4jc4k3sDR36RF7R3H7N5hPybBQ==,
      }
    peerDependencies:
      react: ^16.8 || ^17.0 || ^18.0
      react-dom: ^16.8 || ^17.0 || ^18.0
    dependencies:
      "@babel/runtime": 7.20.6
      "@radix-ui/primitive": 1.0.0
      "@radix-ui/react-compose-refs": 1.0.0_react@18.2.0
      "@radix-ui/react-context": 1.0.0_react@18.2.0
      "@radix-ui/react-dismissable-layer": 1.0.2_biqbaboplfbrettd7655fr4n2y
      "@radix-ui/react-id": 1.0.0_react@18.2.0
      "@radix-ui/react-popper": 1.1.0_ib3m5ricvtkl2cll7qpr2f6lvq
      "@radix-ui/react-portal": 1.0.1_biqbaboplfbrettd7655fr4n2y
      "@radix-ui/react-presence": 1.0.0_biqbaboplfbrettd7655fr4n2y
      "@radix-ui/react-primitive": 1.0.1_biqbaboplfbrettd7655fr4n2y
      "@radix-ui/react-slot": 1.0.1_react@18.2.0
      "@radix-ui/react-use-controllable-state": 1.0.0_react@18.2.0
      "@radix-ui/react-visually-hidden": 1.0.1_biqbaboplfbrettd7655fr4n2y
      react: 18.2.0
      react-dom: 18.2.0_react@18.2.0
    transitivePeerDependencies:
      - "@types/react"
    dev: false

  /@radix-ui/react-use-callback-ref/1.0.0_react@18.2.0:
    resolution:
      {
        integrity: sha512-GZtyzoHz95Rhs6S63D2t/eqvdFCm7I+yHMLVQheKM7nBD8mbZIt+ct1jz4536MDnaOGKIxynJ8eHTkVGVVkoTg==,
      }
    peerDependencies:
      react: ^16.8 || ^17.0 || ^18.0
    dependencies:
      "@babel/runtime": 7.20.6
      react: 18.2.0
    dev: false

  /@radix-ui/react-use-controllable-state/1.0.0_react@18.2.0:
    resolution:
      {
        integrity: sha512-FohDoZvk3mEXh9AWAVyRTYR4Sq7/gavuofglmiXB2g1aKyboUD4YtgWxKj8O5n+Uak52gXQ4wKz5IFST4vtJHg==,
      }
    peerDependencies:
      react: ^16.8 || ^17.0 || ^18.0
    dependencies:
      "@babel/runtime": 7.20.6
      "@radix-ui/react-use-callback-ref": 1.0.0_react@18.2.0
      react: 18.2.0
    dev: false

  /@radix-ui/react-use-escape-keydown/1.0.0_react@18.2.0:
    resolution:
      {
        integrity: sha512-JwfBCUIfhXRxKExgIqGa4CQsiMemo1Xt0W/B4ei3fpzpvPENKpMKQ8mZSB6Acj3ebrAEgi2xiQvcI1PAAodvyg==,
      }
    peerDependencies:
      react: ^16.8 || ^17.0 || ^18.0
    dependencies:
      "@babel/runtime": 7.20.6
      "@radix-ui/react-use-callback-ref": 1.0.0_react@18.2.0
      react: 18.2.0
    dev: false

  /@radix-ui/react-use-escape-keydown/1.0.2_react@18.2.0:
    resolution:
      {
        integrity: sha512-DXGim3x74WgUv+iMNCF+cAo8xUHHeqvjx8zs7trKf+FkQKPQXLk2sX7Gx1ysH7Q76xCpZuxIJE7HLPxRE+Q+GA==,
      }
    peerDependencies:
      react: ^16.8 || ^17.0 || ^18.0
    dependencies:
      "@babel/runtime": 7.20.6
      "@radix-ui/react-use-callback-ref": 1.0.0_react@18.2.0
      react: 18.2.0
    dev: false

  /@radix-ui/react-use-layout-effect/1.0.0_react@18.2.0:
    resolution:
      {
        integrity: sha512-6Tpkq+R6LOlmQb1R5NNETLG0B4YP0wc+klfXafpUCj6JGyaUc8il7/kUZ7m59rGbXGczE9Bs+iz2qloqsZBduQ==,
      }
    peerDependencies:
      react: ^16.8 || ^17.0 || ^18.0
    dependencies:
      "@babel/runtime": 7.20.6
      react: 18.2.0
    dev: false

  /@radix-ui/react-use-previous/1.0.0_react@18.2.0:
    resolution:
      {
        integrity: sha512-RG2K8z/K7InnOKpq6YLDmT49HGjNmrK+fr82UCVKT2sW0GYfVnYp4wZWBooT/EYfQ5faA9uIjvsuMMhH61rheg==,
      }
    peerDependencies:
      react: ^16.8 || ^17.0 || ^18.0
    dependencies:
      "@babel/runtime": 7.20.6
      react: 18.2.0
    dev: false

  /@radix-ui/react-use-rect/1.0.0_react@18.2.0:
    resolution:
      {
        integrity: sha512-TB7pID8NRMEHxb/qQJpvSt3hQU4sqNPM1VCTjTRjEOa7cEop/QMuq8S6fb/5Tsz64kqSvB9WnwsDHtjnrM9qew==,
      }
    peerDependencies:
      react: ^16.8 || ^17.0 || ^18.0
    dependencies:
      "@babel/runtime": 7.20.6
      "@radix-ui/rect": 1.0.0
      react: 18.2.0
    dev: false

  /@radix-ui/react-use-size/1.0.0_react@18.2.0:
    resolution:
      {
        integrity: sha512-imZ3aYcoYCKhhgNpkNDh/aTiU05qw9hX+HHI1QDBTyIlcFjgeFlKKySNGMwTp7nYFLQg/j0VA2FmCY4WPDDHMg==,
      }
    peerDependencies:
      react: ^16.8 || ^17.0 || ^18.0
    dependencies:
      "@babel/runtime": 7.20.6
      "@radix-ui/react-use-layout-effect": 1.0.0_react@18.2.0
      react: 18.2.0
    dev: false

  /@radix-ui/react-visually-hidden/1.0.1_biqbaboplfbrettd7655fr4n2y:
    resolution:
      {
        integrity: sha512-K1hJcCMfWfiYUibRqf3V8r5Drpyf7rh44jnrwAbdvI5iCCijilBBeyQv9SKidYNZIopMdCyR9FnIjkHxHN0FcQ==,
      }
    peerDependencies:
      react: ^16.8 || ^17.0 || ^18.0
      react-dom: ^16.8 || ^17.0 || ^18.0
    dependencies:
      "@babel/runtime": 7.20.6
      "@radix-ui/react-primitive": 1.0.1_biqbaboplfbrettd7655fr4n2y
      react: 18.2.0
      react-dom: 18.2.0_react@18.2.0
    dev: false

  /@radix-ui/rect/1.0.0:
    resolution:
      {
        integrity: sha512-d0O68AYy/9oeEy1DdC07bz1/ZXX+DqCskRd3i4JzLSTXwefzaepQrKjXC7aNM8lTHjFLDO0pDgaEiQ7jEk+HVg==,
      }
    dependencies:
      "@babel/runtime": 7.20.6
    dev: false

  /@resvg/resvg-wasm/2.0.0-alpha.4:
    resolution:
      {
        integrity: sha512-pWIG9a/x1ky8gXKRhPH1OPKpHFoMN1ISLbJ+O+gPXQHIAKhNd5I28RlWf7q576hAOQA9JZTlo3p/M2uyLzJmmw==,
      }
    engines: { node: ">= 10" }
    dev: false

  /@rushstack/eslint-patch/1.2.0:
    resolution:
      {
        integrity: sha512-sXo/qW2/pAcmT43VoRKOJbDOfV3cYpq3szSVfIThQXNt+E4DfKj361vaAt3c88U5tPUxzEswam7GW48PJqtKAg==,
      }

  /@shuding/opentype.js/1.4.0-beta.0:
    resolution:
      {
        integrity: sha512-3NgmNyH3l/Hv6EvsWJbsvpcpUba6R8IREQ83nH83cyakCw7uM1arZKNfHwv1Wz6jgqrF/j4x5ELvR6PnK9nTcA==,
      }
    engines: { node: ">= 8.0.0" }
    hasBin: true
    dependencies:
      fflate: 0.7.4
      string.prototype.codepointat: 0.2.1
    dev: false

  /@swc/helpers/0.4.14:
    resolution:
      {
        integrity: sha512-4C7nX/dvpzB7za4Ql9K81xK3HPxCpHMgwTZVyf+9JQ6VUbn9jjZVN7/Nkdz/Ugzs2CSjqnL/UPXroiVBVHUWUw==,
      }
    dependencies:
      tslib: 2.5.0
    dev: false

  /@tailwindcss/line-clamp/0.4.2_tailwindcss@3.2.4:
    resolution:
      {
        integrity: sha512-HFzAQuqYCjyy/SX9sLGB1lroPzmcnWv1FHkIpmypte10hptf4oPUfucryMKovZh2u0uiS9U5Ty3GghWfEJGwVw==,
      }
    peerDependencies:
      tailwindcss: ">=2.0.0 || >=3.0.0 || >=3.0.0-alpha.1"
    dependencies:
      tailwindcss: 3.2.4_ra2vnoek4vhbzktaezawwqbin4
    dev: false

  /@tsconfig/node10/1.0.9:
    resolution:
      {
        integrity: sha512-jNsYVVxU8v5g43Erja32laIDHXeoNvFEpX33OK4d6hljo3jDhCBDhx5dhCCTMWUojscpAagGiRkBKxpdl9fxqA==,
      }

  /@tsconfig/node12/1.0.11:
    resolution:
      {
        integrity: sha512-cqefuRsh12pWyGsIoBKJA9luFu3mRxCA+ORZvA4ktLSzIuCUtWVxGIuXigEwO5/ywWFMZ2QEGKWvkZG1zDMTag==,
      }

  /@tsconfig/node14/1.0.3:
    resolution:
      {
        integrity: sha512-ysT8mhdixWK6Hw3i1V2AeRqZ5WfXg1G43mqoYlM2nc6388Fq5jcXyr5mRsqViLx/GJYdoL0bfXD8nmF+Zn/Iow==,
      }

  /@tsconfig/node16/1.0.3:
    resolution:
      {
        integrity: sha512-yOlFc+7UtL/89t2ZhjPvvB/DeAr3r+Dq58IgzsFkOAvVC6NMJXmCGjbptdXdR9qsX7pKcTL+s87FtYREi2dEEQ==,
      }

  /@types/acorn/4.0.6:
    resolution:
      {
        integrity: sha512-veQTnWP+1D/xbxVrPC3zHnCZRjSrKfhbMUlEA43iMZLu7EsnTtkJklIuwrCPbOi8YkvDQAiW05VQQFvvz9oieQ==,
      }
    dependencies:
      "@types/estree": 1.0.0
    dev: false

  /@types/debug/4.1.7:
    resolution:
      {
        integrity: sha512-9AonUzyTjXXhEOa0DnqpzZi6VHlqKMswga9EXjpXnnqxwLtdvPPtlO8evrI5D9S6asFRCQ6v+wpiUKbw+vKqyg==,
      }
    dependencies:
      "@types/ms": 0.7.31

  /@types/estree-jsx/1.0.0:
    resolution:
      {
        integrity: sha512-3qvGd0z8F2ENTGr/GG1yViqfiKmRfrXVx5sJyHGFu3z7m5g5utCQtGp/g29JnjflhtQJBv1WDQukHiT58xPcYQ==,
      }
    dependencies:
      "@types/estree": 1.0.0
    dev: false

  /@types/estree/1.0.0:
    resolution:
      {
        integrity: sha512-WulqXMDUTYAXCjZnk6JtIHPigp55cVtDgDrO2gHRwhyJto21+1zbVCtOYB2L1F9w4qCQ0rOGWBnBe0FNTiEJIQ==,
      }
    dev: false

  /@types/extend/3.0.1:
    resolution:
      {
        integrity: sha512-R1g/VyKFFI2HLC1QGAeTtCBWCo6n75l41OnsVYNbmKG+kempOESaodf6BeJyUM3Q0rKa/NQcTHbB2+66lNnxLw==,
      }
    dev: true

  /@types/fs-extra/11.0.1:
    resolution:
      {
        integrity: sha512-MxObHvNl4A69ofaTRU8DFqvgzzv8s9yRtaPPm5gud9HDNvpB3GPQFvNuTWAI59B9huVGV5jXYJwbCsmBsOGYWA==,
      }
    dependencies:
      "@types/jsonfile": 6.1.1
      "@types/node": 18.13.0
    dev: true

  /@types/github-slugger/1.3.0:
    resolution:
      {
        integrity: sha512-J/rMZa7RqiH/rT29TEVZO4nBoDP9XJOjnbbIofg7GQKs4JIduEO3WLpte+6WeUz/TcrXKlY+bM7FYrp8yFB+3g==,
      }
    dev: true

  /@types/hast/2.3.4:
    resolution:
      {
        integrity: sha512-wLEm0QvaoawEDoTRwzTXp4b4jpwiJDvR5KMnFnVodm3scufTlBOWRD6N1OBf9TZMhjlNsSfcO5V+7AF4+Vy+9g==,
      }
    dependencies:
      "@types/unist": 2.0.6

  /@types/is-ci/3.0.0:
    resolution:
      {
        integrity: sha512-Q0Op0hdWbYd1iahB+IFNQcWXFq4O0Q5MwQP7uN0souuQ4rPg1vEYcnIOfr1gY+M+6rc8FGoRaBO1mOOvL29sEQ==,
      }
    dependencies:
      ci-info: 3.8.0
    dev: false

  /@types/json5/0.0.29:
    resolution:
      {
        integrity: sha512-dRLjCWHYg4oaA77cxO64oO+7JwCwnIzkZPdrrC71jQmQtlhM556pwKo5bUzqvZndkVbeFLIIi+9TC40JNF5hNQ==,
      }

  /@types/jsonfile/6.1.1:
    resolution:
      {
        integrity: sha512-GSgiRCVeapDN+3pqA35IkQwasaCh/0YFH5dEF6S88iDvEn901DjOeH3/QPY+XYP1DFzDZPvIvfeEgk+7br5png==,
      }
    dependencies:
      "@types/node": 18.13.0
    dev: true

  /@types/long/4.0.2:
    resolution:
      {
        integrity: sha512-MqTGEo5bj5t157U6fA/BiDynNkn0YknVdh48CMPkTSpFTVmvao5UQmm7uEF6xBEo7qIMAlY/JSleYaE6VOdpaA==,
      }
    dev: false

  /@types/mdast/3.0.10:
    resolution:
      {
        integrity: sha512-W864tg/Osz1+9f4lrGTZpCSO5/z4608eUp19tbozkq2HJK6i3z1kT0H9tlADXuYIb1YYOBByU4Jsqkk75q48qA==,
      }
    dependencies:
      "@types/unist": 2.0.6

  /@types/mdx/2.0.3:
    resolution:
      {
        integrity: sha512-IgHxcT3RC8LzFLhKwP3gbMPeaK7BM9eBH46OdapPA7yvuIUJ8H6zHZV53J8hGZcTSnt95jANt+rTBNUUc22ACQ==,
      }
    dev: false

  /@types/minimatch/3.0.5:
    resolution:
      {
        integrity: sha512-Klz949h02Gz2uZCMGwDUSDS1YBlTdDDgbWHi+81l29tQALUtvz4rAYi5uoVhE5Lagoq6DeqAUlbrHvW/mXDgdQ==,
      }
    dev: true

  /@types/minimist/1.2.2:
    resolution:
      {
        integrity: sha512-jhuKLIRrhvCPLqwPcx6INqmKeiA5EWrsCOPhrlFSrbrmU4ZMPjj5Ul/oLCMDO98XRUIwVm78xICz4EPCektzeQ==,
      }

  /@types/ms/0.7.31:
    resolution:
      {
        integrity: sha512-iiUgKzV9AuaEkZqkOLDIvlQiL6ltuZd9tGcW3gwpnX8JbuiuhFlEGmmFXEXkN50Cvq7Os88IY2v0dkDqXYWVgA==,
      }

  /@types/node/12.20.55:
    resolution:
      {
        integrity: sha512-J8xLz7q2OFulZ2cyGTLE1TbbZcjpno7FaN6zdJNrgAdrJ+DZzh/uFR6YrTb4C+nXakvud8Q4+rbhoIWlYQbUFQ==,
      }
    dev: false

  /@types/node/14.18.35:
    resolution:
      {
        integrity: sha512-2ATO8pfhG1kDvw4Lc4C0GXIMSQFFJBCo/R1fSgTwmUlq5oy95LXyjDQinsRVgQY6gp6ghh3H91wk9ES5/5C+Tw==,
      }
    dev: true

  /@types/node/17.0.45:
    resolution:
      {
        integrity: sha512-w+tIMs3rq2afQdsPJlODhoUEKzFP1ayaoyl1CcnwtIlsVe7K7bA1NGm4s3PraqTLlXnbIN84zuBlxBWo1u9BLw==,
      }
    dev: true

  /@types/node/18.11.17:
    resolution:
      {
        integrity: sha512-HJSUJmni4BeDHhfzn6nF0sVmd1SMezP7/4F0Lq+aXzmp2xm9O7WXrUtHW/CHlYVtZUbByEvWidHqRtcJXGF2Ng==,
      }

  /@types/node/18.13.0:
    resolution:
      {
        integrity: sha512-gC3TazRzGoOnoKAhUx+Q0t8S9Tzs74z7m0ipwGpSqQrleP14hKxP4/JUeEQcD3W1/aIpnWl8pHowI7WokuZpXg==,
      }

  /@types/normalize-package-data/2.4.1:
    resolution:
      {
        integrity: sha512-Gj7cI7z+98M282Tqmp2K5EIsoouUEzbBJhQQzDE3jSIRk6r9gsz0oUokqIUR4u1R3dMHo0pDHM7sNOHyhulypw==,
      }

  /@types/parse-json/4.0.0:
    resolution:
      {
        integrity: sha512-//oorEZjL6sbPcKUaCdIGlIUeH26mgzimjBB77G6XRgnDl/L5wOnpyBGRe/Mmf5CVW3PwEBE1NjiMZ/ssFh4wA==,
      }
    dev: true

  /@types/parse5/6.0.3:
    resolution:
      {
        integrity: sha512-SuT16Q1K51EAVPz1K29DJ/sXjhSQ0zjvsypYJ6tlwVsRV9jwW5Adq2ch8Dq8kDBCkYnELS7N7VNCSB5nC56t/g==,
      }
    dev: true

  /@types/prompts/2.4.2:
    resolution:
      {
        integrity: sha512-TwNx7qsjvRIUv/BCx583tqF5IINEVjCNqg9ofKHRlSoUHE62WBHrem4B1HGXcIrG511v29d1kJ9a/t2Esz7MIg==,
      }
    dependencies:
      "@types/node": 18.13.0
      kleur: 3.0.3
    dev: true

  /@types/prop-types/15.7.5:
    resolution:
      {
        integrity: sha512-JCB8C6SnDoQf0cNycqd/35A7MjcnK+ZTqE7judS6o7utxUCg6imJg3QK2qzHKszlTjcj2cn+NwMB2i96ubpj7w==,
      }

  /@types/react-dom/18.0.10:
    resolution:
      {
        integrity: sha512-E42GW/JA4Qv15wQdqJq8DL4JhNpB3prJgjgapN3qJT9K2zO5IIAQh4VXvCEDupoqAwnz0cY4RlXeC/ajX5SFHg==,
      }
    dependencies:
      "@types/react": 18.0.26
    dev: true

  /@types/react-dom/18.0.6:
    resolution:
      {
        integrity: sha512-/5OFZgfIPSwy+YuIBP/FgJnQnsxhZhjjrnxudMddeblOouIodEQ75X14Rr4wGSG/bknL+Omy9iWlLo1u/9GzAA==,
      }
    dependencies:
      "@types/react": 18.0.26
    dev: true

  /@types/react-dom/18.0.9:
    resolution:
      {
        integrity: sha512-qnVvHxASt/H7i+XG1U1xMiY5t+IHcPGUK7TDMDzom08xa7e86eCeKOiLZezwCKVxJn6NEiiy2ekgX8aQssjIKg==,
      }
    dependencies:
      "@types/react": 18.0.26
    dev: true

  /@types/react/18.0.15:
    resolution:
      {
        integrity: sha512-iz3BtLuIYH1uWdsv6wXYdhozhqj20oD4/Hk2DNXIn1kFsmp9x8d9QB6FnPhfkbhd2PgEONt9Q1x/ebkwjfFLow==,
      }
    dependencies:
      "@types/prop-types": 15.7.5
      "@types/scheduler": 0.16.2
      csstype: 3.1.1
    dev: true

  /@types/react/18.0.26:
    resolution:
      {
        integrity: sha512-hCR3PJQsAIXyxhTNSiDFY//LhnMZWpNNr5etoCqx/iUfGc5gXWtQR2Phl908jVR6uPXacojQWTg4qRpkxTuGug==,
      }
    dependencies:
      "@types/prop-types": 15.7.5
      "@types/scheduler": 0.16.2
      csstype: 3.1.1

  /@types/resolve/1.20.2:
    resolution:
      {
        integrity: sha512-60BCwRFOZCQhDncwQdxxeOEEkbc5dIMccYLwbxsS4TUNeVECQ/pBJ0j09mrHOl/JJvpRPGwO9SvE4nR2Nb/a4Q==,
      }
    dev: false

  /@types/scheduler/0.16.2:
    resolution:
      {
        integrity: sha512-hppQEBDmlwhFAXKJX2KnWLYu5yMfi91yazPb2l+lbJiwW+wdo1gNeRA+3RgNSO39WYX2euey41KEwnqesU2Jew==,
      }

  /@types/semver/6.2.3:
    resolution:
      {
        integrity: sha512-KQf+QAMWKMrtBMsB8/24w53tEsxllMj6TuA80TT/5igJalLI/zm0L3oXRbIAl4Ohfc85gyHX/jhMwsVkmhLU4A==,
      }
    dev: false

  /@types/unist/2.0.6:
    resolution:
      {
        integrity: sha512-PBjIUxZHOuj0R15/xuwJYjFi+KZdNFrehocChv4g5hu6aFroHue8m0lBP0POdK2nKzbw0cgV1mws8+V/JAcEkQ==,
      }

  /@types/yoga-layout/1.9.2:
    resolution:
      {
        integrity: sha512-S9q47ByT2pPvD65IvrWp7qppVMpk9WGMbVq9wbWZOHg6tnXSD4vyhao6nOSBwwfDdV2p3Kx9evA9vI+XWTfDvw==,
      }
    dev: false

  /@typescript-eslint/parser/5.51.0_iukboom6ndih5an6iafl45j2fe:
    resolution:
      {
        integrity: sha512-fEV0R9gGmfpDeRzJXn+fGQKcl0inIeYobmmUWijZh9zA7bxJ8clPhV9up2ZQzATxAiFAECqPQyMDB4o4B81AaA==,
      }
    engines: { node: ^12.22.0 || ^14.17.0 || >=16.0.0 }
    peerDependencies:
      eslint: ^6.0.0 || ^7.0.0 || ^8.0.0
      typescript: "*"
    peerDependenciesMeta:
      typescript:
        optional: true
    dependencies:
      "@typescript-eslint/scope-manager": 5.51.0
      "@typescript-eslint/types": 5.51.0
      "@typescript-eslint/typescript-estree": 5.51.0_typescript@4.9.4
      debug: 4.3.4
      eslint: 8.31.0
      typescript: 4.9.4
    transitivePeerDependencies:
      - supports-color
    dev: true

  /@typescript-eslint/parser/5.51.0_wogtpudmlxya2leoxia5qf2rl4:
    resolution:
      {
        integrity: sha512-fEV0R9gGmfpDeRzJXn+fGQKcl0inIeYobmmUWijZh9zA7bxJ8clPhV9up2ZQzATxAiFAECqPQyMDB4o4B81AaA==,
      }
    engines: { node: ^12.22.0 || ^14.17.0 || >=16.0.0 }
    peerDependencies:
      eslint: ^6.0.0 || ^7.0.0 || ^8.0.0
      typescript: "*"
    peerDependenciesMeta:
      typescript:
        optional: true
    dependencies:
      "@typescript-eslint/scope-manager": 5.51.0
      "@typescript-eslint/types": 5.51.0
      "@typescript-eslint/typescript-estree": 5.51.0_typescript@4.7.4
      debug: 4.3.4
      eslint: 8.31.0
      typescript: 4.7.4
    transitivePeerDependencies:
      - supports-color
    dev: false

  /@typescript-eslint/scope-manager/5.51.0:
    resolution:
      {
        integrity: sha512-gNpxRdlx5qw3yaHA0SFuTjW4rxeYhpHxt491PEcKF8Z6zpq0kMhe0Tolxt0qjlojS+/wArSDlj/LtE69xUJphQ==,
      }
    engines: { node: ^12.22.0 || ^14.17.0 || >=16.0.0 }
    dependencies:
      "@typescript-eslint/types": 5.51.0
      "@typescript-eslint/visitor-keys": 5.51.0

  /@typescript-eslint/types/5.51.0:
    resolution:
      {
        integrity: sha512-SqOn0ANn/v6hFn0kjvLwiDi4AzR++CBZz0NV5AnusT2/3y32jdc0G4woXPWHCumWtUXZKPAS27/9vziSsC9jnw==,
      }
    engines: { node: ^12.22.0 || ^14.17.0 || >=16.0.0 }

  /@typescript-eslint/typescript-estree/5.51.0_typescript@4.7.4:
    resolution:
      {
        integrity: sha512-TSkNupHvNRkoH9FMA3w7TazVFcBPveAAmb7Sz+kArY6sLT86PA5Vx80cKlYmd8m3Ha2SwofM1KwraF24lM9FvA==,
      }
    engines: { node: ^12.22.0 || ^14.17.0 || >=16.0.0 }
    peerDependencies:
      typescript: "*"
    peerDependenciesMeta:
      typescript:
        optional: true
    dependencies:
      "@typescript-eslint/types": 5.51.0
      "@typescript-eslint/visitor-keys": 5.51.0
      debug: 4.3.4
      globby: 11.1.0
      is-glob: 4.0.3
      semver: 7.3.8
      tsutils: 3.21.0_typescript@4.7.4
      typescript: 4.7.4
    transitivePeerDependencies:
      - supports-color
    dev: false

  /@typescript-eslint/typescript-estree/5.51.0_typescript@4.9.4:
    resolution:
      {
        integrity: sha512-TSkNupHvNRkoH9FMA3w7TazVFcBPveAAmb7Sz+kArY6sLT86PA5Vx80cKlYmd8m3Ha2SwofM1KwraF24lM9FvA==,
      }
    engines: { node: ^12.22.0 || ^14.17.0 || >=16.0.0 }
    peerDependencies:
      typescript: "*"
    peerDependenciesMeta:
      typescript:
        optional: true
    dependencies:
      "@typescript-eslint/types": 5.51.0
      "@typescript-eslint/visitor-keys": 5.51.0
      debug: 4.3.4
      globby: 11.1.0
      is-glob: 4.0.3
      semver: 7.3.8
      tsutils: 3.21.0_typescript@4.9.4
      typescript: 4.9.4
    transitivePeerDependencies:
      - supports-color
    dev: true

  /@typescript-eslint/visitor-keys/5.51.0:
    resolution:
      {
        integrity: sha512-Oh2+eTdjHjOFjKA27sxESlA87YPSOJafGCR0md5oeMdh1ZcCfAGCIOL216uTBAkAIptvLIfKQhl7lHxMJet4GQ==,
      }
    engines: { node: ^12.22.0 || ^14.17.0 || >=16.0.0 }
    dependencies:
      "@typescript-eslint/types": 5.51.0
      eslint-visitor-keys: 3.3.0

  /@vercel/analytics/0.1.6_react@18.2.0:
    resolution:
      {
        integrity: sha512-zNd5pj3iDvq8IMBQHa1YRcIteiw6ZiPB8AsONHd8ieFXlNpLqhXfIYnf4WvTfZ7S1NSJ++mIM14aJnNac/VMXQ==,
      }
    peerDependencies:
      react: ^16.8||^17||^18
    dependencies:
      react: 18.2.0
    dev: false

  /@vercel/og/0.0.21:
    resolution:
      {
        integrity: sha512-WgMahG5c8UM7xtn/mT+ljUpDMSDnSlu8AXL52JtTwxb1odrd0GWqZg2N1X38wulPj+sCccNpDdFmmAuw0GLc+Q==,
      }
    engines: { node: ">=16" }
    dependencies:
      "@resvg/resvg-wasm": 2.0.0-alpha.4
      satori: 0.0.44
      yoga-wasm-web: 0.1.2
    dev: false

  /JSONStream/1.3.5:
    resolution:
      {
        integrity: sha512-E+iruNOY8VV9s4JEbe1aNEm6MiszPRr/UfcHMz0TQh1BXSxHK+ASV1R6W4HpjBhSeS+54PIsAMCBmwD06LLsqQ==,
      }
    hasBin: true
    dependencies:
      jsonparse: 1.3.1
      through: 2.3.8
    dev: true

  /acorn-jsx/5.3.2_acorn@7.4.1:
    resolution:
      {
        integrity: sha512-rq9s+JNhf0IChjtDXxllJ7g41oZk5SlXtp0LHwyA5cejwn7vKmKp4pPri6YEePv2PU65sAsegbXtIinmDFDXgQ==,
      }
    peerDependencies:
      acorn: ^6.0.0 || ^7.0.0 || ^8.0.0
    dependencies:
      acorn: 7.4.1
    dev: true

  /acorn-jsx/5.3.2_acorn@8.8.1:
    resolution:
      {
        integrity: sha512-rq9s+JNhf0IChjtDXxllJ7g41oZk5SlXtp0LHwyA5cejwn7vKmKp4pPri6YEePv2PU65sAsegbXtIinmDFDXgQ==,
      }
    peerDependencies:
      acorn: ^6.0.0 || ^7.0.0 || ^8.0.0
    dependencies:
      acorn: 8.8.1

  /acorn-node/1.8.2:
    resolution:
      {
        integrity: sha512-8mt+fslDufLYntIoPAaIMUe/lrbrehIiwmR3t2k9LljIzoigEPF27eLk2hy8zSGzmR/ogr7zbRKINMo1u0yh5A==,
      }
    dependencies:
      acorn: 7.4.1
      acorn-walk: 7.2.0
      xtend: 4.0.2

  /acorn-walk/7.2.0:
    resolution:
      {
        integrity: sha512-OPdCF6GsMIP+Az+aWfAAOEt2/+iVDKE7oy6lJ098aoe59oAmK76qV6Gw60SbZ8jHuG2wH058GF4pLFbYamYrVA==,
      }
    engines: { node: ">=0.4.0" }

  /acorn-walk/8.2.0:
    resolution:
      {
        integrity: sha512-k+iyHEuPgSw6SbuDpGQM+06HQUa04DZ3o+F6CSzXMvvI5KMvnaEqXe+YVe555R9nn6GPt404fos4wcgpw12SDA==,
      }
    engines: { node: ">=0.4.0" }

  /acorn/7.4.1:
    resolution:
      {
        integrity: sha512-nQyp0o1/mNdbTO1PO6kHkwSrmgZ0MT/jCCpNiwbUjGoRN4dlBhqJtoQuCnEOKzgTVwg0ZWiCoQy6SxMebQVh8A==,
      }
    engines: { node: ">=0.4.0" }
    hasBin: true

  /acorn/8.8.1:
    resolution:
      {
        integrity: sha512-7zFpHzhnqYKrkYdUjF1HI1bzd0VygEGX8lFk4k5zVMqHEoES+P+7TKI+EvLO9WVMJ8eekdO0aDEK044xTXwPPA==,
      }
    engines: { node: ">=0.4.0" }
    hasBin: true

  /ajv/6.12.6:
    resolution:
      {
        integrity: sha512-j3fVLgvTo527anyYyJOGTYJbG+vnnQYvE0m5mmkc1TK+nxAppkCLMIL0aZ4dblVCNoGShhm+kzE4ZUykBoMg4g==,
      }
    dependencies:
      fast-deep-equal: 3.1.3
      fast-json-stable-stringify: 2.1.0
      json-schema-traverse: 0.4.1
      uri-js: 4.4.1

  /ajv/8.11.2:
    resolution:
      {
        integrity: sha512-E4bfmKAhGiSTvMfL1Myyycaub+cUEU2/IvpylXkUu7CHBkBj1f/ikdzbD7YQ6FKUbixDxeYvB/xY4fvyroDlQg==,
      }
    dependencies:
      fast-deep-equal: 3.1.3
      json-schema-traverse: 1.0.0
      require-from-string: 2.0.2
      uri-js: 4.4.1
    dev: true

  /ansi-colors/4.1.3:
    resolution:
      {
        integrity: sha512-/6w/C21Pm1A7aZitlI5Ni/2J6FFQN8i1Cvz3kHABAAbw93v/NlvKdVOqz7CCWz/3iv/JplRSEEZ83XION15ovw==,
      }
    engines: { node: ">=6" }

  /ansi-regex/5.0.1:
    resolution:
      {
        integrity: sha512-quJQXlTSUGL2LH9SUXo8VwsY4soanhgo6LNSm84E1LBcE8s3O0wpdiRzyR9z/ZZJMlMWv37qOOb9pdJlMUEKFQ==,
      }
    engines: { node: ">=8" }

  /ansi-regex/6.0.1:
    resolution:
      {
        integrity: sha512-n5M855fKb2SsfMIiFFoVrABHJC8QtHwVx+mHWP3QcEqBHYienj5dHSgjbxtC0WEZXYt4wcD6zrQElDPhFuZgfA==,
      }
    engines: { node: ">=12" }
    dev: false

  /ansi-styles/3.2.1:
    resolution:
      {
        integrity: sha512-VT0ZI6kZRdTh8YyJw3SMbYm/u+NqfsAxEpWO0Pf9sq8/e94WxxOpPKx9FR1FlyCtOVDNOQ+8ntlqFxiRc+r5qA==,
      }
    engines: { node: ">=4" }
    dependencies:
      color-convert: 1.9.3

  /ansi-styles/4.3.0:
    resolution:
      {
        integrity: sha512-zbB9rCJAT1rbjiVDb2hqKFHNYLxgtk8NURxZ3IZwD3F6NtxbXZQCnnSi1Lkx+IDohdPlFp222wVALIheZJQSEg==,
      }
    engines: { node: ">=8" }
    dependencies:
      color-convert: 2.0.1

  /any-promise/1.3.0:
    resolution:
      {
        integrity: sha512-7UvmKalWRt1wgjL1RrGxoSJW/0QZFIegpeGvZG9kjp8vrRu55XTHbwnqq2GpXm9uLbcuhxm3IqX9OB4MZR1b2A==,
      }
    dev: true

  /anymatch/3.1.3:
    resolution:
      {
        integrity: sha512-KMReFUr0B4t+D+OBkjR3KYqvocp2XaSzO55UcB6mgQMd3KbcE+mWTyvVV7D/zsdEbNnV6acZUutkiHQXvTr1Rw==,
      }
    engines: { node: ">= 8" }
    dependencies:
      normalize-path: 3.0.0
      picomatch: 2.3.1

  /arg/4.1.3:
    resolution:
      {
        integrity: sha512-58S9QDqG0Xx27YwPSt9fJxivjYl432YCwfDMfZ+71RAqUrZef7LrKQZ3LHLOwCS4FLNBplP533Zx895SeOCHvA==,
      }

  /arg/5.0.2:
    resolution:
      {
        integrity: sha512-PYjyFOLKQ9y57JvQ6QLo8dAgNqswh8M1RMJYdQduT6xbWSgK36P/Z/v+p888pM69jMMfS8Xd8F6I1kQ/I9HUGg==,
      }

  /argparse/1.0.10:
    resolution:
      {
        integrity: sha512-o5Roy6tNG4SL/FOkCAN6RzjiakZS25RLYFrcMttJqbdd8BWrnA+fGz57iN5Pb06pvBGvl5gQ0B48dJlslXvoTg==,
      }
    dependencies:
      sprintf-js: 1.0.3

  /argparse/2.0.1:
    resolution:
      {
        integrity: sha512-8+9WqebbFzpX9OR+Wa6O29asIogeRMzcGtAINdpMHHyAg10f05aSFVBbcEqGf/PXw1EjAZ+q2/bEBg3DvurK3Q==,
      }

  /aria-hidden/1.2.2_kzbn2opkn2327fwg5yzwzya5o4:
    resolution:
      {
        integrity: sha512-6y/ogyDTk/7YAe91T3E2PR1ALVKyM2QbTio5HwM+N1Q6CMlCKhvClyIjkckBswa0f2xJhjsfzIGa1yVSe1UMVA==,
      }
    engines: { node: ">=10" }
    peerDependencies:
      "@types/react": ^16.9.0 || ^17.0.0 || ^18.0.0
      react: ^16.9.0 || ^17.0.0 || ^18.0.0
    peerDependenciesMeta:
      "@types/react":
        optional: true
    dependencies:
      "@types/react": 18.0.26
      react: 18.2.0
      tslib: 2.5.0
    dev: false

  /aria-query/4.2.2:
    resolution:
      {
        integrity: sha512-o/HelwhuKpTj/frsOsbNLNgnNGVIFsVP/SW2BSF14gVl7kAfMOJ6/8wUAUvG1R1NHKrfG+2sHZTu0yauT1qBrA==,
      }
    engines: { node: ">=6.0" }
    dependencies:
      "@babel/runtime": 7.20.6
      "@babel/runtime-corejs3": 7.20.6

  /array-differ/3.0.0:
    resolution:
      {
        integrity: sha512-THtfYS6KtME/yIAhKjZ2ul7XI96lQGHRputJQHO80LAWQnuGP4iCIN8vdMRboGbIEYBwU33q8Tch1os2+X0kMg==,
      }
    engines: { node: ">=8" }
    dev: true

  /array-ify/1.0.0:
    resolution:
      {
        integrity: sha512-c5AMf34bKdvPhQ7tBGhqkgKNUzMr4WUs+WDtC2ZUGOUncbxKMTvqxYctiseW3+L4bA8ec+GcZ6/A/FW4m8ukng==,
      }
    dev: true

  /array-includes/3.1.6:
    resolution:
      {
        integrity: sha512-sgTbLvL6cNnw24FnbaDyjmvddQ2ML8arZsgaJhoABMoplz/4QRhtrYS+alr1BUM1Bwp6dhx8vVCBSLG+StwOFw==,
      }
    engines: { node: ">= 0.4" }
    dependencies:
      call-bind: 1.0.2
      define-properties: 1.1.4
      es-abstract: 1.20.5
      get-intrinsic: 1.1.3
      is-string: 1.0.7

  /array-timsort/1.0.3:
    resolution:
      {
        integrity: sha512-/+3GRL7dDAGEfM6TseQk/U+mi18TU2Ms9I3UlLdUMhz2hbvGNTKdj9xniwXfUqgYhHxRx0+8UnKkvlNwVU+cWQ==,
      }
    dev: false

  /array-union/2.1.0:
    resolution:
      {
        integrity: sha512-HGyxoOTYUyCM6stUe6EJgnd4EoewAI7zMdfqO+kGjnlZmBDz/cR5pf8r/cR4Wq60sL/p0IkcjUEEPwS3GFrIyw==,
      }
    engines: { node: ">=8" }

  /array.prototype.flat/1.3.1:
    resolution:
      {
        integrity: sha512-roTU0KWIOmJ4DRLmwKd19Otg0/mT3qPNt0Qb3GWW8iObuZXxrjB/pzn0R3hqpRSWg4HCwqx+0vwOnWnvlOyeIA==,
      }
    engines: { node: ">= 0.4" }
    dependencies:
      call-bind: 1.0.2
      define-properties: 1.1.4
      es-abstract: 1.20.5
      es-shim-unscopables: 1.0.0

  /array.prototype.flatmap/1.3.1:
    resolution:
      {
        integrity: sha512-8UGn9O1FDVvMNB0UlLv4voxRMze7+FpHyF5mSMRjWHUMlpoDViniy05870VlxhfgTnLbpuwTzvD76MTtWxB/mQ==,
      }
    engines: { node: ">= 0.4" }
    dependencies:
      call-bind: 1.0.2
      define-properties: 1.1.4
      es-abstract: 1.20.5
      es-shim-unscopables: 1.0.0

  /array.prototype.tosorted/1.1.1:
    resolution:
      {
        integrity: sha512-pZYPXPRl2PqWcsUs6LOMn+1f1532nEoPTYowBtqLwAW+W8vSVhkIGnmOX1t/UQjD6YGI0vcD2B1U7ZFGQH9jnQ==,
      }
    dependencies:
      call-bind: 1.0.2
      define-properties: 1.1.4
      es-abstract: 1.20.5
      es-shim-unscopables: 1.0.0
      get-intrinsic: 1.1.3

  /arrify/1.0.1:
    resolution:
      {
        integrity: sha512-3CYzex9M9FGQjCGMGyi6/31c8GJbgb0qGyrx5HWxPd0aCwh4cB2YjMb2Xf9UuoogrMrlO9cTqnB5rI5GHZTcUA==,
      }
    engines: { node: ">=0.10.0" }

  /arrify/2.0.1:
    resolution:
      {
        integrity: sha512-3duEwti880xqi4eAMN8AyR4a0ByT90zoYdLlevfrvU43vb0YZwZVfxOgxWrLXXXpyugL0hNZc9G6BiB5B3nUug==,
      }
    engines: { node: ">=8" }
    dev: true

  /ast-types-flow/0.0.7:
    resolution:
      {
        integrity: sha512-eBvWn1lvIApYMhzQMsu9ciLfkBY499mFZlNqG+/9WR7PVlroQw0vG30cOQQbaKz3sCEc44TAOu2ykzqXSNnwag==,
      }

  /astral-regex/2.0.0:
    resolution:
      {
        integrity: sha512-Z7tMw1ytTXt5jqMcOP+OQteU1VuNK9Y02uuJtKQ1Sv69jXQKKg5cibLwGJow8yzZP+eAc18EmLGPal0bp36rvQ==,
      }
    engines: { node: ">=8" }
    dev: true

  /astring/1.8.4:
    resolution:
      {
        integrity: sha512-97a+l2LBU3Op3bBQEff79i/E4jMD2ZLFD8rHx9B6mXyB2uQwhJQYfiDqUwtfjF4QA1F2qs//N6Cw8LetMbQjcw==,
      }
    hasBin: true
    dev: false

  /autoprefixer/10.4.13_postcss@8.4.20:
    resolution:
      {
        integrity: sha512-49vKpMqcZYsJjwotvt4+h/BCjJVnhGwcLpDt5xkcaOG3eLrG/HUYLagrihYsQ+qrIBgIzX1Rw7a6L8I/ZA1Atg==,
      }
    engines: { node: ^10 || ^12 || >=14 }
    hasBin: true
    peerDependencies:
      postcss: ^8.1.0
    dependencies:
      browserslist: 4.21.4
      caniuse-lite: 1.0.30001439
      fraction.js: 4.2.0
      normalize-range: 0.1.2
      picocolors: 1.0.0
      postcss: 8.4.20
      postcss-value-parser: 4.2.0
    dev: true

  /axe-core/4.6.1:
    resolution:
      {
        integrity: sha512-lCZN5XRuOnpG4bpMq8v0khrWtUOn+i8lZSb6wHZH56ZfbIEv6XwJV84AAueh9/zi7qPVJ/E4yz6fmsiyOmXR4w==,
      }
    engines: { node: ">=4" }

  /axobject-query/2.2.0:
    resolution:
      {
        integrity: sha512-Td525n+iPOOyUQIeBfcASuG6uJsDOITl7Mds5gFyerkWiX7qhUTdYUBlSgNMyVqtSJqwpt1kXGLdUt6SykLMRA==,
      }

  /bail/2.0.2:
    resolution:
      {
        integrity: sha512-0xO6mYd7JB2YesxDKplafRpsiOzPt9V02ddPCLbY1xYGPOX24NTyN50qnUxgCPcSoYMhKpAuBTjQoRZCAkUDRw==,
      }

  /balanced-match/1.0.2:
    resolution:
      {
        integrity: sha512-3oSeUO0TMV67hN1AmbXsK4yaqU7tjiHlbxRDZOpH0KW9+CeX4bRAaX0Anxt0tx2MrpRpWwQaPwIlISEJhYU5Pw==,
      }

  /base64-js/1.5.1:
    resolution:
      {
        integrity: sha512-AKpaYlHn8t4SVbOHCy+b5+KKgvR4vrsD8vbvrbiQJps7fKDTkjkDry6ji0rUJjC0kzbNePLwzxq8iypo41qeWA==,
      }
    dev: false

  /better-path-resolve/1.0.0:
    resolution:
      {
        integrity: sha512-pbnl5XzGBdrFU/wT4jqmJVPn2B6UHPBOhzMQkY/SPUPB6QtUXtmBHBIwCbXJol93mOpGMnQyP/+BB19q04xj7g==,
      }
    engines: { node: ">=4" }
    dependencies:
      is-windows: 1.0.2
    dev: false

  /binary-extensions/2.2.0:
    resolution:
      {
        integrity: sha512-jDctJ/IVQbZoJykoeHbhXpOlNBqGNcwXJKJog42E5HDPUwQTSdjCHdihjj0DlnheQ7blbT6dHOafNAiS8ooQKA==,
      }
    engines: { node: ">=8" }

  /bl/4.1.0:
    resolution:
      {
        integrity: sha512-1W07cM9gS6DcLperZfFSj+bWLtaPGSOHWhPiGzXmvVJbRLdG82sH/Kn8EtW1VqWVA54AKf2h5k5BbnIbwF3h6w==,
      }
    dependencies:
      buffer: 5.7.1
      inherits: 2.0.4
      readable-stream: 3.6.0
    dev: false

  /bl/5.1.0:
    resolution:
      {
        integrity: sha512-tv1ZJHLfTDnXE6tMHv73YgSJaWR2AFuPwMntBe7XL/GBFHnT0CLnsHMogfk5+GzCDC5ZWarSCYaIGATZt9dNsQ==,
      }
    dependencies:
      buffer: 6.0.3
      inherits: 2.0.4
      readable-stream: 3.6.0
    dev: false

  /brace-expansion/1.1.11:
    resolution:
      {
        integrity: sha512-iCuPHDFgrHX7H2vEI/5xpz07zSHB00TpugqhmYtVmMO6518mCuRMoOYFldEBl0g187ufozdaHgWKcYFb61qGiA==,
      }
    dependencies:
      balanced-match: 1.0.2
      concat-map: 0.0.1

  /braces/3.0.2:
    resolution:
      {
        integrity: sha512-b8um+L1RzM3WDSzvhm6gIz1yfTbBt6YTlcEKAvsmqCZZFw46z626lVj9j1yEPW33H5H+lBQpZMP1k8l+78Ha0A==,
      }
    engines: { node: ">=8" }
    dependencies:
      fill-range: 7.0.1

  /breakword/1.0.5:
    resolution:
      {
        integrity: sha512-ex5W9DoOQ/LUEU3PMdLs9ua/CYZl1678NUkKOdUSi8Aw5F1idieaiRURCBFJCwVcrD1J8Iy3vfWSloaMwO2qFg==,
      }
    dependencies:
      wcwidth: 1.0.1
    dev: false

  /browserslist/4.21.4:
    resolution:
      {
        integrity: sha512-CBHJJdDmgjl3daYjN5Cp5kbTf1mUhZoS+beLklHIvkOWscs83YAhLlF3Wsh/lciQYAcbBJgTOD44VtG31ZM4Hw==,
      }
    engines: { node: ^6 || ^7 || ^8 || ^9 || ^10 || ^11 || ^12 || >=13.7 }
    hasBin: true
    dependencies:
      caniuse-lite: 1.0.30001439
      electron-to-chromium: 1.4.284
      node-releases: 2.0.8
      update-browserslist-db: 1.0.10_browserslist@4.21.4

  /buffer-from/1.1.2:
    resolution:
      {
        integrity: sha512-E+XQCRwSbaaiChtv6k6Dwgc+bx+Bs6vuKJHHl5kox/BaKbhiXzqQOwK4cO22yElGp2OCmjwVhT3HmxgyPGnJfQ==,
      }
    dev: false

  /buffer/5.7.1:
    resolution:
      {
        integrity: sha512-EHcyIPBQ4BSGlvjB16k5KgAJ27CIsHY/2JBmCRReo48y9rQ3MaUzWX3KVlBa4U7MyX02HdVj0K7C3WaB3ju7FQ==,
      }
    dependencies:
      base64-js: 1.5.1
      ieee754: 1.2.1
    dev: false

  /buffer/6.0.3:
<<<<<<< HEAD
=======
    resolution:
      {
        integrity: sha512-FTiCpNxtwiZZHEZbcbTIcZjERVICn9yq/pDFkTl95/AxzD1naBctN7YO68riM/gLSDY7sdrMby8hofADYuuqOA==,
      }
    dependencies:
      base64-js: 1.5.1
      ieee754: 1.2.1
    dev: false

  /bundle-require/4.0.1_esbuild@0.17.10:
    resolution:
      {
        integrity: sha512-9NQkRHlNdNpDBGmLpngF3EFDcwodhMUuLz9PaWYciVcQF9SE4LFjM2DB/xV1Li5JiuDMv7ZUWuC3rGbqR0MAXQ==,
      }
    engines: { node: ^12.20.0 || ^14.13.1 || >=16.0.0 }
    peerDependencies:
      esbuild: ">=0.17"
    dependencies:
      esbuild: 0.17.10
      load-tsconfig: 0.2.3
    dev: true

  /cac/6.7.14:
    resolution:
      {
        integrity: sha512-b6Ilus+c3RrdDk+JhLKUAQfzzgLEPy6wcXqS7f/xe1EETvsDP6GORG7SFuOs6cID5YkqchW/LXZbX5bc8j7ZcQ==,
      }
    engines: { node: ">=8" }
    dev: true

  /call-bind/1.0.2:
>>>>>>> fa3af5d0
    resolution:
      {
        integrity: sha512-FTiCpNxtwiZZHEZbcbTIcZjERVICn9yq/pDFkTl95/AxzD1naBctN7YO68riM/gLSDY7sdrMby8hofADYuuqOA==,
      }
    dependencies:
      base64-js: 1.5.1
      ieee754: 1.2.1
    dev: false

  /bundle-require/4.0.1_esbuild@0.17.10:
    resolution:
      {
        integrity: sha512-9NQkRHlNdNpDBGmLpngF3EFDcwodhMUuLz9PaWYciVcQF9SE4LFjM2DB/xV1Li5JiuDMv7ZUWuC3rGbqR0MAXQ==,
      }
    engines: { node: ^12.20.0 || ^14.13.1 || >=16.0.0 }
    peerDependencies:
      esbuild: ">=0.17"
    dependencies:
      esbuild: 0.17.10
      load-tsconfig: 0.2.3
    dev: true

  /cac/6.7.14:
    resolution:
      {
        integrity: sha512-b6Ilus+c3RrdDk+JhLKUAQfzzgLEPy6wcXqS7f/xe1EETvsDP6GORG7SFuOs6cID5YkqchW/LXZbX5bc8j7ZcQ==,
      }
    engines: { node: ">=8" }
    dev: true

  /call-bind/1.0.2:
    resolution:
      {
        integrity: sha512-7O+FbCihrB5WGbFYesctwmTKae6rOiIzmz1icreWJ+0aA7LJfuqhEso2T9ncpcFtzMQtzXf2QGGueWJGTYsqrA==,
      }
    dependencies:
      function-bind: 1.1.1
      get-intrinsic: 1.1.3

  /callsites/3.1.0:
    resolution:
      {
        integrity: sha512-P8BjAsXvZS+VIDUI11hHCQEv74YT67YUi5JJFNWIqL235sBmjX4+qx9Muvls5ivyNENctx46xQLQ3aTuE7ssaQ==,
      }
    engines: { node: ">=6" }

  /camel-case/4.1.2:
    resolution:
      {
        integrity: sha512-gxGWBrTT1JuMx6R+o5PTXMmUnhnVzLQ9SNutD4YqKtI6ap897t3tKECYla6gCWEkplXnlNybEkZg9GEGxKFCgw==,
      }
    dependencies:
      pascal-case: 3.1.2
      tslib: 2.5.0
    dev: false

  /camelcase-css/2.0.1:
    resolution:
      {
        integrity: sha512-QOSvevhslijgYwRx6Rv7zKdMF8lbRmx+uQGx2+vDc+KI/eBnsy9kit5aj23AgGu3pa4t9AgwbnXWqS+iOY+2aA==,
      }
    engines: { node: ">= 6" }

  /camelcase-keys/6.2.2:
    resolution:
      {
        integrity: sha512-YrwaA0vEKazPBkn0ipTiMpSajYDSe+KjQfrjhcBMxJt/znbvlHd8Pw/Vamaz5EB4Wfhs3SUR3Z9mwRu/P3s3Yg==,
      }
    engines: { node: ">=8" }
    dependencies:
      camelcase: 5.3.1
      map-obj: 4.3.0
      quick-lru: 4.0.1

  /camelcase/5.3.1:
    resolution:
      {
        integrity: sha512-L28STB170nwWS63UjtlEOE3dldQApaJXZkOI1uMFfzf3rRuPegHaHesyee+YxQ+W6SvRDQV6UrdOdRiR153wJg==,
      }
    engines: { node: ">=6" }

  /camelize/1.0.1:
    resolution:
      {
        integrity: sha512-dU+Tx2fsypxTgtLoE36npi3UqcjSSMNYfkqgmoEhtZrraP5VWq0K7FkWVTYa8eMPtnU/G2txVsfdCJTn9uzpuQ==,
      }
    dev: false

  /caniuse-lite/1.0.30001439:
    resolution:
      {
        integrity: sha512-1MgUzEkoMO6gKfXflStpYgZDlFM7M/ck/bgfVCACO5vnAf0fXoNVHdWtqGU+MYca+4bL9Z5bpOVmR33cWW9G2A==,
      }

  /ccount/2.0.1:
    resolution:
      {
        integrity: sha512-eyrF0jiFpY+3drT6383f1qhkbGsLSifNAjA61IUjZjmLCWjItY6LB9ft9YhoDgwfmclB2zhu51Lc7+95b8NRAg==,
      }

  /chalk/2.4.2:
    resolution:
      {
        integrity: sha512-Mti+f9lpJNcwF4tWV8/OrTTtF1gZi+f8FqlyAdouralcFWFQWF2+NgCHShjkCb+IFBLq9buZwE1xckQU4peSuQ==,
      }
    engines: { node: ">=4" }
    dependencies:
      ansi-styles: 3.2.1
      escape-string-regexp: 1.0.5
      supports-color: 5.5.0

  /chalk/3.0.0:
    resolution:
      {
        integrity: sha512-4D3B6Wf41KOYRFdszmDqMCGq5VV/uMAB273JILmO+3jAlh8X4qDtdtgCR3fxtbLEMzSx22QdhnDcJvu2u1fVwg==,
      }
    engines: { node: ">=8" }
    dependencies:
      ansi-styles: 4.3.0
      supports-color: 7.2.0
    dev: true

  /chalk/4.1.2:
    resolution:
      {
        integrity: sha512-oKnbhFyRIXpUuez8iBMmyEa4nbj4IOQyuhc/wy9kY7/WVPcwIO9VA668Pu8RkO7+0G76SLROeyw9CpQ061i4mA==,
      }
    engines: { node: ">=10" }
    dependencies:
      ansi-styles: 4.3.0
      supports-color: 7.2.0

  /chalk/5.2.0:
    resolution:
      {
        integrity: sha512-ree3Gqw/nazQAPuJJEy+avdl7QfZMcUvmHIKgEZkGL+xOBzRvup5Hxo6LHuMceSxOabuJLJm5Yp/92R9eMmMvA==,
      }
    engines: { node: ^12.17.0 || ^14.13 || >=16.0.0 }
    dev: false

  /character-entities-html4/2.1.0:
    resolution:
      {
        integrity: sha512-1v7fgQRj6hnSwFpq1Eu0ynr/CDEw0rXo2B61qXrLNdHZmPKgb7fqS1a2JwF0rISo9q77jDI8VMEHoApn8qDoZA==,
      }

  /character-entities-legacy/3.0.0:
    resolution:
      {
        integrity: sha512-RpPp0asT/6ufRm//AJVwpViZbGM/MkjQFxJccQRHmISF/22NBtsHqAWmL+/pmkPWoIUJdWyeVleTl1wydHATVQ==,
      }

  /character-entities/2.0.2:
    resolution:
      {
        integrity: sha512-shx7oQ0Awen/BRIdkjkvz54PnEEI/EjwXDSIZp86/KKdbafHh1Df/RYGBhn4hbe2+uKC9FnT5UCEdyPz3ai9hQ==,
      }

  /character-reference-invalid/2.0.1:
    resolution:
      {
        integrity: sha512-iBZ4F4wRbyORVsu0jPV7gXkOsGYjGHPmAyv+HiHG8gi5PtC9KI2j1+v8/tlibRvjoWX027ypmG/n0HtO5t7unw==,
      }
    dev: false

  /chardet/0.7.0:
    resolution:
      {
        integrity: sha512-mT8iDcrh03qDGRRmoA2hmBJnxpllMR+0/0qlzjqZES6NdiWDcZkCNAk4rPFZ9Q85r27unkiNNg8ZOiwZXBHwcA==,
      }
    dev: false

  /chokidar/3.5.3:
    resolution:
      {
        integrity: sha512-Dr3sfKRP6oTcjf2JmUmFJfeVMvXBdegxB0iVQ5eb2V10uFJUCAS8OByZdVAyVb8xXNz3GjjTgj9kLWsZTqE6kw==,
      }
    engines: { node: ">= 8.10.0" }
    dependencies:
      anymatch: 3.1.3
      braces: 3.0.2
      glob-parent: 5.1.2
      is-binary-path: 2.1.0
      is-glob: 4.0.3
      normalize-path: 3.0.0
      readdirp: 3.6.0
    optionalDependencies:
      fsevents: 2.3.2

  /chownr/1.1.4:
    resolution:
      {
        integrity: sha512-jJ0bqzaylmJtVnNgzTeSOs8DPavpbYgEr/b0YL8/2GO3xJEhInFmhKMUnEJQjZumK7KXGFhUy89PrsJWlakBVg==,
      }
    dev: false

  /ci-info/3.8.0:
    resolution:
      {
        integrity: sha512-eXTggHWSooYhq49F2opQhuHWgzucfF2YgODK4e1566GQs5BIfP30B0oenwBJHfWxAs2fyPB1s7Mg949zLf61Yw==,
      }
    engines: { node: ">=8" }
    dev: false

  /class-variance-authority/0.4.0_typescript@4.9.4:
    resolution:
      {
        integrity: sha512-74enNN8O9ZNieycac/y8FxqgyzZhZbxmCitAtAeUrLPlxjSd5zA7LfpprmxEcOmQBnaGs5hYhiSGnJ0mqrtBLQ==,
      }
    peerDependencies:
      typescript: ">= 4.5.5 < 5"
    peerDependenciesMeta:
      typescript:
        optional: true
    dependencies:
      typescript: 4.9.4
    dev: false

  /cli-cursor/4.0.0:
    resolution:
      {
        integrity: sha512-VGtlMu3x/4DOtIUwEkRezxUZ2lBacNJCHash0N0WeZDBS+7Ux1dm3XWAgWYxLJFMMdOeXMHXorshEFhbMSGelg==,
      }
    engines: { node: ^12.20.0 || ^14.13.1 || >=16.0.0 }
    dependencies:
      restore-cursor: 4.0.0
    dev: false

  /cli-spinners/2.7.0:
    resolution:
      {
        integrity: sha512-qu3pN8Y3qHNgE2AFweciB1IfMnmZ/fsNTEE+NOFjmGB2F/7rLhnhzppvpCnN4FovtP26k8lHyy9ptEbNwWFLzw==,
      }
    engines: { node: ">=6" }
    dev: false

  /client-only/0.0.1:
    resolution:
      {
        integrity: sha512-IV3Ou0jSMzZrd3pZ48nLkT9DA7Ag1pnPzaiQhpW7c3RbcqqzvzzVu+L8gfqMp/8IM2MQtSiqaCxrrcfu8I8rMA==,
      }
    dev: false

  /clipanion/3.2.0-rc.14_typanion@3.12.1:
    resolution:
      {
        integrity: sha512-lj5zydbH786t6gpXe6oNX7CM5YKhd0CDhcXG8pKyRa2Nz5cgj1yhnNKxDi/MyPYwjyvAG5oVBeDdYCGUAgD8lQ==,
      }
    peerDependencies:
      typanion: "*"
    dependencies:
      typanion: 3.12.1
    dev: false

  /cliui/6.0.0:
    resolution:
      {
        integrity: sha512-t6wbgtoCXvAzst7QgXxJYqPt0usEfbgQdftEPbLL/cvv6HPE5VgvqCuAIDR0NgU52ds6rFwqrgakNLrHEjCbrQ==,
      }
    dependencies:
      string-width: 4.2.3
      strip-ansi: 6.0.1
      wrap-ansi: 6.2.0
    dev: false

  /cliui/7.0.4:
    resolution:
      {
        integrity: sha512-OcRE68cOsVMXp1Yvonl/fzkQOyjLSu/8bhPDfQt0e0/Eb283TKP20Fs2MqoPsr9SwA595rRCA+QMzYc9nBP+JQ==,
      }
    dependencies:
      string-width: 4.2.3
      strip-ansi: 6.0.1
      wrap-ansi: 7.0.0
    dev: false

  /cliui/8.0.1:
    resolution:
      {
        integrity: sha512-BSeNnyus75C4//NQ9gQt1/csTXyo/8Sb+afLAkzAptFuMsod9HFokGNudZpi/oQV73hnVK+sR+5PVRMd+Dr7YQ==,
      }
    engines: { node: ">=12" }
    dependencies:
      string-width: 4.2.3
      strip-ansi: 6.0.1
      wrap-ansi: 7.0.0

  /clone/1.0.4:
    resolution:
      {
        integrity: sha512-JQHZ2QMW6l3aH/j6xCqQThY/9OH4D/9ls34cgkUBiEeocRTU04tHfKPBsUK1PqZCUQM7GiA0IIXJSuXHI64Kbg==,
      }
    engines: { node: ">=0.8" }
    dev: false

  /clsx/1.2.1:
    resolution:
      {
        integrity: sha512-EcR6r5a8bj6pu3ycsa/E/cKVGuTgZJZdsyUYHOksG/UHIiKfjxzRxYJpyVBwYaQeOvghal9fcc4PidlgzugAQg==,
      }
    engines: { node: ">=6" }
    dev: false

  /cmdk/0.1.21_ib3m5ricvtkl2cll7qpr2f6lvq:
    resolution:
      {
        integrity: sha512-O5oiYmoBdcoqmax4RMOsnJHrseaXlnkzfCSWgNdyBxneTaSCmUByBF5MliJbsveoHJsjkyL2uNUs2kTBBMmIaw==,
      }
    peerDependencies:
      react: ^18.0.0
      react-dom: ^18.0.0
    dependencies:
      "@radix-ui/react-dialog": 1.0.0_ib3m5ricvtkl2cll7qpr2f6lvq
      command-score: 0.1.2
      react: 18.2.0
      react-dom: 18.2.0_react@18.2.0
    transitivePeerDependencies:
      - "@types/react"
    dev: false

  /color-convert/1.9.3:
    resolution:
      {
        integrity: sha512-QfAUtd+vFdAtFQcC8CCyYt1fYWxSqAiK2cSD6zDB8N3cpsEBAvRxp9zOGg6G/SHHJYAT88/az/IuDGALsNVbGg==,
      }
    dependencies:
      color-name: 1.1.3

  /color-convert/2.0.1:
    resolution:
      {
        integrity: sha512-RRECPsj7iu/xb5oKYcsFHSppFNnsj/52OVTRKb4zP5onXwVF3zVmmToNcOfGC+CRDpfK/U584fMg38ZHCaElKQ==,
      }
    engines: { node: ">=7.0.0" }
    dependencies:
      color-name: 1.1.4

  /color-name/1.1.3:
    resolution:
      {
        integrity: sha512-72fSenhMw2HZMTVHeCA9KCmpEIbzWiQsjN+BHcBbS9vr1mtt+vJjPdksIBNUmKAW8TFUDPJK5SUU3QhE9NEXDw==,
      }

  /color-name/1.1.4:
    resolution:
      {
        integrity: sha512-dOy+3AuW3a2wNbZHIuMZpTcgjGuLU/uBL/ubcZF9OXbDo8ff4O8yVp5Bf0efS8uEoYo5q4Fx7dY9OgQGXgAsQA==,
      }

  /color-string/1.9.1:
    resolution:
      {
        integrity: sha512-shrVawQFojnZv6xM40anx4CkoDP+fZsw/ZerEMsW/pyzsRbElpsL/DBVW7q3ExxwusdNXI3lXpuhEZkzs8p5Eg==,
      }
    dependencies:
      color-name: 1.1.4
      simple-swizzle: 0.2.2
    dev: false

  /color/4.2.3:
    resolution:
      {
        integrity: sha512-1rXeuUUiGGrykh+CeBdu5Ie7OJwinCgQY0bc7GCRxy5xVHy+moaqkpL/jqQq0MtQOeYcrqEz4abc5f0KtU7W4A==,
      }
    engines: { node: ">=12.5.0" }
    dependencies:
      color-convert: 2.0.1
      color-string: 1.9.1
    dev: false

  /comma-separated-tokens/2.0.3:
    resolution:
      {
        integrity: sha512-Fu4hJdvzeylCfQPp9SGWidpzrMs7tTrlu6Vb8XGaRGck8QSNZJJp538Wrb60Lax4fPwR64ViY468OIUTbRlGZg==,
      }

  /command-score/0.1.2:
    resolution:
      {
        integrity: sha512-VtDvQpIJBvBatnONUsPzXYFVKQQAhuf3XTNOAsdBxCNO/QCtUUd8LSgjn0GVarBkCad6aJCZfXgrjYbl/KRr7w==,
      }
    dev: false

  /commander/10.0.0:
    resolution:
      {
        integrity: sha512-zS5PnTI22FIRM6ylNW8G4Ap0IEOyk62fhLSD0+uHRT9McRCLGpkVNvao4bjimpK/GShynyQkFFxHhwMcETmduA==,
      }
    engines: { node: ">=14" }
    dev: false

  /commander/4.1.1:
    resolution:
      {
        integrity: sha512-NOKm8xhkzAjzFx8B2v5OAHT+u5pRQc2UCa2Vq9jYL/31o2wi9mxBA7LIFs3sV5VSC49z6pEhfbMULvShKj26WA==,
      }
    engines: { node: ">= 6" }
    dev: true

  /comment-json/4.2.3:
    resolution:
      {
        integrity: sha512-SsxdiOf064DWoZLH799Ata6u7iV658A11PlWtZATDlXPpKGJnbJZ5Z24ybixAi+LUUqJ/GKowAejtC5GFUG7Tw==,
      }
    engines: { node: ">= 6" }
    dependencies:
      array-timsort: 1.0.3
      core-util-is: 1.0.3
      esprima: 4.0.1
      has-own-prop: 2.0.0
      repeat-string: 1.6.1
    dev: false

  /compare-func/2.0.0:
    resolution:
      {
        integrity: sha512-zHig5N+tPWARooBnb0Zx1MFcdfpyJrfTJ3Y5L+IFvUm8rM74hHz66z0gw0x4tijh5CorKkKUCnW82R2vmpeCRA==,
      }
    dependencies:
      array-ify: 1.0.0
      dot-prop: 5.3.0
    dev: true

  /concat-map/0.0.1:
    resolution:
      {
        integrity: sha512-/Srv4dswyQNBfohGpz9o6Yb3Gz3SrUDqBH5rTuhGR7ahtlbYKnVxw2bCFMRljaA7EXHaXZ8wsHdodFvbkhKmqg==,
      }

  /contentlayer/0.3.0_esbuild@0.17.3:
    resolution:
      {
        integrity: sha512-3LEF5HMHjSytlT8SErC3U59Pt2LP80a6Z2f/0mSIPeA4xty0LNChyHqzALySSM0osAEz32RY56Fifk5P+2dCIA==,
      }
    engines: { node: ">=14.18" }
    hasBin: true
    requiresBuild: true
    dependencies:
      "@contentlayer/cli": 0.3.0_esbuild@0.17.3
      "@contentlayer/client": 0.3.0_esbuild@0.17.3
      "@contentlayer/core": 0.3.0_esbuild@0.17.3
      "@contentlayer/source-files": 0.3.0_esbuild@0.17.3
      "@contentlayer/source-remote-files": 0.3.0_esbuild@0.17.3
      "@contentlayer/utils": 0.3.0
    transitivePeerDependencies:
      - "@effect-ts/otel-node"
      - esbuild
      - markdown-wasm
      - supports-color
    dev: false

  /conventional-changelog-angular/5.0.13:
    resolution:
      {
        integrity: sha512-i/gipMxs7s8L/QeuavPF2hLnJgH6pEZAttySB6aiQLWcX3puWDL3ACVmvBhJGxnAy52Qc15ua26BufY6KpmrVA==,
      }
    engines: { node: ">=10" }
    dependencies:
      compare-func: 2.0.0
      q: 1.5.1
    dev: true

  /conventional-changelog-conventionalcommits/5.0.0:
    resolution:
      {
        integrity: sha512-lCDbA+ZqVFQGUj7h9QBKoIpLhl8iihkO0nCTyRNzuXtcd7ubODpYB04IFy31JloiJgG0Uovu8ot8oxRzn7Nwtw==,
      }
    engines: { node: ">=10" }
    dependencies:
      compare-func: 2.0.0
      lodash: 4.17.21
      q: 1.5.1
    dev: true

  /conventional-commits-parser/3.2.4:
    resolution:
      {
        integrity: sha512-nK7sAtfi+QXbxHCYfhpZsfRtaitZLIA6889kFIouLvz6repszQDgxBu7wf2WbU+Dco7sAnNCJYERCwt54WPC2Q==,
      }
    engines: { node: ">=10" }
    hasBin: true
    dependencies:
      JSONStream: 1.3.5
      is-text-path: 1.0.1
      lodash: 4.17.21
      meow: 8.1.2
      split2: 3.2.2
      through2: 4.0.2
    dev: true

  /convert-source-map/1.9.0:
    resolution:
      {
        integrity: sha512-ASFBup0Mz1uyiIjANan1jzLQami9z1PoYSZCiiYW2FczPbenXc45FZdBZLzOT+r6+iciuEModtmCti+hjaAk0A==,
      }

  /core-js-pure/3.26.1:
    resolution:
      {
        integrity: sha512-VVXcDpp/xJ21KdULRq/lXdLzQAtX7+37LzpyfFM973il0tWSsDEoyzG38G14AjTpK9VTfiNM9jnFauq/CpaWGQ==,
      }
    requiresBuild: true

  /core-util-is/1.0.3:
    resolution:
      {
        integrity: sha512-ZQBvi1DcpJ4GDqanjucZ2Hj3wEO5pZDS89BWbkcrvdxksJorwUDDZamX9ldFkp9aw2lmBDLgkObEA4DWNJ9FYQ==,
      }
    dev: false

  /cosmiconfig-typescript-loader/4.3.0_7hhqzpfu2kluivkik2u4wzk42i:
    resolution:
      {
        integrity: sha512-NTxV1MFfZDLPiBMjxbHRwSh5LaLcPMwNdCutmnHJCKoVnlvldPWlllonKwrsRJ5pYZBIBGRWWU2tfvzxgeSW5Q==,
      }
    engines: { node: ">=12", npm: ">=6" }
    peerDependencies:
      "@types/node": "*"
      cosmiconfig: ">=7"
      ts-node: ">=10"
      typescript: ">=3"
    dependencies:
      "@types/node": 14.18.35
      cosmiconfig: 7.1.0
      ts-node: 10.9.1_tmt345f6mmvj3vdnsaqf2jblxq
      typescript: 4.9.5
    dev: true

  /cosmiconfig/7.1.0:
    resolution:
      {
        integrity: sha512-AdmX6xUzdNASswsFtmwSt7Vj8po9IuqXm0UXz7QKPuEUmPB4XyjGfaAr2PSuELMwkRMVH1EpIkX5bTZGRB3eCA==,
      }
    engines: { node: ">=10" }
    dependencies:
      "@types/parse-json": 4.0.0
      import-fresh: 3.3.0
      parse-json: 5.2.0
      path-type: 4.0.0
      yaml: 1.10.2
    dev: true

  /create-require/1.1.1:
    resolution:
      {
        integrity: sha512-dcKFX3jn0MpIaXjisoRvexIJVEKzaq7z2rZKxf+MSr9TkdmHmsU4m2lcLojrj/FHl8mk5VxMmYA+ftRkP/3oKQ==,
      }

<<<<<<< HEAD
  /cross-env/7.0.3:
    resolution:
      {
        integrity: sha512-+/HKd6EgcQCJGh2PSjZuUitQBQynKor4wrFbRg4DtAgS1aWO+gU52xpH7M9ScGgXSYmAVS9bIJ8EzuaGw0oNAw==,
      }
    engines: { node: ">=10.14", npm: ">=6", yarn: ">=1" }
    hasBin: true
    dependencies:
      cross-spawn: 7.0.3
    dev: false

=======
>>>>>>> fa3af5d0
  /cross-spawn/5.1.0:
    resolution:
      {
        integrity: sha512-pTgQJ5KC0d2hcY8eyL1IzlBPYjTkyH72XRZPnLyKus2mBfNjQs3klqbJU2VILqZryAZUt9JOb3h/mWMy23/f5A==,
      }
    dependencies:
      lru-cache: 4.1.5
      shebang-command: 1.2.0
      which: 1.3.1
    dev: false

  /cross-spawn/7.0.3:
    resolution:
      {
        integrity: sha512-iRDPJKUPVEND7dHPO8rkbOnPpyDygcDFtWjpeWNCgy8WP2rXcxXL8TskReQl6OrB2G7+UJrags1q15Fudc7G6w==,
      }
    engines: { node: ">= 8" }
    dependencies:
      path-key: 3.1.1
      shebang-command: 2.0.0
      which: 2.0.2

  /css-background-parser/0.1.0:
    resolution:
      {
        integrity: sha512-2EZLisiZQ+7m4wwur/qiYJRniHX4K5Tc9w93MT3AS0WS1u5kaZ4FKXlOTBhOjc+CgEgPiGY+fX1yWD8UwpEqUA==,
      }
    dev: false

  /css-box-shadow/1.0.0-3:
    resolution:
      {
        integrity: sha512-9jaqR6e7Ohds+aWwmhe6wILJ99xYQbfmK9QQB9CcMjDbTxPZjwEmUQpU91OG05Xgm8BahT5fW+svbsQGjS/zPg==,
      }
    dev: false

  /css-color-keywords/1.0.0:
    resolution:
      {
        integrity: sha512-FyyrDHZKEjXDpNJYvVsV960FiqQyXc/LlYmsxl2BcdMb2WPx0OGRVgTg55rPSyLSNMqP52R9r8geSp7apN3Ofg==,
      }
    engines: { node: ">=4" }
    dev: false

  /css-to-react-native/3.0.0:
    resolution:
      {
        integrity: sha512-Ro1yETZA813eoyUp2GDBhG2j+YggidUmzO1/v9eYBKR2EHVEniE2MI/NqpTQ954BMpTPZFsGNPm46qFB9dpaPQ==,
      }
    dependencies:
      camelize: 1.0.1
      css-color-keywords: 1.0.0
      postcss-value-parser: 4.2.0
    dev: false

  /cssesc/3.0.0:
    resolution:
      {
        integrity: sha512-/Tb/JcjK111nNScGob5MNtsntNM1aCNUDipB/TkwZFhyDrrE47SOx/18wF2bbjgc3ZzCSKW1T5nt5EbFoAz/Vg==,
      }
    engines: { node: ">=4" }
    hasBin: true

  /csstype/3.1.1:
    resolution:
      {
        integrity: sha512-DJR/VvkAvSZW9bTouZue2sSxDwdTN92uHjqeKVm+0dAqdfNykRzQ95tay8aXMBAAPpUiq4Qcug2L7neoRh2Egw==,
      }

  /csv-generate/3.4.3:
    resolution:
      {
        integrity: sha512-w/T+rqR0vwvHqWs/1ZyMDWtHHSJaN06klRqJXBEpDJaM/+dZkso0OKh1VcuuYvK3XM53KysVNq8Ko/epCK8wOw==,
      }
    dev: false

  /csv-parse/4.16.3:
    resolution:
      {
        integrity: sha512-cO1I/zmz4w2dcKHVvpCr7JVRu8/FymG5OEpmvsZYlccYolPBLoVGKUHgNoc4ZGkFeFlWGEDmMyBM+TTqRdW/wg==,
      }
    dev: false

  /csv-stringify/5.6.5:
    resolution:
      {
        integrity: sha512-PjiQ659aQ+fUTQqSrd1XEDnOr52jh30RBurfzkscaE2tPaFsDH5wOAHJiw8XAHphRknCwMUE9KRayc4K/NbO8A==,
      }
    dev: false

  /csv/5.5.3:
    resolution:
      {
        integrity: sha512-QTaY0XjjhTQOdguARF0lGKm5/mEq9PD9/VhZZegHDIBq2tQwgNpHc3dneD4mGo2iJs+fTKv5Bp0fZ+BRuY3Z0g==,
      }
    engines: { node: ">= 0.1.90" }
    dependencies:
      csv-generate: 3.4.3
      csv-parse: 4.16.3
      csv-stringify: 5.6.5
      stream-transform: 2.1.3
    dev: false

  /damerau-levenshtein/1.0.8:
    resolution:
      {
        integrity: sha512-sdQSFB7+llfUcQHUQO3+B8ERRj0Oa4w9POWMI/puGtuf7gFywGmkaLCElnudfTiKZV+NvHqL0ifzdrI8Ro7ESA==,
      }

  /dargs/7.0.0:
    resolution:
      {
        integrity: sha512-2iy1EkLdlBzQGvbweYRFxmFath8+K7+AKB0TlhHWkNuH+TmovaMH/Wp7V7R4u7f4SnX3OgLsU9t1NI9ioDnUpg==,
      }
    engines: { node: ">=8" }
    dev: true

  /data-uri-to-buffer/4.0.0:
    resolution:
      {
        integrity: sha512-Vr3mLBA8qWmcuschSLAOogKgQ/Jwxulv3RNE4FXnYWRGujzrRWQI4m12fQqRkwX06C0KanhLr4hK+GydchZsaA==,
      }
    engines: { node: ">= 12" }
    dev: false

  /dataloader/1.4.0:
    resolution:
      {
        integrity: sha512-68s5jYdlvasItOJnCuI2Q9s4q98g0pCyL3HrcKJu8KNugUl8ahgmZYg38ysLTgQjjXX3H8CJLkAvWrclWfcalw==,
      }
    dev: false

  /debug/2.6.9:
    resolution:
      {
        integrity: sha512-bC7ElrdJaJnPbAP+1EotYvqZsb3ecl5wi6Bfi6BJTUcNowp6cvspg0jXznRTKDjm/E7AdgFBVeAPVMNcKGsHMA==,
      }
    peerDependencies:
      supports-color: "*"
    peerDependenciesMeta:
      supports-color:
        optional: true
    dependencies:
      ms: 2.0.0

  /debug/3.2.7:
    resolution:
      {
        integrity: sha512-CFjzYYAi4ThfiQvizrFQevTTXHtnCqWfe7x1AhgEscTz6ZbLbfoLRLPugTQyBth6f8ZERVUSyWHFD/7Wu4t1XQ==,
      }
    peerDependencies:
      supports-color: "*"
    peerDependenciesMeta:
      supports-color:
        optional: true
    dependencies:
      ms: 2.1.3

  /debug/4.3.4:
    resolution:
      {
        integrity: sha512-PRWFHuSU3eDtQJPvnNY7Jcket1j0t5OuOsFzPPzsekD52Zl8qUfFIPEiswXqIvHWGVHOgX+7G/vCNNhehwxfkQ==,
      }
    engines: { node: ">=6.0" }
    peerDependencies:
      supports-color: "*"
    peerDependenciesMeta:
      supports-color:
        optional: true
    dependencies:
      ms: 2.1.2

  /decamelize-keys/1.1.1:
    resolution:
      {
        integrity: sha512-WiPxgEirIV0/eIOMcnFBA3/IJZAZqKnwAwWyvvdi4lsr1WCN22nhdf/3db3DoZcUjTV2SqfzIwNyp6y2xs3nmg==,
      }
    engines: { node: ">=0.10.0" }
    dependencies:
      decamelize: 1.2.0
      map-obj: 1.0.1

  /decamelize/1.2.0:
    resolution:
      {
        integrity: sha512-z2S+W9X73hAUUki+N+9Za2lBlun89zigOyGrsax+KUQ6wKW4ZoWpEYBkGhQjwAjjDCkWxhY0VKEhk8wzY7F5cA==,
      }
    engines: { node: ">=0.10.0" }

  /decode-named-character-reference/1.0.2:
    resolution:
      {
        integrity: sha512-O8x12RzrUF8xyVcY0KJowWsmaJxQbmy0/EtnNtHRpsOcT7dFk5W598coHqBVpmWo1oQQfsCqfCmkZN5DJrZVdg==,
      }
    dependencies:
      character-entities: 2.0.2

  /decompress-response/6.0.0:
    resolution:
      {
        integrity: sha512-aW35yZM6Bb/4oJlZncMH2LCoZtJXTRxES17vE3hoRiowU2kWHaJKFkSBDnDR+cm9J+9QhXmREyIfv0pji9ejCQ==,
      }
    engines: { node: ">=10" }
    dependencies:
      mimic-response: 3.1.0
    dev: false

  /deep-extend/0.6.0:
    resolution:
      {
        integrity: sha512-LOHxIOaPYdHlJRtCQfDIVZtfw/ufM8+rVj649RIHzcm/vGwQRXFt6OPqIFWsm2XEMrNIEtWR64sY1LEKD2vAOA==,
      }
    engines: { node: ">=4.0.0" }
    dev: false

  /deep-is/0.1.4:
    resolution:
      {
        integrity: sha512-oIPzksmTg4/MriiaYGO+okXDT7ztn/w3Eptv/+gSIdMdKsJo0u4CfYNFJPy+4SKMuCqGw2wxnA+URMg3t8a/bQ==,
      }

  /defaults/1.0.4:
    resolution:
      {
        integrity: sha512-eFuaLoy/Rxalv2kr+lqMlUnrDWV+3j4pljOIJgLIhI058IQfWJ7vXhyEIHu+HtC738klGALYxOKDO0bQP3tg8A==,
      }
    dependencies:
      clone: 1.0.4
    dev: false

  /define-properties/1.1.4:
    resolution:
      {
        integrity: sha512-uckOqKcfaVvtBdsVkdPv3XjveQJsNQqmhXgRi8uhvWWuPYZCNlzT8qAyblUgNoXdHdjMTzAqeGjAoli8f+bzPA==,
      }
    engines: { node: ">= 0.4" }
    dependencies:
      has-property-descriptors: 1.0.0
      object-keys: 1.1.1

  /defined/1.0.1:
    resolution:
      {
        integrity: sha512-hsBd2qSVCRE+5PmNdHt1uzyrFu5d3RwmFDKzyNZMFq/EwDNJF7Ee5+D5oEKF0hU6LhtoUF1macFvOe4AskQC1Q==,
      }

  /dequal/2.0.3:
    resolution:
      {
        integrity: sha512-0je+qPKHEMohvfRTCEo3CrPG6cAzAYgmzKyxRiYSSDkS6eGJdyVJm7WaYA5ECaAD9wLB2T4EEeymA5aFVcYXCA==,
      }
    engines: { node: ">=6" }

  /detect-indent/6.1.0:
    resolution:
      {
        integrity: sha512-reYkTUJAZb9gUuZ2RvVCNhVHdg62RHnJ7WJl8ftMi4diZ6NWlciOzQN88pUhSELEwflJht4oQDv0F0BMlwaYtA==,
      }
    engines: { node: ">=8" }
    dev: false

  /detect-libc/2.0.1:
    resolution:
      {
        integrity: sha512-463v3ZeIrcWtdgIg6vI6XUncguvr2TnGl4SzDXinkt9mSLpBJKXT3mW6xT3VQdDN11+WVs29pgvivTc4Lp8v+w==,
      }
    engines: { node: ">=8" }
    dev: false

  /detect-node-es/1.1.0:
    resolution:
      {
        integrity: sha512-ypdmJU/TbBby2Dxibuv7ZLW3Bs1QEmM7nHjEANfohJLvE0XVujisn1qPJcZxg+qDucsr+bP6fLD1rPS3AhJ7EQ==,
      }
    dev: false

  /detective/5.2.1:
    resolution:
      {
        integrity: sha512-v9XE1zRnz1wRtgurGu0Bs8uHKFSTdteYZNbIPFVhUZ39L/S79ppMpdmVOZAnoz1jfEFodc48n6MX483Xo3t1yw==,
      }
    engines: { node: ">=0.8.0" }
    hasBin: true
    dependencies:
      acorn-node: 1.8.2
      defined: 1.0.1
      minimist: 1.2.7

  /didyoumean/1.2.2:
    resolution:
      {
        integrity: sha512-gxtyfqMg7GKyhQmb056K7M3xszy/myH8w+B4RT+QXBQsvAOdc3XymqDDPHx1BgPgsdAA5SIifona89YtRATDzw==,
      }

  /diff/4.0.2:
    resolution:
      {
        integrity: sha512-58lmxKSA4BNyLz+HHMUzlOEpg09FV+ev6ZMe3vJihgdxzgcwZ8VoEEPmALCZG9LmqfVoNMMKpttIYTVG6uDY7A==,
      }
    engines: { node: ">=0.3.1" }

  /diff/5.1.0:
    resolution:
      {
        integrity: sha512-D+mk+qE8VC/PAUrlAU34N+VfXev0ghe5ywmpqrawphmVZc1bEfn56uo9qpyGp1p4xpzOHkSW4ztBd6L7Xx4ACw==,
      }
    engines: { node: ">=0.3.1" }

  /dir-glob/3.0.1:
    resolution:
      {
        integrity: sha512-WkrWp9GR4KXfKGYzOLmTuGVi1UWFfws377n9cc55/tb6DuqyF6pcQ5AbiHEshaDpY9v6oaSr2XCDidGmMwdzIA==,
      }
    engines: { node: ">=8" }
    dependencies:
      path-type: 4.0.0

  /dlv/1.1.3:
    resolution:
      {
        integrity: sha512-+HlytyjlPKnIG8XuRG8WvmBP8xs8P71y+SKKS6ZXWoEgLuePxtDoUEiH7WkdePWrQ5JBpE6aoVqfZfJUQkjXwA==,
      }

  /doctrine/2.1.0:
    resolution:
      {
        integrity: sha512-35mSku4ZXK0vfCuHEDAwt55dg2jNajHZ1odvF+8SSr82EsZY4QmXfuWso8oEd8zRhVObSN18aM0CjSdoBX7zIw==,
      }
    engines: { node: ">=0.10.0" }
    dependencies:
      esutils: 2.0.3

  /doctrine/3.0.0:
    resolution:
      {
        integrity: sha512-yS+Q5i3hBf7GBkd4KG8a7eBNNWNGLTaEwwYWUijIYM7zrlYDM0BFXHjjPWlWZ1Rg7UaddZeIDmi9jF3HmqiQ2w==,
      }
    engines: { node: ">=6.0.0" }
    dependencies:
      esutils: 2.0.3

  /dot-prop/5.3.0:
    resolution:
      {
        integrity: sha512-QM8q3zDe58hqUqjraQOmzZ1LIH9SWQJTlEKCH4kJ2oQvLZk7RbQXvtDM2XEq3fwkV9CCvvH4LA0AV+ogFsBM2Q==,
      }
    engines: { node: ">=8" }
    dependencies:
      is-obj: 2.0.0
    dev: true

  /dotenv/8.6.0:
    resolution:
      {
        integrity: sha512-IrPdXQsk2BbzvCBGBOTmmSH5SodmqZNt4ERAZDmW4CT+tL8VtvinqywuANaFu4bOMWki16nqf0e4oC0QIaDr/g==,
      }
    engines: { node: ">=10" }
    dev: false

  /electron-to-chromium/1.4.284:
    resolution:
      {
        integrity: sha512-M8WEXFuKXMYMVr45fo8mq0wUrrJHheiKZf6BArTKk9ZBYCKJEOU5H8cdWgDT+qCVZf7Na4lVUaZsA+h6uA9+PA==,
      }

  /emoji-regex/10.2.1:
    resolution:
      {
        integrity: sha512-97g6QgOk8zlDRdgq1WxwgTMgEWGVAQvB5Fdpgc1MkNy56la5SKP9GsMXKDOdqwn90/41a8yPwIGk1Y6WVbeMQA==,
      }
    dev: false

  /emoji-regex/8.0.0:
    resolution:
      {
        integrity: sha512-MSjYzcWNOA0ewAHpz0MxpYFvwg6yjy1NG3xteoqz644VCo/RPgnr1/GGt+ic3iJTzQ8Eu3TdM14SawnVUmGE6A==,
      }

  /emoji-regex/9.2.2:
    resolution:
      {
        integrity: sha512-L18DaJsXSUk2+42pv8mLs5jJT2hqFkFE4j21wOmgbUqsZ2hL72NsUU785g9RXgo3s0ZNgVl42TiHp3ZtOv/Vyg==,
      }

  /end-of-stream/1.4.4:
    resolution:
      {
        integrity: sha512-+uw1inIHVPQoaVuHzRyXd21icM+cnt4CzD5rW+NC1wjOUSTOs+Te7FOv7AhN7vS9x/oIyhLP5PR1H+phQAHu5Q==,
      }
    dependencies:
      once: 1.4.0

  /enquirer/2.3.6:
    resolution:
      {
        integrity: sha512-yjNnPr315/FjS4zIsUxYguYUPP2e1NK4d7E7ZOLiyYCcbFBiTMyID+2wvm2w6+pZ/odMA7cRkjhsPbltwBOrLg==,
      }
    engines: { node: ">=8.6" }
    dependencies:
      ansi-colors: 4.1.3

  /error-ex/1.3.2:
    resolution:
      {
        integrity: sha512-7dFHNmqeFSEt2ZBsCriorKnn3Z2pj+fd9kmI6QoWw4//DL+icEBfc0U7qJCisqrTsKTjw4fNFy2pW9OqStD84g==,
      }
    dependencies:
      is-arrayish: 0.2.1

  /es-abstract/1.20.5:
    resolution:
      {
        integrity: sha512-7h8MM2EQhsCA7pU/Nv78qOXFpD8Rhqd12gYiSJVkrH9+e8VuA8JlPJK/hQjjlLv6pJvx/z1iRFKzYb0XT/RuAQ==,
      }
    engines: { node: ">= 0.4" }
    dependencies:
      call-bind: 1.0.2
      es-to-primitive: 1.2.1
      function-bind: 1.1.1
      function.prototype.name: 1.1.5
      get-intrinsic: 1.1.3
      get-symbol-description: 1.0.0
      gopd: 1.0.1
      has: 1.0.3
      has-property-descriptors: 1.0.0
      has-symbols: 1.0.3
      internal-slot: 1.0.4
      is-callable: 1.2.7
      is-negative-zero: 2.0.2
      is-regex: 1.1.4
      is-shared-array-buffer: 1.0.2
      is-string: 1.0.7
      is-weakref: 1.0.2
      object-inspect: 1.12.2
      object-keys: 1.1.1
      object.assign: 4.1.4
      regexp.prototype.flags: 1.4.3
      safe-regex-test: 1.0.0
      string.prototype.trimend: 1.0.6
      string.prototype.trimstart: 1.0.6
      unbox-primitive: 1.0.2

  /es-shim-unscopables/1.0.0:
    resolution:
      {
        integrity: sha512-Jm6GPcCdC30eMLbZ2x8z2WuRwAws3zTBBKuusffYVUrNj/GVSUAZ+xKMaUpfNDR5IbyNA5LJbaecoUVbmUcB1w==,
      }
    dependencies:
      has: 1.0.3

  /es-to-primitive/1.2.1:
    resolution:
      {
        integrity: sha512-QCOllgZJtaUo9miYBcLChTUaHNjJF3PYs1VidD7AwiEj1kYxKeQTctLAezAOH5ZKRH0g2IgPn6KwB4IT8iRpvA==,
      }
    engines: { node: ">= 0.4" }
    dependencies:
      is-callable: 1.2.7
      is-date-object: 1.0.5
      is-symbol: 1.0.4

  /esbuild/0.17.10:
    resolution:
      {
        integrity: sha512-n7V3v29IuZy5qgxx25TKJrEm0FHghAlS6QweUcyIgh/U0zYmQcvogWROitrTyZId1mHSkuhhuyEXtI9OXioq7A==,
      }
    engines: { node: ">=12" }
    hasBin: true
    requiresBuild: true
    optionalDependencies:
      "@esbuild/android-arm": 0.17.10
      "@esbuild/android-arm64": 0.17.10
      "@esbuild/android-x64": 0.17.10
      "@esbuild/darwin-arm64": 0.17.10
      "@esbuild/darwin-x64": 0.17.10
      "@esbuild/freebsd-arm64": 0.17.10
      "@esbuild/freebsd-x64": 0.17.10
      "@esbuild/linux-arm": 0.17.10
      "@esbuild/linux-arm64": 0.17.10
      "@esbuild/linux-ia32": 0.17.10
      "@esbuild/linux-loong64": 0.17.10
      "@esbuild/linux-mips64el": 0.17.10
      "@esbuild/linux-ppc64": 0.17.10
      "@esbuild/linux-riscv64": 0.17.10
      "@esbuild/linux-s390x": 0.17.10
      "@esbuild/linux-x64": 0.17.10
      "@esbuild/netbsd-x64": 0.17.10
      "@esbuild/openbsd-x64": 0.17.10
      "@esbuild/sunos-x64": 0.17.10
      "@esbuild/win32-arm64": 0.17.10
      "@esbuild/win32-ia32": 0.17.10
      "@esbuild/win32-x64": 0.17.10
    dev: true

  /esbuild/0.17.3:
    resolution:
      {
        integrity: sha512-9n3AsBRe6sIyOc6kmoXg2ypCLgf3eZSraWFRpnkto+svt8cZNuKTkb1bhQcitBcvIqjNiK7K0J3KPmwGSfkA8g==,
      }
    engines: { node: ">=12" }
    hasBin: true
    requiresBuild: true
    optionalDependencies:
      "@esbuild/android-arm": 0.17.3
      "@esbuild/android-arm64": 0.17.3
      "@esbuild/android-x64": 0.17.3
      "@esbuild/darwin-arm64": 0.17.3
      "@esbuild/darwin-x64": 0.17.3
      "@esbuild/freebsd-arm64": 0.17.3
      "@esbuild/freebsd-x64": 0.17.3
      "@esbuild/linux-arm": 0.17.3
      "@esbuild/linux-arm64": 0.17.3
      "@esbuild/linux-ia32": 0.17.3
      "@esbuild/linux-loong64": 0.17.3
      "@esbuild/linux-mips64el": 0.17.3
      "@esbuild/linux-ppc64": 0.17.3
      "@esbuild/linux-riscv64": 0.17.3
      "@esbuild/linux-s390x": 0.17.3
      "@esbuild/linux-x64": 0.17.3
      "@esbuild/netbsd-x64": 0.17.3
      "@esbuild/openbsd-x64": 0.17.3
      "@esbuild/sunos-x64": 0.17.3
      "@esbuild/win32-arm64": 0.17.3
      "@esbuild/win32-ia32": 0.17.3
      "@esbuild/win32-x64": 0.17.3

  /escalade/3.1.1:
    resolution:
      {
        integrity: sha512-k0er2gUkLf8O0zKJiAhmkTnJlTvINGv7ygDNPbeIsX/TJjGJZHuh9B2UxbsaEkmlEo9MfhrSzmhIlhRlI2GXnw==,
      }
    engines: { node: ">=6" }

  /escape-string-regexp/1.0.5:
    resolution:
      {
        integrity: sha512-vbRorB5FUQWvla16U8R/qgaFIya2qGzwDrNmCZuYKrbdSUMG6I1ZCGQRefkRVhuOkIGVne7BQ35DSfo1qvJqFg==,
      }
    engines: { node: ">=0.8.0" }

  /escape-string-regexp/4.0.0:
    resolution:
      {
        integrity: sha512-TtpcNJ3XAzx3Gq8sWRzJaVajRs0uVxA2YAkdb1jm2YkPz4G6egUFAyA3n5vtEIZefPk5Wa4UXbKuS5fKkJWdgA==,
      }
    engines: { node: ">=10" }

  /escape-string-regexp/5.0.0:
    resolution:
      {
        integrity: sha512-/veY75JbMK4j1yjvuUxuVsiS/hr/4iHs9FTT6cgTexxdE0Ly/glccBAkloH/DofkjRbZU3bnoj38mOmhkZ0lHw==,
      }
    engines: { node: ">=12" }
    dev: true

  /eslint-config-next/13.0.0_iukboom6ndih5an6iafl45j2fe:
    resolution:
      {
        integrity: sha512-y2nqWS2tycWySdVhb+rhp6CuDmDazGySqkzzQZf3UTyfHyC7og1m5m/AtMFwCo5mtvDqvw1BENin52kV9733lg==,
      }
    peerDependencies:
      eslint: ^7.23.0 || ^8.0.0
      typescript: ">=3.3.1"
    peerDependenciesMeta:
      typescript:
        optional: true
    dependencies:
      "@next/eslint-plugin-next": 13.0.0
      "@rushstack/eslint-patch": 1.2.0
      "@typescript-eslint/parser": 5.51.0_iukboom6ndih5an6iafl45j2fe
      eslint: 8.31.0
      eslint-import-resolver-node: 0.3.6
      eslint-import-resolver-typescript: 2.7.1_ol7jqilc3wemtdbq3nzhywgxq4
      eslint-plugin-import: 2.26.0_eslint@8.31.0
      eslint-plugin-jsx-a11y: 6.6.1_eslint@8.31.0
      eslint-plugin-react: 7.31.11_eslint@8.31.0
      eslint-plugin-react-hooks: 4.6.0_eslint@8.31.0
      typescript: 4.9.4
    transitivePeerDependencies:
      - eslint-import-resolver-webpack
      - supports-color
    dev: true

  /eslint-config-next/13.0.0_wogtpudmlxya2leoxia5qf2rl4:
    resolution:
      {
        integrity: sha512-y2nqWS2tycWySdVhb+rhp6CuDmDazGySqkzzQZf3UTyfHyC7og1m5m/AtMFwCo5mtvDqvw1BENin52kV9733lg==,
      }
    peerDependencies:
      eslint: ^7.23.0 || ^8.0.0
      typescript: ">=3.3.1"
    peerDependenciesMeta:
      typescript:
        optional: true
    dependencies:
      "@next/eslint-plugin-next": 13.0.0
      "@rushstack/eslint-patch": 1.2.0
      "@typescript-eslint/parser": 5.51.0_wogtpudmlxya2leoxia5qf2rl4
      eslint: 8.31.0
      eslint-import-resolver-node: 0.3.6
      eslint-import-resolver-typescript: 2.7.1_ol7jqilc3wemtdbq3nzhywgxq4
      eslint-plugin-import: 2.26.0_eslint@8.31.0
      eslint-plugin-jsx-a11y: 6.6.1_eslint@8.31.0
      eslint-plugin-react: 7.31.11_eslint@8.31.0
      eslint-plugin-react-hooks: 4.6.0_eslint@8.31.0
      typescript: 4.7.4
    transitivePeerDependencies:
      - eslint-import-resolver-webpack
      - supports-color
    dev: false

  /eslint-config-prettier/8.5.0_eslint@8.31.0:
    resolution:
      {
        integrity: sha512-obmWKLUNCnhtQRKc+tmnYuQl0pFU1ibYJQ5BGhTVB08bHe9wC8qUeG7c08dj9XX+AuPj1YSGSQIHl1pnDHZR0Q==,
      }
    hasBin: true
    peerDependencies:
      eslint: ">=7.0.0"
    dependencies:
      eslint: 8.31.0

  /eslint-config-turbo/0.0.7_eslint@8.31.0:
    resolution:
      {
        integrity: sha512-WbrGlyfs94rOXrhombi1wjIAYGdV2iosgJRndOZtmDQeq5GLTzYmBUCJQZWtLBEBUPCj96RxZ2OL7Cn+xv/Azg==,
      }
    peerDependencies:
      eslint: ">6.6.0"
    dependencies:
      eslint: 8.31.0
      eslint-plugin-turbo: 0.0.7_eslint@8.31.0
    dev: false

  /eslint-import-resolver-node/0.3.6:
    resolution:
      {
        integrity: sha512-0En0w03NRVMn9Uiyn8YRPDKvWjxCWkslUEhGNTdGx15RvPJYQ+lbOlqrlNI2vEAs4pDYK4f/HN2TbDmk5TP0iw==,
      }
    dependencies:
      debug: 3.2.7
      resolve: 1.22.1
    transitivePeerDependencies:
      - supports-color

  /eslint-import-resolver-typescript/2.7.1_ol7jqilc3wemtdbq3nzhywgxq4:
    resolution:
      {
        integrity: sha512-00UbgGwV8bSgUv34igBDbTOtKhqoRMy9bFjNehT40bXg6585PNIct8HhXZ0SybqB9rWtXj9crcku8ndDn/gIqQ==,
      }
    engines: { node: ">=4" }
    peerDependencies:
      eslint: "*"
      eslint-plugin-import: "*"
    dependencies:
      debug: 4.3.4
      eslint: 8.31.0
      eslint-plugin-import: 2.26.0_eslint@8.31.0
      glob: 7.2.3
      is-glob: 4.0.3
      resolve: 1.22.1
      tsconfig-paths: 3.14.1
    transitivePeerDependencies:
      - supports-color

  /eslint-module-utils/2.7.4_rahvyjeqqlq6ogimp3cp7kgkfq:
    resolution:
      {
        integrity: sha512-j4GT+rqzCoRKHwURX7pddtIPGySnX9Si/cgMI5ztrcqOPtk5dDEeZ34CQVPphnqkJytlc97Vuk05Um2mJ3gEQA==,
      }
    engines: { node: ">=4" }
    peerDependencies:
      "@typescript-eslint/parser": "*"
      eslint: "*"
      eslint-import-resolver-node: "*"
      eslint-import-resolver-typescript: "*"
      eslint-import-resolver-webpack: "*"
    peerDependenciesMeta:
      "@typescript-eslint/parser":
        optional: true
      eslint:
        optional: true
      eslint-import-resolver-node:
        optional: true
      eslint-import-resolver-typescript:
        optional: true
      eslint-import-resolver-webpack:
        optional: true
    dependencies:
      debug: 3.2.7
      eslint: 8.31.0
      eslint-import-resolver-node: 0.3.6
    transitivePeerDependencies:
      - supports-color

  /eslint-plugin-import/2.26.0_eslint@8.31.0:
    resolution:
      {
        integrity: sha512-hYfi3FXaM8WPLf4S1cikh/r4IxnO6zrhZbEGz2b660EJRbuxgpDS5gkCuYgGWg2xxh2rBuIr4Pvhve/7c31koA==,
      }
    engines: { node: ">=4" }
    peerDependencies:
      "@typescript-eslint/parser": "*"
      eslint: ^2 || ^3 || ^4 || ^5 || ^6 || ^7.2.0 || ^8
    peerDependenciesMeta:
      "@typescript-eslint/parser":
        optional: true
    dependencies:
      array-includes: 3.1.6
      array.prototype.flat: 1.3.1
      debug: 2.6.9
      doctrine: 2.1.0
      eslint: 8.31.0
      eslint-import-resolver-node: 0.3.6
      eslint-module-utils: 2.7.4_rahvyjeqqlq6ogimp3cp7kgkfq
      has: 1.0.3
      is-core-module: 2.11.0
      is-glob: 4.0.3
      minimatch: 3.1.2
      object.values: 1.1.6
      resolve: 1.22.1
      tsconfig-paths: 3.14.1
    transitivePeerDependencies:
      - eslint-import-resolver-typescript
      - eslint-import-resolver-webpack
      - supports-color

  /eslint-plugin-jsx-a11y/6.6.1_eslint@8.31.0:
    resolution:
      {
        integrity: sha512-sXgFVNHiWffBq23uiS/JaP6eVR622DqwB4yTzKvGZGcPq6/yZ3WmOZfuBks/vHWo9GaFOqC2ZK4i6+C35knx7Q==,
      }
    engines: { node: ">=4.0" }
    peerDependencies:
      eslint: ^3 || ^4 || ^5 || ^6 || ^7 || ^8
    dependencies:
      "@babel/runtime": 7.20.6
      aria-query: 4.2.2
      array-includes: 3.1.6
      ast-types-flow: 0.0.7
      axe-core: 4.6.1
      axobject-query: 2.2.0
      damerau-levenshtein: 1.0.8
      emoji-regex: 9.2.2
      eslint: 8.31.0
      has: 1.0.3
      jsx-ast-utils: 3.3.3
      language-tags: 1.0.7
      minimatch: 3.1.2
      semver: 6.3.0

  /eslint-plugin-react-hooks/4.6.0_eslint@8.31.0:
    resolution:
      {
        integrity: sha512-oFc7Itz9Qxh2x4gNHStv3BqJq54ExXmfC+a1NjAta66IAN87Wu0R/QArgIS9qKzX3dXKPI9H5crl9QchNMY9+g==,
      }
    engines: { node: ">=10" }
    peerDependencies:
      eslint: ^3.0.0 || ^4.0.0 || ^5.0.0 || ^6.0.0 || ^7.0.0 || ^8.0.0-0
    dependencies:
      eslint: 8.31.0

  /eslint-plugin-react/7.31.11_eslint@8.31.0:
    resolution:
      {
        integrity: sha512-TTvq5JsT5v56wPa9OYHzsrOlHzKZKjV+aLgS+55NJP/cuzdiQPC7PfYoUjMoxlffKtvijpk7vA/jmuqRb9nohw==,
      }
    engines: { node: ">=4" }
    peerDependencies:
      eslint: ^3 || ^4 || ^5 || ^6 || ^7 || ^8
    dependencies:
      array-includes: 3.1.6
      array.prototype.flatmap: 1.3.1
      array.prototype.tosorted: 1.1.1
      doctrine: 2.1.0
      eslint: 8.31.0
      estraverse: 5.3.0
      jsx-ast-utils: 3.3.3
      minimatch: 3.1.2
      object.entries: 1.1.6
      object.fromentries: 2.0.6
      object.hasown: 1.1.2
      object.values: 1.1.6
      prop-types: 15.8.1
      resolve: 2.0.0-next.4
      semver: 6.3.0
      string.prototype.matchall: 4.0.8

  /eslint-plugin-tailwindcss/3.8.0:
    resolution:
      {
        integrity: sha512-Lsyncgp/eXZriAEUK9zfGHOH+9iQplygHiOuGY8SFFHKIeT0BYjyST/ownHF8UPa1TEh+jJPkdE2vlV3778C3w==,
      }
    engines: { node: ">=12.13.0" }
    dependencies:
      fast-glob: 3.2.12
      postcss: 8.4.20
      tailwindcss: 3.2.4_postcss@8.4.20
    transitivePeerDependencies:
      - ts-node
    dev: true

  /eslint-plugin-tailwindcss/3.8.0_ts-node@10.9.1:
    resolution:
      {
        integrity: sha512-Lsyncgp/eXZriAEUK9zfGHOH+9iQplygHiOuGY8SFFHKIeT0BYjyST/ownHF8UPa1TEh+jJPkdE2vlV3778C3w==,
      }
    engines: { node: ">=12.13.0" }
    dependencies:
      fast-glob: 3.2.12
      postcss: 8.4.20
      tailwindcss: 3.2.4_ra2vnoek4vhbzktaezawwqbin4
    transitivePeerDependencies:
      - ts-node
    dev: false

  /eslint-plugin-turbo/0.0.7_eslint@8.31.0:
    resolution:
      {
        integrity: sha512-iajOH8eD4jha3duztGVBD1BEmvNrQBaA/y3HFHf91vMDRYRwH7BpHSDFtxydDpk5ghlhRxG299SFxz7D6z4MBQ==,
      }
    peerDependencies:
      eslint: ">6.6.0"
    dependencies:
      eslint: 8.31.0
    dev: false

  /eslint-scope/5.1.1:
    resolution:
      {
        integrity: sha512-2NxwbF/hZ0KpepYN0cNbo+FN6XoK7GaHlQhgx/hIZl6Va0bF45RQOOwhLIy8lQDbuCiadSLCBnH2CFYquit5bw==,
      }
    engines: { node: ">=8.0.0" }
    dependencies:
      esrecurse: 4.3.0
      estraverse: 4.3.0
    dev: true

  /eslint-scope/7.1.1:
    resolution:
      {
        integrity: sha512-QKQM/UXpIiHcLqJ5AOyIW7XZmzjkzQXYE54n1++wb0u9V/abW3l9uQnxX8Z5Xd18xyKIMTUAyQ0k1e8pz6LUrw==,
      }
    engines: { node: ^12.22.0 || ^14.17.0 || >=16.0.0 }
    dependencies:
      esrecurse: 4.3.0
      estraverse: 5.3.0

  /eslint-utils/2.1.0:
    resolution:
      {
        integrity: sha512-w94dQYoauyvlDc43XnGB8lU3Zt713vNChgt4EWwhXAP2XkBvndfxF0AgIqKOOasjPIPzj9JqgwkwbCYD0/V3Zg==,
      }
    engines: { node: ">=6" }
    dependencies:
      eslint-visitor-keys: 1.3.0
    dev: true

  /eslint-utils/3.0.0_eslint@8.31.0:
    resolution:
      {
        integrity: sha512-uuQC43IGctw68pJA1RgbQS8/NP7rch6Cwd4j3ZBtgo4/8Flj4eGE7ZYSZRN3iq5pVUv6GPdW5Z1RFleo84uLDA==,
      }
    engines: { node: ^10.0.0 || ^12.0.0 || >= 14.0.0 }
    peerDependencies:
      eslint: ">=5"
    dependencies:
      eslint: 8.31.0
      eslint-visitor-keys: 2.1.0

  /eslint-visitor-keys/1.3.0:
    resolution:
      {
        integrity: sha512-6J72N8UNa462wa/KFODt/PJ3IU60SDpC3QXC1Hjc1BXXpfL2C9R5+AU7jhe0F6GREqVMh4Juu+NY7xn+6dipUQ==,
      }
    engines: { node: ">=4" }
    dev: true

  /eslint-visitor-keys/2.1.0:
    resolution:
      {
        integrity: sha512-0rSmRBzXgDzIsD6mGdJgevzgezI534Cer5L/vyMX0kHzT/jiB43jRhd9YUlMGYLQy2zprNmoT8qasCGtY+QaKw==,
      }
    engines: { node: ">=10" }

  /eslint-visitor-keys/3.3.0:
    resolution:
      {
        integrity: sha512-mQ+suqKJVyeuwGYHAdjMFqjCyfl8+Ldnxuyp3ldiMBFKkvytrXUZWaiPCEav8qDHKty44bD+qV1IP4T+w+xXRA==,
      }
    engines: { node: ^12.22.0 || ^14.17.0 || >=16.0.0 }

  /eslint/7.32.0:
    resolution:
      {
        integrity: sha512-VHZ8gX+EDfz+97jGcgyGCyRia/dPOd6Xh9yPv8Bl1+SoaIwD+a/vlrOmGRUyOYu7MwUhc7CxqeaDZU13S4+EpA==,
      }
    engines: { node: ^10.12.0 || >=12.0.0 }
    hasBin: true
    dependencies:
      "@babel/code-frame": 7.12.11
      "@eslint/eslintrc": 0.4.3
      "@humanwhocodes/config-array": 0.5.0
      ajv: 6.12.6
      chalk: 4.1.2
      cross-spawn: 7.0.3
      debug: 4.3.4
      doctrine: 3.0.0
      enquirer: 2.3.6
      escape-string-regexp: 4.0.0
      eslint-scope: 5.1.1
      eslint-utils: 2.1.0
      eslint-visitor-keys: 2.1.0
      espree: 7.3.1
      esquery: 1.4.0
      esutils: 2.0.3
      fast-deep-equal: 3.1.3
      file-entry-cache: 6.0.1
      functional-red-black-tree: 1.0.1
      glob-parent: 5.1.2
      globals: 13.19.0
      ignore: 4.0.6
      import-fresh: 3.3.0
      imurmurhash: 0.1.4
      is-glob: 4.0.3
      js-yaml: 3.14.1
      json-stable-stringify-without-jsonify: 1.0.1
      levn: 0.4.1
      lodash.merge: 4.6.2
      minimatch: 3.1.2
      natural-compare: 1.4.0
      optionator: 0.9.1
      progress: 2.0.3
      regexpp: 3.2.0
      semver: 7.3.8
      strip-ansi: 6.0.1
      strip-json-comments: 3.1.1
      table: 6.8.1
      text-table: 0.2.0
      v8-compile-cache: 2.3.0
    transitivePeerDependencies:
      - supports-color
    dev: true

  /eslint/8.31.0:
    resolution:
      {
        integrity: sha512-0tQQEVdmPZ1UtUKXjX7EMm9BlgJ08G90IhWh0PKDCb3ZLsgAOHI8fYSIzYVZej92zsgq+ft0FGsxhJ3xo2tbuA==,
      }
    engines: { node: ^12.22.0 || ^14.17.0 || >=16.0.0 }
    hasBin: true
    dependencies:
      "@eslint/eslintrc": 1.4.1
      "@humanwhocodes/config-array": 0.11.8
      "@humanwhocodes/module-importer": 1.0.1
      "@nodelib/fs.walk": 1.2.8
      ajv: 6.12.6
      chalk: 4.1.2
      cross-spawn: 7.0.3
      debug: 4.3.4
      doctrine: 3.0.0
      escape-string-regexp: 4.0.0
      eslint-scope: 7.1.1
      eslint-utils: 3.0.0_eslint@8.31.0
      eslint-visitor-keys: 3.3.0
      espree: 9.4.1
      esquery: 1.4.0
      esutils: 2.0.3
      fast-deep-equal: 3.1.3
      file-entry-cache: 6.0.1
      find-up: 5.0.0
      glob-parent: 6.0.2
      globals: 13.19.0
      grapheme-splitter: 1.0.4
      ignore: 5.2.4
      import-fresh: 3.3.0
      imurmurhash: 0.1.4
      is-glob: 4.0.3
      is-path-inside: 3.0.3
      js-sdsl: 4.2.0
      js-yaml: 4.1.0
      json-stable-stringify-without-jsonify: 1.0.1
      levn: 0.4.1
      lodash.merge: 4.6.2
      minimatch: 3.1.2
      natural-compare: 1.4.0
      optionator: 0.9.1
      regexpp: 3.2.0
      strip-ansi: 6.0.1
      strip-json-comments: 3.1.1
      text-table: 0.2.0
    transitivePeerDependencies:
      - supports-color

  /espree/7.3.1:
    resolution:
      {
        integrity: sha512-v3JCNCE64umkFpmkFGqzVKsOT0tN1Zr+ueqLZfpV1Ob8e+CEgPWa+OxCoGH3tnhimMKIaBm4m/vaRpJ/krRz2g==,
      }
    engines: { node: ^10.12.0 || >=12.0.0 }
    dependencies:
      acorn: 7.4.1
      acorn-jsx: 5.3.2_acorn@7.4.1
      eslint-visitor-keys: 1.3.0
    dev: true

  /espree/9.4.1:
    resolution:
      {
        integrity: sha512-XwctdmTO6SIvCzd9810yyNzIrOrqNYV9Koizx4C/mRhf9uq0o4yHoCEU/670pOxOL/MSraektvSAji79kX90Vg==,
      }
    engines: { node: ^12.22.0 || ^14.17.0 || >=16.0.0 }
    dependencies:
      acorn: 8.8.1
      acorn-jsx: 5.3.2_acorn@8.8.1
      eslint-visitor-keys: 3.3.0

  /esprima/4.0.1:
    resolution:
      {
        integrity: sha512-eGuFFw7Upda+g4p+QHvnW0RyTX/SVeJBDM/gCtMARO0cLuT2HcEKnTPvhjV6aGeqrCB/sbNop0Kszm0jsaWU4A==,
      }
    engines: { node: ">=4" }
    hasBin: true

  /esquery/1.4.0:
    resolution:
      {
        integrity: sha512-cCDispWt5vHHtwMY2YrAQ4ibFkAL8RbH5YGBnZBc90MolvvfkkQcJro/aZiAQUlQ3qgrYS6D6v8Gc5G5CQsc9w==,
      }
    engines: { node: ">=0.10" }
    dependencies:
      estraverse: 5.3.0

  /esrecurse/4.3.0:
    resolution:
      {
        integrity: sha512-KmfKL3b6G+RXvP8N1vr3Tq1kL/oCFgn2NYXEtqP8/L3pKapUA4G8cFVaoF3SU323CD4XypR/ffioHmkti6/Tag==,
      }
    engines: { node: ">=4.0" }
    dependencies:
      estraverse: 5.3.0

  /estraverse/4.3.0:
    resolution:
      {
        integrity: sha512-39nnKffWz8xN1BU/2c79n9nB9HDzo0niYUqx6xyqUnyoAnQyyWpOTdZEeiCch8BBu515t4wp9ZmgVfVhn9EBpw==,
      }
    engines: { node: ">=4.0" }
    dev: true

  /estraverse/5.3.0:
    resolution:
      {
        integrity: sha512-MMdARuVEQziNTeJD8DgMqmhwR11BRQ/cBP+pLtYdSTnf3MIO8fFeiINEbX36ZdNlfU/7A9f3gUw49B3oQsvwBA==,
      }
    engines: { node: ">=4.0" }

  /estree-util-attach-comments/2.1.0:
    resolution:
      {
        integrity: sha512-rJz6I4L0GaXYtHpoMScgDIwM0/Vwbu5shbMeER596rB2D1EWF6+Gj0e0UKzJPZrpoOc87+Q2kgVFHfjAymIqmw==,
      }
    dependencies:
      "@types/estree": 1.0.0
    dev: false

  /estree-util-build-jsx/2.2.0:
    resolution:
      {
        integrity: sha512-apsfRxF9uLrqosApvHVtYZjISPvTJ+lBiIydpC+9wE6cF6ssbhnjyQLqaIjgzGxvC2Hbmec1M7g91PoBayYoQQ==,
      }
    dependencies:
      "@types/estree-jsx": 1.0.0
      estree-util-is-identifier-name: 2.0.1
      estree-walker: 3.0.1
    dev: false

  /estree-util-is-identifier-name/1.1.0:
    resolution:
      {
        integrity: sha512-OVJZ3fGGt9By77Ix9NhaRbzfbDV/2rx9EP7YIDJTmsZSEc5kYn2vWcNccYyahJL2uAQZK2a5Or2i0wtIKTPoRQ==,
      }
    dev: false

  /estree-util-is-identifier-name/2.0.1:
    resolution:
      {
        integrity: sha512-rxZj1GkQhY4x1j/CSnybK9cGuMFQYFPLq0iNyopqf14aOVLFtMv7Esika+ObJWPWiOHuMOAHz3YkWoLYYRnzWQ==,
      }
    dev: false

  /estree-util-to-js/1.1.0:
    resolution:
      {
        integrity: sha512-490lbfCcpLk+ofK6HCgqDfYs4KAfq6QVvDw3+Bm1YoKRgiOjKiKYGAVQE1uwh7zVxBgWhqp4FDtp5SqunpUk1A==,
      }
    dependencies:
      "@types/estree-jsx": 1.0.0
      astring: 1.8.4
      source-map: 0.7.4
    dev: false

  /estree-util-value-to-estree/1.3.0:
    resolution:
      {
        integrity: sha512-Y+ughcF9jSUJvncXwqRageavjrNPAI+1M/L3BI3PyLp1nmgYTGUXU6t5z1Y7OWuThoDdhPME07bQU+d5LxdJqw==,
      }
    engines: { node: ">=12.0.0" }
    dependencies:
      is-plain-obj: 3.0.0
    dev: false

  /estree-util-visit/1.2.0:
    resolution:
      {
        integrity: sha512-wdsoqhWueuJKsh5hqLw3j8lwFqNStm92VcwtAOAny8g/KS/l5Y8RISjR4k5W6skCj3Nirag/WUCMS0Nfy3sgsg==,
      }
    dependencies:
      "@types/estree-jsx": 1.0.0
      "@types/unist": 2.0.6
    dev: false

  /estree-walker/3.0.1:
    resolution:
      {
        integrity: sha512-woY0RUD87WzMBUiZLx8NsYr23N5BKsOMZHhu2hoNRVh6NXGfoiT1KOL8G3UHlJAnEDGmfa5ubNA/AacfG+Kb0g==,
      }
    dev: false

  /esutils/2.0.3:
    resolution:
      {
        integrity: sha512-kVscqXk4OCp68SZ0dkgEKVi6/8ij300KBWTJq32P/dYeWTSwK41WyTxalN1eRmA5Z9UU/LX9D7FWSmV9SAYx6g==,
      }
    engines: { node: ">=0.10.0" }

  /execa/4.1.0:
    resolution:
      {
        integrity: sha512-j5W0//W7f8UxAn8hXVnwG8tLwdiUy4FJLcSupCg6maBYZDpyBvTApK7KyuI4bKj8KOh1r2YH+6ucuYtJv1bTZA==,
      }
    engines: { node: ">=10" }
    dependencies:
      cross-spawn: 7.0.3
      get-stream: 5.2.0
      human-signals: 1.1.1
      is-stream: 2.0.1
      merge-stream: 2.0.0
      npm-run-path: 4.0.1
      onetime: 5.1.2
      signal-exit: 3.0.7
      strip-final-newline: 2.0.0
    dev: true

  /execa/5.1.1:
    resolution:
      {
        integrity: sha512-8uSpZZocAZRBAPIEINJj3Lo9HyGitllczc27Eh5YYojjMFMn8yHMDMaUHE2Jqfq05D/wucwI4JGURyXt1vchyg==,
      }
    engines: { node: ">=10" }
    dependencies:
      cross-spawn: 7.0.3
      get-stream: 6.0.1
      human-signals: 2.1.0
      is-stream: 2.0.1
      merge-stream: 2.0.0
      npm-run-path: 4.0.1
      onetime: 5.1.2
      signal-exit: 3.0.7
      strip-final-newline: 2.0.0
    dev: true

  /execa/7.0.0:
    resolution:
      {
        integrity: sha512-tQbH0pH/8LHTnwTrsKWideqi6rFB/QNUawEwrn+WHyz7PX1Tuz2u7wfTvbaNBdP5JD5LVWxNo8/A8CHNZ3bV6g==,
      }
    engines: { node: ^14.18.0 || ^16.14.0 || >=18.0.0 }
    dependencies:
      cross-spawn: 7.0.3
      get-stream: 6.0.1
      human-signals: 4.3.0
      is-stream: 3.0.0
      merge-stream: 2.0.0
      npm-run-path: 5.1.0
      onetime: 6.0.0
      signal-exit: 3.0.7
      strip-final-newline: 3.0.0
    dev: false

  /expand-template/2.0.3:
    resolution:
      {
        integrity: sha512-XYfuKMvj4O35f/pOXLObndIRvyQ+/+6AhODh+OKWj9S9498pHHn/IMszH+gt0fBCRWMNfk1ZSp5x3AifmnI2vg==,
      }
    engines: { node: ">=6" }
    dev: false

  /extend-shallow/2.0.1:
    resolution:
      {
        integrity: sha512-zCnTtlxNoAiDc3gqY2aYAWFx7XWWiasuF2K8Me5WbN8otHKTUKBwjPtNpRs/rbUZm7KxWAaNj7P1a/p52GbVug==,
      }
    engines: { node: ">=0.10.0" }
    dependencies:
      is-extendable: 0.1.1
    dev: false

  /extend/3.0.2:
    resolution:
      {
        integrity: sha512-fjquC59cD7CyW6urNXK0FBufkZcoiGG80wTuPujX590cB5Ttln20E2UB4S/WARVqhXffZl2LNgS+gQdPIIim/g==,
      }

  /extendable-error/0.1.7:
    resolution:
      {
        integrity: sha512-UOiS2in6/Q0FK0R0q6UY9vYpQ21mr/Qn1KOnte7vsACuNJf514WvCCUHSRCPcgjPT2bAhNIJdlE6bVap1GKmeg==,
      }
    dev: false

  /external-editor/3.1.0:
    resolution:
      {
        integrity: sha512-hMQ4CX1p1izmuLYyZqLMO/qGNw10wSv9QDCPfzXfyFrOaCSSoRfqE1Kf1s5an66J5JZC62NewG+mK49jOCtQew==,
      }
    engines: { node: ">=4" }
    dependencies:
      chardet: 0.7.0
      iconv-lite: 0.4.24
      tmp: 0.0.33
    dev: false

  /fast-deep-equal/3.1.3:
    resolution:
      {
        integrity: sha512-f3qQ9oQy9j2AhBe/H9VC91wLmKBCCU/gDOnKNAYG5hswO7BLKj09Hc5HYNz9cGI++xlpDCIgDaitVs03ATR84Q==,
      }

  /fast-glob/3.2.12:
    resolution:
      {
        integrity: sha512-DVj4CQIYYow0BlaelwK1pHl5n5cRSJfM60UA0zK891sVInoPri2Ekj7+e1CT3/3qxXenpI+nBBmQAcJPJgaj4w==,
      }
    engines: { node: ">=8.6.0" }
    dependencies:
      "@nodelib/fs.stat": 2.0.5
      "@nodelib/fs.walk": 1.2.8
      glob-parent: 5.1.2
      merge2: 1.4.1
      micromatch: 4.0.5

  /fast-json-stable-stringify/2.1.0:
    resolution:
      {
        integrity: sha512-lhd/wF+Lk98HZoTCtlVraHtfh5XYijIjalXck7saUtuanSDyLMxnHhSXEDJqHxD7msR8D0uCmqlkwjCV8xvwHw==,
      }

  /fast-levenshtein/2.0.6:
    resolution:
      {
        integrity: sha512-DCXu6Ifhqcks7TZKY3Hxp3y6qphY5SJZmrWMDrKcERSOXWQdMhU9Ig/PYrzyw/ul9jOIyh0N4M0tbC5hodg8dw==,
      }

  /fastq/1.14.0:
    resolution:
      {
        integrity: sha512-eR2D+V9/ExcbF9ls441yIuN6TI2ED1Y2ZcA5BmMtJsOkWOFRJQ0Jt0g1UwqXJJVAb+V+umH5Dfr8oh4EVP7VVg==,
      }
    dependencies:
      reusify: 1.0.4

  /fault/2.0.1:
    resolution:
      {
        integrity: sha512-WtySTkS4OKev5JtpHXnib4Gxiurzh5NCGvWrFaZ34m6JehfTUhKZvn9njTfw48t6JumVQOmrKqpmGcdwxnhqBQ==,
      }
    dependencies:
      format: 0.2.2
    dev: false

  /fetch-blob/3.2.0:
    resolution:
      {
        integrity: sha512-7yAQpD2UMJzLi1Dqv7qFYnPbaPx7ZfFK6PiIxQ4PfkGPyNyl2Ugx+a/umUonmKqjhM4DnfbMvdX6otXq83soQQ==,
      }
    engines: { node: ^12.20 || >= 14.13 }
    dependencies:
      node-domexception: 1.0.0
      web-streams-polyfill: 3.2.1
    dev: false

  /fflate/0.7.4:
    resolution:
      {
        integrity: sha512-5u2V/CDW15QM1XbbgS+0DfPxVB+jUKhWEKuuFuHncbk3tEEqzmoXL+2KyOFuKGqOnmdIy0/davWF1CkuwtibCw==,
      }
    dev: false

  /file-entry-cache/6.0.1:
    resolution:
      {
        integrity: sha512-7Gps/XWymbLk2QLYK4NzpMOrYjMhdIxXuIvy2QBsLE6ljuodKvdkWs/cpyJJ3CVIVpH0Oi1Hvg1ovbMzLdFBBg==,
      }
    engines: { node: ^10.12.0 || >=12.0.0 }
    dependencies:
      flat-cache: 3.0.4

  /fill-range/7.0.1:
    resolution:
      {
        integrity: sha512-qOo9F+dMUmC2Lcb4BbVvnKJxTPjCm+RRpe4gDuGrzkL7mEVl/djYSu2OdQ2Pa302N4oqkSg9ir6jaLWJ2USVpQ==,
      }
    engines: { node: ">=8" }
    dependencies:
      to-regex-range: 5.0.1

  /find-up/4.1.0:
    resolution:
      {
        integrity: sha512-PpOwAdQ/YlXQ2vj8a3h8IipDuYRi3wceVQQGYWxNINccq40Anw7BlsEXCMbt1Zt+OLA6Fq9suIpIWD0OsnISlw==,
      }
    engines: { node: ">=8" }
    dependencies:
      locate-path: 5.0.0
      path-exists: 4.0.0

  /find-up/5.0.0:
    resolution:
      {
        integrity: sha512-78/PXT1wlLLDgTzDs7sjq9hzz0vXD+zn+7wypEe4fXQxCmdmqfGsEPQxmiCSQI3ajFV91bVSsvNtrJRiW6nGng==,
      }
    engines: { node: ">=10" }
    dependencies:
      locate-path: 6.0.0
      path-exists: 4.0.0

  /find-yarn-workspace-root2/1.2.16:
    resolution:
      {
        integrity: sha512-hr6hb1w8ePMpPVUK39S4RlwJzi+xPLuVuG8XlwXU3KD5Yn3qgBWVfy3AzNlDhWvE1EORCE65/Qm26rFQt3VLVA==,
      }
    dependencies:
      micromatch: 4.0.5
      pkg-dir: 4.2.0
    dev: false

  /flat-cache/3.0.4:
    resolution:
      {
        integrity: sha512-dm9s5Pw7Jc0GvMYbshN6zchCA9RgQlzzEZX3vylR9IqFfS8XciblUXOKfW6SiuJ0e13eDYZoZV5wdrev7P3Nwg==,
      }
    engines: { node: ^10.12.0 || >=12.0.0 }
    dependencies:
      flatted: 3.2.7
      rimraf: 3.0.2

  /flatted/3.2.7:
    resolution:
      {
        integrity: sha512-5nqDSxl8nn5BSNxyR3n4I6eDmbolI6WT+QqR547RwxQapgjQBmtktdP+HTBb/a/zLsbzERTONyUB5pefh5TtjQ==,
      }

  /format/0.2.2:
    resolution:
      {
        integrity: sha512-wzsgA6WOq+09wrU1tsJ09udeR/YZRaeArL9e1wPbFg3GG2yDnC2ldKpxs4xunpFF9DgqCqOIra3bc1HWrJ37Ww==,
      }
    engines: { node: ">=0.4.x" }
    dev: false

  /formdata-polyfill/4.0.10:
    resolution:
      {
        integrity: sha512-buewHzMvYL29jdeQTVILecSaZKnt/RJWjoZCF5OW60Z67/GmSLBkOFM7qh1PI3zFNtJbaZL5eQu1vLfazOwj4g==,
      }
    engines: { node: ">=12.20.0" }
    dependencies:
      fetch-blob: 3.2.0
    dev: false

  /fraction.js/4.2.0:
    resolution:
      {
        integrity: sha512-MhLuK+2gUcnZe8ZHlaaINnQLl0xRIGRfcGk2yl8xoQAfHrSsL3rYu6FCmBdkdbhc9EPlwyGHewaRsvwRMJtAlA==,
      }
    dev: true

  /fs-constants/1.0.0:
    resolution:
      {
        integrity: sha512-y6OAwoSIf7FyjMIv94u+b5rdheZEjzR63GTyZJm5qh4Bi+2YgwLCcI/fPFZkL5PSixOt6ZNKm+w+Hfp/Bciwow==,
      }
    dev: false

  /fs-extra/10.1.0:
    resolution:
      {
        integrity: sha512-oRXApq54ETRj4eMiFzGnHWGy+zo5raudjuxN0b8H7s/RU2oW0Wvsx9O0ACRN/kRq9E8Vu/ReskGB5o3ji+FzHQ==,
      }
    engines: { node: ">=12" }
    dependencies:
      graceful-fs: 4.2.10
      jsonfile: 6.1.0
      universalify: 2.0.0
    dev: true

  /fs-extra/11.1.0:
    resolution:
      {
        integrity: sha512-0rcTq621PD5jM/e0a3EJoGC/1TC5ZBCERW82LQuwfGnCa1V8w7dpYH1yNu+SLb6E5dkeCBzKEyLGlFrnr+dUyw==,
      }
    engines: { node: ">=14.14" }
    dependencies:
      graceful-fs: 4.2.10
      jsonfile: 6.1.0
      universalify: 2.0.0
    dev: false

  /fs-extra/7.0.1:
    resolution:
      {
        integrity: sha512-YJDaCJZEnBmcbw13fvdAM9AwNOJwOzrE4pqMqBq5nFiEqXUqHwlK4B+3pUw6JNvfSPtX05xFHtYy/1ni01eGCw==,
      }
    engines: { node: ">=6 <7 || >=8" }
    dependencies:
      graceful-fs: 4.2.10
      jsonfile: 4.0.0
      universalify: 0.1.2
    dev: false

  /fs-extra/8.1.0:
    resolution:
      {
        integrity: sha512-yhlQgA6mnOJUKOsRUFsgJdQCvkKhcz8tlZG5HBQfReYZy46OwLcY+Zia0mtdHsOo9y/hP+CxMN0TU9QxoOtG4g==,
      }
    engines: { node: ">=6 <7 || >=8" }
    dependencies:
      graceful-fs: 4.2.10
      jsonfile: 4.0.0
      universalify: 0.1.2
    dev: false

  /fs.realpath/1.0.0:
    resolution:
      {
        integrity: sha512-OO0pH2lK6a0hZnAdau5ItzHPI6pUlvI7jMVnxUQRtw4owF2wk8lOSabtGDCTP4Ggrg2MbGnWO9X8K1t4+fGMDw==,
      }

  /fsevents/2.3.2:
    resolution:
      {
        integrity: sha512-xiqMQR4xAeHTuB9uWm+fFRcIOgKBMiOBP+eXiyT7jsgVCq1bkVygt00oASowB7EdtpOHaaPgKt812P9ab+DDKA==,
      }
    engines: { node: ^8.16.0 || ^10.6.0 || >=11.0.0 }
    os: [darwin]
    requiresBuild: true
    optional: true

  /function-bind/1.1.1:
    resolution:
      {
        integrity: sha512-yIovAzMX49sF8Yl58fSCWJ5svSLuaibPxXQJFLmBObTuCr0Mf1KiPopGM9NiFjiYBCbfaa2Fh6breQ6ANVTI0A==,
      }

  /function.prototype.name/1.1.5:
    resolution:
      {
        integrity: sha512-uN7m/BzVKQnCUF/iW8jYea67v++2u7m5UgENbHRtdDVclOUP+FMPlCNdmk0h/ysGyo2tavMJEDqJAkJdRa1vMA==,
      }
    engines: { node: ">= 0.4" }
    dependencies:
      call-bind: 1.0.2
      define-properties: 1.1.4
      es-abstract: 1.20.5
      functions-have-names: 1.2.3

  /functional-red-black-tree/1.0.1:
    resolution:
      {
        integrity: sha512-dsKNQNdj6xA3T+QlADDA7mOSlX0qiMINjn0cgr+eGHGsbSHzTabcIogz2+p/iqP1Xs6EP/sS2SbqH+brGTbq0g==,
      }
    dev: true

  /functions-have-names/1.2.3:
    resolution:
      {
        integrity: sha512-xckBUXyTIqT97tq2x2AMb+g163b5JFysYk0x4qxNFwbfQkmNZoiRHb6sPzI9/QV33WeuvVYBUIiD4NzNIyqaRQ==,
      }

  /gensync/1.0.0-beta.2:
    resolution:
      {
        integrity: sha512-3hN7NaskYvMDLQY55gnW3NQ+mesEAepTqlg+VEbj7zzqEMBVNhzcGYYeqFo/TlYz6eQiFcp1HcsCZO+nGgS8zg==,
      }
    engines: { node: ">=6.9.0" }

  /get-caller-file/2.0.5:
    resolution:
      {
        integrity: sha512-DyFP3BM/3YHTQOCUL/w0OZHR0lpKeGrxotcHWcqNEdnltqFwXVfhEBQ94eIo34AfQpo0rGki4cyIiftY06h2Fg==,
      }
    engines: { node: 6.* || 8.* || >= 10.* }

  /get-intrinsic/1.1.3:
    resolution:
      {
        integrity: sha512-QJVz1Tj7MS099PevUG5jvnt9tSkXN8K14dxQlikJuPt4uD9hHAHjLyLBiLR5zELelBdD9QNRAXZzsJx0WaDL9A==,
      }
    dependencies:
      function-bind: 1.1.1
      has: 1.0.3
      has-symbols: 1.0.3

  /get-nonce/1.0.1:
    resolution:
      {
        integrity: sha512-FJhYRoDaiatfEkUK8HKlicmu/3SGFD51q3itKDGoSTysQJBnfOcxU5GxnhE1E6soB76MbT0MBtnKJuXyAx+96Q==,
      }
    engines: { node: ">=6" }
    dev: false

  /get-stream/5.2.0:
    resolution:
      {
        integrity: sha512-nBF+F1rAZVCu/p7rjzgA+Yb4lfYXrpl7a6VmJrU8wF9I1CKvP/QwPNZHnOlwbTkY6dvtFIzFMSyQXbLoTQPRpA==,
      }
    engines: { node: ">=8" }
    dependencies:
      pump: 3.0.0
    dev: true

  /get-stream/6.0.1:
    resolution:
      {
        integrity: sha512-ts6Wi+2j3jQjqi70w5AlN8DFnkSwC+MqmxEzdEALB2qXZYV3X/b1CTfgPLGJNMeAWxdPfU8FO1ms3NUfaHCPYg==,
      }
    engines: { node: ">=10" }

  /get-symbol-description/1.0.0:
    resolution:
      {
        integrity: sha512-2EmdH1YvIQiZpltCNgkuiUnyukzxM/R6NDJX31Ke3BG1Nq5b0S2PhX59UKi9vZpPDQVdqn+1IcaAwnzTT5vCjw==,
      }
    engines: { node: ">= 0.4" }
    dependencies:
      call-bind: 1.0.2
      get-intrinsic: 1.1.3

  /git-raw-commits/2.0.11:
    resolution:
      {
        integrity: sha512-VnctFhw+xfj8Va1xtfEqCUD2XDrbAPSJx+hSrE5K7fGdjZruW7XV+QOrN7LF/RJyvspRiD2I0asWsxFp0ya26A==,
      }
    engines: { node: ">=10" }
    hasBin: true
    dependencies:
      dargs: 7.0.0
      lodash: 4.17.21
      meow: 8.1.2
      split2: 3.2.2
      through2: 4.0.2
    dev: true

  /github-from-package/0.0.0:
    resolution:
      {
        integrity: sha512-SyHy3T1v2NUXn29OsWdxmK6RwHD+vkj3v8en8AOBZ1wBQ/hCAQ5bAQTD02kW4W9tUp/3Qh6J8r9EvntiyCmOOw==,
      }
    dev: false

  /github-slugger/1.5.0:
    resolution:
      {
        integrity: sha512-wIh+gKBI9Nshz2o46B0B3f5k/W+WI9ZAv6y5Dn5WJ5SK1t0TnDimB4WE5rmTD05ZAIn8HALCZVmCsvj0w0v0lw==,
      }
    dev: true

  /github-slugger/2.0.0:
    resolution:
      {
        integrity: sha512-IaOQ9puYtjrkq7Y0Ygl9KDZnrf/aiUJYUpVf89y8kyaxbRG7Y1SrX/jaumrv81vc61+kiMempujsM3Yw7w5qcw==,
      }
    dev: true

  /glob-parent/5.1.2:
    resolution:
      {
        integrity: sha512-AOIgSQCepiJYwP3ARnGx+5VnTu2HBYdzbGP45eLw1vr3zB3vZLeyed1sC9hnbcOc9/SrMyM5RPQrkGz4aS9Zow==,
      }
    engines: { node: ">= 6" }
    dependencies:
      is-glob: 4.0.3

  /glob-parent/6.0.2:
    resolution:
      {
        integrity: sha512-XxwI8EOhVQgWp6iDL+3b0r86f4d6AX6zSU55HfB4ydCEuXLXc5FcYeOu+nnGftS4TEju/11rt4KJPTMgbfmv4A==,
      }
    engines: { node: ">=10.13.0" }
    dependencies:
      is-glob: 4.0.3

  /glob/7.1.6:
    resolution:
      {
        integrity: sha512-LwaxwyZ72Lk7vZINtNNrywX0ZuLyStrdDtabefZKAY5ZGJhVtgdznluResxNmPitE0SAO+O26sWTHeKSI2wMBA==,
      }
    dependencies:
      fs.realpath: 1.0.0
      inflight: 1.0.6
      inherits: 2.0.4
      minimatch: 3.1.2
      once: 1.4.0
      path-is-absolute: 1.0.1
    dev: true

  /glob/7.1.7:
    resolution:
      {
        integrity: sha512-OvD9ENzPLbegENnYP5UUfJIirTg4+XwMWGaQfQTY0JenxNvvIKP3U3/tAQSPIu/lHxXYSZmpXlUHeqAIdKzBLQ==,
      }
    dependencies:
      fs.realpath: 1.0.0
      inflight: 1.0.6
      inherits: 2.0.4
      minimatch: 3.1.2
      once: 1.4.0
      path-is-absolute: 1.0.1

  /glob/7.2.3:
    resolution:
      {
        integrity: sha512-nFR0zLpU2YCaRxwoCJvL6UvCH2JFyFVIvwTLsIf21AuHlMskA1hhTdk+LlYJtOlYt9v6dvszD2BGRqBL+iQK9Q==,
      }
    dependencies:
      fs.realpath: 1.0.0
      inflight: 1.0.6
      inherits: 2.0.4
      minimatch: 3.1.2
      once: 1.4.0
      path-is-absolute: 1.0.1

  /global-dirs/0.1.1:
    resolution:
      {
        integrity: sha512-NknMLn7F2J7aflwFOlGdNIuCDpN3VGoSoB+aap3KABFWbHVn1TCgFC+np23J8W2BiZbjfEw3BFBycSMv1AFblg==,
      }
    engines: { node: ">=4" }
    dependencies:
      ini: 1.3.8
    dev: true

  /globals/11.12.0:
    resolution:
      {
        integrity: sha512-WOBp/EEGUiIsJSp7wcv/y6MO+lV9UoncWqxuFfm8eBwzWNgyfBd6Gz+IeKQ9jCmyhoH99g15M3T+QaVHFjizVA==,
      }
    engines: { node: ">=4" }

  /globals/13.19.0:
    resolution:
      {
        integrity: sha512-dkQ957uSRWHw7CFXLUtUHQI3g3aWApYhfNR2O6jn/907riyTYKVBmxYVROkBcY614FSSeSJh7Xm7SrUWCxvJMQ==,
      }
    engines: { node: ">=8" }
    dependencies:
      type-fest: 0.20.2

  /globby/11.1.0:
    resolution:
      {
        integrity: sha512-jhIXaOzy1sb8IyocaruWSn1TjmnBVs8Ayhcy83rmxNJ8q2uWKCAj3CnJY+KpGSXCueAPc0i05kVvVKtP1t9S3g==,
      }
    engines: { node: ">=10" }
    dependencies:
      array-union: 2.1.0
      dir-glob: 3.0.1
      fast-glob: 3.2.12
      ignore: 5.2.4
      merge2: 1.4.1
      slash: 3.0.0

  /gopd/1.0.1:
    resolution:
      {
        integrity: sha512-d65bNlIadxvpb/A2abVdlqKqV563juRnZ1Wtk6s1sIR8uNsXR70xqIzVqxVf1eTqDunwT2MkczEeaezCKTZhwA==,
      }
    dependencies:
      get-intrinsic: 1.1.3

  /graceful-fs/4.2.10:
    resolution:
      {
        integrity: sha512-9ByhssR2fPVsNZj478qUUbKfmL0+t5BDVyjShtyZZLiK7ZDAArFFfopyOTj0M05wE2tJPisA4iTnnXl2YoPvOA==,
      }

  /grapheme-splitter/1.0.4:
    resolution:
      {
        integrity: sha512-bzh50DW9kTPM00T8y4o8vQg89Di9oLJVLW/KaOGIXJWP/iqCN6WKYkbNOF04vFLJhwcpYUh9ydh/+5vpOqV4YQ==,
      }

  /gray-matter/4.0.3:
    resolution:
      {
        integrity: sha512-5v6yZd4JK3eMI3FqqCouswVqwugaA9r4dNZB1wwcmrD02QkV5H0y7XBQW8QwQqEaZY1pM9aqORSORhJRdNK44Q==,
      }
    engines: { node: ">=6.0" }
    dependencies:
      js-yaml: 3.14.1
      kind-of: 6.0.3
      section-matter: 1.0.0
      strip-bom-string: 1.0.0
    dev: false

  /hard-rejection/2.1.0:
    resolution:
      {
        integrity: sha512-VIZB+ibDhx7ObhAe7OVtoEbuP4h/MuOTHJ+J8h/eBXotJYl0fBgR72xDFCKgIh22OJZIOVNxBMWuhAr10r8HdA==,
      }
    engines: { node: ">=6" }

  /has-bigints/1.0.2:
    resolution:
      {
        integrity: sha512-tSvCKtBr9lkF0Ex0aQiP9N+OpV4zi2r/Nee5VkRDbaqv35RLYMzbwQfFSZZH0kR+Rd6302UJZ2p/bJCEoR3VoQ==,
      }

  /has-flag/3.0.0:
    resolution:
      {
        integrity: sha512-sKJf1+ceQBr4SMkvQnBDNDtf4TXpVhVGateu0t918bl30FnbE2m4vNLX+VWe/dpjlb+HugGYzW7uQXH98HPEYw==,
      }
    engines: { node: ">=4" }

  /has-flag/4.0.0:
    resolution:
      {
        integrity: sha512-EykJT/Q1KjTWctppgIAgfSO0tKVuZUjhgMr17kqTumMl6Afv3EISleU7qZUzoXDFTAHTDC4NOoG/ZxU3EvlMPQ==,
      }
    engines: { node: ">=8" }

  /has-own-prop/2.0.0:
    resolution:
      {
        integrity: sha512-Pq0h+hvsVm6dDEa8x82GnLSYHOzNDt7f0ddFa3FqcQlgzEiptPqL+XrOJNavjOzSYiYWIrgeVYYgGlLmnxwilQ==,
      }
    engines: { node: ">=8" }
    dev: false

  /has-property-descriptors/1.0.0:
    resolution:
      {
        integrity: sha512-62DVLZGoiEBDHQyqG4w9xCuZ7eJEwNmJRWw2VY84Oedb7WFcA27fiEVe8oUQx9hAUJ4ekurquucTGwsyO1XGdQ==,
      }
    dependencies:
      get-intrinsic: 1.1.3

  /has-symbols/1.0.3:
    resolution:
      {
        integrity: sha512-l3LCuF6MgDNwTDKkdYGEihYjt5pRPbEg46rtlmnSPlUbgmB8LOIrKJbYYFBSbnPaJexMKtiPO8hmeRjRz2Td+A==,
      }
    engines: { node: ">= 0.4" }

  /has-tostringtag/1.0.0:
    resolution:
      {
        integrity: sha512-kFjcSNhnlGV1kyoGk7OXKSawH5JOb/LzUc5w9B02hOTO0dfFRjbHQKvg1d6cf3HbeUmtU9VbbV3qzZ2Teh97WQ==,
      }
    engines: { node: ">= 0.4" }
    dependencies:
      has-symbols: 1.0.3

  /has/1.0.3:
    resolution:
      {
        integrity: sha512-f2dvO0VU6Oej7RkWJGrehjbzMAjFp5/VKPp5tTpWIV4JHHZK1/BxbFRtf/siA2SWTe09caDmVtYYzWEIbBS4zw==,
      }
    engines: { node: ">= 0.4.0" }
    dependencies:
      function-bind: 1.1.1

  /hash-obj/4.0.0:
    resolution:
      {
        integrity: sha512-FwO1BUVWkyHasWDW4S8o0ssQXjvyghLV2rfVhnN36b2bbcj45eGiuzdn9XOvOpjV3TKQD7Gm2BWNXdE9V4KKYg==,
      }
    engines: { node: ">=12" }
    dependencies:
      is-obj: 3.0.0
      sort-keys: 5.0.0
      type-fest: 1.4.0
    dev: true

  /hash-wasm/4.9.0:
    resolution:
      {
        integrity: sha512-7SW7ejyfnRxuOc7ptQHSf4LDoZaWOivfzqw+5rpcQku0nHfmicPKE51ra9BiRLAmT8+gGLestr1XroUkqdjL6w==,
      }
    dev: false

  /hast-util-from-parse5/7.1.0:
    resolution:
      {
        integrity: sha512-m8yhANIAccpU4K6+121KpPP55sSl9/samzQSQGpb0mTExcNh2WlvjtMwSWFhg6uqD4Rr6Nfa8N6TMypQM51rzQ==,
      }
    dependencies:
      "@types/hast": 2.3.4
      "@types/parse5": 6.0.3
      "@types/unist": 2.0.6
      hastscript: 7.1.0
      property-information: 6.2.0
      vfile: 5.3.6
      vfile-location: 4.0.1
      web-namespaces: 2.0.1
    dev: true

  /hast-util-has-property/2.0.0:
    resolution:
      {
        integrity: sha512-4Qf++8o5v14us4Muv3HRj+Er6wTNGA/N9uCaZMty4JWvyFKLdhULrv4KE1b65AthsSO9TXSZnjuxS8ecIyhb0w==,
      }
    dev: true

  /hast-util-heading-rank/2.1.0:
    resolution:
      {
        integrity: sha512-w+Rw20Q/iWp2Bcnr6uTrYU6/ftZLbHKhvc8nM26VIWpDqDMlku2iXUVTeOlsdoih/UKQhY7PHQ+vZ0Aqq8bxtQ==,
      }
    dependencies:
      "@types/hast": 2.3.4
    dev: true

  /hast-util-is-element/2.1.2:
    resolution:
      {
        integrity: sha512-thjnlGAnwP8ef/GSO1Q8BfVk2gundnc2peGQqEg2kUt/IqesiGg/5mSwN2fE7nLzy61pg88NG6xV+UrGOrx9EA==,
      }
    dependencies:
      "@types/hast": 2.3.4
      "@types/unist": 2.0.6

  /hast-util-parse-selector/3.1.0:
    resolution:
      {
        integrity: sha512-AyjlI2pTAZEOeu7GeBPZhROx0RHBnydkQIXlhnFzDi0qfXTmGUWoCYZtomHbrdrheV4VFUlPcfJ6LMF5T6sQzg==,
      }
    dependencies:
      "@types/hast": 2.3.4
    dev: true

  /hast-util-to-estree/2.1.0:
    resolution:
      {
        integrity: sha512-Vwch1etMRmm89xGgz+voWXvVHba2iiMdGMKmaMfYt35rbVtFDq8JNwwAIvi8zHMkO6Gvqo9oTMwJTmzVRfXh4g==,
      }
    dependencies:
      "@types/estree": 1.0.0
      "@types/estree-jsx": 1.0.0
      "@types/hast": 2.3.4
      "@types/unist": 2.0.6
      comma-separated-tokens: 2.0.3
      estree-util-attach-comments: 2.1.0
      estree-util-is-identifier-name: 2.0.1
      hast-util-whitespace: 2.0.0
      mdast-util-mdx-expression: 1.3.1
      mdast-util-mdxjs-esm: 1.3.0
      property-information: 6.2.0
      space-separated-tokens: 2.0.2
      style-to-object: 0.3.0
      unist-util-position: 4.0.3
      zwitch: 2.0.4
    transitivePeerDependencies:
      - supports-color
    dev: false

  /hast-util-to-html/8.0.3:
    resolution:
      {
        integrity: sha512-/D/E5ymdPYhHpPkuTHOUkSatxr4w1ZKrZsG0Zv/3C2SRVT0JFJG53VS45AMrBtYk0wp5A7ksEhiC8QaOZM95+A==,
      }
    dependencies:
      "@types/hast": 2.3.4
      ccount: 2.0.1
      comma-separated-tokens: 2.0.3
      hast-util-is-element: 2.1.2
      hast-util-whitespace: 2.0.0
      html-void-elements: 2.0.1
      property-information: 6.2.0
      space-separated-tokens: 2.0.2
      stringify-entities: 4.0.3
      unist-util-is: 5.1.1

  /hast-util-to-string/2.0.0:
    resolution:
      {
        integrity: sha512-02AQ3vLhuH3FisaMM+i/9sm4OXGSq1UhOOCpTLLQtHdL3tZt7qil69r8M8iDkZYyC0HCFylcYoP+8IO7ddta1A==,
      }
    dependencies:
      "@types/hast": 2.3.4
    dev: true

  /hast-util-whitespace/2.0.0:
    resolution:
      {
        integrity: sha512-Pkw+xBHuV6xFeJprJe2BBEoDV+AvQySaz3pPDRUs5PNZEMQjpXJJueqrpcHIXxnWTcAGi/UOCgVShlkY6kLoqg==,
      }

  /hastscript/7.1.0:
    resolution:
      {
        integrity: sha512-uBjaTTLN0MkCZxY/R2fWUOcu7FRtUVzKRO5P/RAfgsu3yFiMB1JWCO4AjeVkgHxAira1f2UecHK5WfS9QurlWA==,
      }
    dependencies:
      "@types/hast": 2.3.4
      comma-separated-tokens: 2.0.3
      hast-util-parse-selector: 3.1.0
      property-information: 6.2.0
      space-separated-tokens: 2.0.2
    dev: true

  /hosted-git-info/2.8.9:
    resolution:
      {
        integrity: sha512-mxIDAb9Lsm6DoOJ7xH+5+X4y1LU/4Hi50L9C5sIswK3JzULS4bwk1FvjdBgvYR4bzT4tuUQiC15FE2f5HbLvYw==,
      }

  /hosted-git-info/4.1.0:
    resolution:
      {
        integrity: sha512-kyCuEOWjJqZuDbRHzL8V93NzQhwIB71oFWSyzVo+KPZI+pnQPPxucdkrOZvkLRnrf5URsQM+IJ09Dw29cRALIA==,
      }
    engines: { node: ">=10" }
    dependencies:
      lru-cache: 6.0.0
    dev: true

  /html-void-elements/2.0.1:
    resolution:
      {
        integrity: sha512-0quDb7s97CfemeJAnW9wC0hw78MtW7NU3hqtCD75g2vFlDLt36llsYD7uB7SUzojLMP24N5IatXf7ylGXiGG9A==,
      }

  /human-id/1.0.2:
    resolution:
      {
        integrity: sha512-UNopramDEhHJD+VR+ehk8rOslwSfByxPIZyJRfV739NDhN5LF1fa1MqnzKm2lGTQRjNrjK19Q5fhkgIfjlVUKw==,
      }
    dev: false

  /human-signals/1.1.1:
    resolution:
      {
        integrity: sha512-SEQu7vl8KjNL2eoGBLF3+wAjpsNfA9XMlXAYj/3EdaNfAlxKthD1xjEQfGOUhllCGGJVNY34bRr6lPINhNjyZw==,
      }
    engines: { node: ">=8.12.0" }
    dev: true

  /human-signals/2.1.0:
    resolution:
      {
        integrity: sha512-B4FFZ6q/T2jhhksgkbEW3HBvWIfDW85snkQgawt07S7J5QXTk6BkNV+0yAeZrM5QpMAdYlocGoljn0sJ/WQkFw==,
      }
    engines: { node: ">=10.17.0" }
    dev: true

  /human-signals/4.3.0:
    resolution:
      {
        integrity: sha512-zyzVyMjpGBX2+6cDVZeFPCdtOtdsxOeseRhB9tkQ6xXmGUNrcnBzdEKPy3VPNYz+4gy1oukVOXcrJCunSyc6QQ==,
      }
    engines: { node: ">=14.18.0" }
    dev: false

  /husky/8.0.2:
    resolution:
      {
        integrity: sha512-Tkv80jtvbnkK3mYWxPZePGFpQ/tT3HNSs/sasF9P2YfkMezDl3ON37YN6jUUI4eTg5LcyVynlb6r4eyvOmspvg==,
      }
    engines: { node: ">=14" }
    hasBin: true
    dev: true

  /iconv-lite/0.4.24:
    resolution:
      {
        integrity: sha512-v3MXnZAcvnywkTUEZomIActle7RXXeedOR31wwl7VlyoXO4Qi9arvSenNQWne1TcRwhCL1HwLI21bEqdpj8/rA==,
      }
    engines: { node: ">=0.10.0" }
    dependencies:
      safer-buffer: 2.1.2
    dev: false

  /ieee754/1.2.1:
    resolution:
      {
        integrity: sha512-dcyqhDvX1C46lXZcVqCpK+FtMRQVdIMN6/Df5js2zouUsqG7I6sFxitIC+7KYK29KdXOLHdu9zL4sFnoVQnqaA==,
      }
    dev: false

  /ignore/4.0.6:
    resolution:
      {
        integrity: sha512-cyFDKrqc/YdcWFniJhzI42+AzS+gNwmUzOSFcRCQYwySuBBBy/KjuxWLZ/FHEH6Moq1NizMOBWyTcv8O4OZIMg==,
      }
    engines: { node: ">= 4" }
    dev: true

  /ignore/5.2.4:
    resolution:
      {
        integrity: sha512-MAb38BcSbH0eHNBxn7ql2NH/kX33OkB3lZ1BNdh7ENeRChHTYsTvWrMubiIAMNS2llXEEgZ1MUOBtXChP3kaFQ==,
      }
    engines: { node: ">= 4" }

  /imagescript/1.2.15:
    resolution:
      {
        integrity: sha512-um9tWylwZrK2T7hzMlajRB6sGEgjYQYFm5jKommOV/v2ANpLozyVBGhe3ZeYxCO1lLh/QZqpGq7u6qOyUrh8DQ==,
      }
    engines: { node: ">=14.0.0" }
    dev: false

  /import-fresh/3.3.0:
    resolution:
      {
        integrity: sha512-veYYhQa+D1QBKznvhUHxb8faxlrwUnxseDAbAp457E0wLNio2bOSKnjYDhMj+YiAq61xrMGhQk9iXVk5FzgQMw==,
      }
    engines: { node: ">=6" }
    dependencies:
      parent-module: 1.0.1
      resolve-from: 4.0.0

  /imurmurhash/0.1.4:
    resolution:
      {
        integrity: sha512-JmXMZ6wuvDmLiHEml9ykzqO6lwFbof0GG4IkcGaENdCRDDmMVnny7s5HsIgHCbaq0w2MyPhDqkhTUgS2LU2PHA==,
      }
    engines: { node: ">=0.8.19" }

  /indent-string/4.0.0:
    resolution:
      {
        integrity: sha512-EdDDZu4A2OyIK7Lr/2zG+w5jmbuk1DVBnEwREQvBzspBJkCEbRa8GxU1lghYcaGJCnRWibjDXlq779X1/y5xwg==,
      }
    engines: { node: ">=8" }

  /inflection/2.0.1:
    resolution:
      {
        integrity: sha512-wzkZHqpb4eGrOKBl34xy3umnYHx8Si5R1U4fwmdxLo5gdH6mEK8gclckTj/qWqy4Je0bsDYe/qazZYuO7xe3XQ==,
      }
    engines: { node: ">=14.0.0" }
    dev: false

  /inflight/1.0.6:
    resolution:
      {
        integrity: sha512-k92I/b08q4wvFscXCLvqfsHCrjrF7yiXsQuIVvVE7N82W3+aqpzuUdBbfhWcy/FZR3/4IgflMgKLOsvPDrGCJA==,
      }
    dependencies:
      once: 1.4.0
      wrappy: 1.0.2

  /inherits/2.0.4:
    resolution:
      {
        integrity: sha512-k/vGaX4/Yla3WzyMCvTQOXYeIHvqOKtnqBduzTHpzpQZzAskKMhZ2K+EnBiSM9zGSoIFeMpXKxa4dYeZIQqewQ==,
      }

  /ini/1.3.8:
    resolution:
      {
        integrity: sha512-JV/yugV2uzW5iMRSiZAyDtQd+nxtUnjeLt0acNdw98kKLrvuRVyB80tsREOE7yvGVgalhZ6RNXCmEHkUKBKxew==,
      }

  /inline-style-parser/0.1.1:
    resolution:
      {
        integrity: sha512-7NXolsK4CAS5+xvdj5OMMbI962hU/wvwoxk+LWR9Ek9bVtyuuYScDN6eS0rUm6TxApFpw7CX1o4uJzcd4AyD3Q==,
      }
    dev: false

  /internal-slot/1.0.4:
    resolution:
      {
        integrity: sha512-tA8URYccNzMo94s5MQZgH8NB/XTa6HsOo0MLfXTKKEnHVVdegzaQoFZ7Jp44bdvLvY2waT5dc+j5ICEswhi7UQ==,
      }
    engines: { node: ">= 0.4" }
    dependencies:
      get-intrinsic: 1.1.3
      has: 1.0.3
      side-channel: 1.0.4

  /invariant/2.2.4:
    resolution:
      {
        integrity: sha512-phJfQVBuaJM5raOpJjSfkiD6BpbCE4Ns//LaXl6wGYtUBY83nWS6Rf9tXm2e8VaK60JEjYldbPif/A2B1C2gNA==,
      }
    dependencies:
      loose-envify: 1.4.0
    dev: false

  /is-alphabetical/2.0.1:
    resolution:
      {
        integrity: sha512-FWyyY60MeTNyeSRpkM2Iry0G9hpr7/9kD40mD/cGQEuilcZYS4okz8SN2Q6rLCJ8gbCt6fN+rC+6tMGS99LaxQ==,
      }
    dev: false

  /is-alphanumerical/2.0.1:
    resolution:
      {
        integrity: sha512-hmbYhX/9MUMF5uh7tOXyK/n0ZvWpad5caBA17GsC6vyuCqaWliRG5K1qS9inmUhEMaOBIW7/whAnSwveW/LtZw==,
      }
    dependencies:
      is-alphabetical: 2.0.1
      is-decimal: 2.0.1
    dev: false

  /is-arrayish/0.2.1:
    resolution:
      {
        integrity: sha512-zz06S8t0ozoDXMG+ube26zeCTNXcKIPJZJi8hBrF4idCLms4CG9QtK7qBl1boi5ODzFpjswb5JPmHCbMpjaYzg==,
      }

  /is-arrayish/0.3.2:
    resolution:
      {
        integrity: sha512-eVRqCvVlZbuw3GrM63ovNSNAeA1K16kaR/LRY/92w0zxQ5/1YzwblUX652i4Xs9RwAGjW9d9y6X88t8OaAJfWQ==,
      }
    dev: false

  /is-bigint/1.0.4:
    resolution:
      {
        integrity: sha512-zB9CruMamjym81i2JZ3UMn54PKGsQzsJeo6xvN3HJJ4CAsQNB6iRutp2To77OfCNuoxspsIhzaPoO1zyCEhFOg==,
      }
    dependencies:
      has-bigints: 1.0.2

  /is-binary-path/2.1.0:
    resolution:
      {
        integrity: sha512-ZMERYes6pDydyuGidse7OsHxtbI7WVeUEozgR/g7rd0xUimYNlvZRE/K2MgZTjWy725IfelLeVcEM97mmtRGXw==,
      }
    engines: { node: ">=8" }
    dependencies:
      binary-extensions: 2.2.0

  /is-boolean-object/1.1.2:
    resolution:
      {
        integrity: sha512-gDYaKHJmnj4aWxyj6YHyXVpdQawtVLHU5cb+eztPGczf6cjuTdwve5ZIEfgXqH4e57An1D1AKf8CZ3kYrQRqYA==,
      }
    engines: { node: ">= 0.4" }
    dependencies:
      call-bind: 1.0.2
      has-tostringtag: 1.0.0

  /is-buffer/2.0.5:
    resolution:
      {
        integrity: sha512-i2R6zNFDwgEHJyQUtJEk0XFi1i0dPFn/oqjK3/vPCcDeJvW5NQ83V8QbicfF1SupOaB0h8ntgBC2YiE7dfyctQ==,
      }
    engines: { node: ">=4" }

  /is-callable/1.2.7:
    resolution:
      {
        integrity: sha512-1BC0BVFhS/p0qtw6enp8e+8OD0UrK0oFLztSjNzhcKA3WDuJxxAPXzPuPtKkjEY9UUoEWlX/8fgKeu2S8i9JTA==,
      }
    engines: { node: ">= 0.4" }

  /is-ci/3.0.1:
    resolution:
      {
        integrity: sha512-ZYvCgrefwqoQ6yTyYUbQu64HsITZ3NfKX1lzaEYdkTDcfKzzCI/wthRRYKkdjHKFVgNiXKAKm65Zo1pk2as/QQ==,
      }
    hasBin: true
    dependencies:
      ci-info: 3.8.0
    dev: false

  /is-core-module/2.11.0:
    resolution:
      {
        integrity: sha512-RRjxlvLDkD1YJwDbroBHMb+cukurkDWNyHx7D3oNB5x9rb5ogcksMC5wHCadcXoo67gVr/+3GFySh3134zi6rw==,
      }
    dependencies:
      has: 1.0.3

  /is-date-object/1.0.5:
    resolution:
      {
        integrity: sha512-9YQaSxsAiSwcvS33MBk3wTCVnWK+HhF8VZR2jRxehM16QcVOdHqPn4VPHmRK4lSr38n9JriurInLcP90xsYNfQ==,
      }
    engines: { node: ">= 0.4" }
    dependencies:
      has-tostringtag: 1.0.0

  /is-decimal/2.0.1:
    resolution:
      {
        integrity: sha512-AAB9hiomQs5DXWcRB1rqsxGUstbRroFOPPVAomNk/3XHR5JyEZChOyTWe2oayKnsSsr/kcGqF+z6yuH6HHpN0A==,
      }
    dev: false

  /is-extendable/0.1.1:
    resolution:
      {
        integrity: sha512-5BMULNob1vgFX6EjQw5izWDxrecWK9AM72rugNr0TFldMOi0fj6Jk+zeKIt0xGj4cEfQIJth4w3OKWOJ4f+AFw==,
      }
    engines: { node: ">=0.10.0" }
    dev: false

  /is-extglob/2.1.1:
    resolution:
      {
        integrity: sha512-SbKbANkN603Vi4jEZv49LeVJMn4yGwsbzZworEoyEiutsN3nJYdbO36zfhGJ6QEDpOZIFkDtnq5JRxmvl3jsoQ==,
      }
    engines: { node: ">=0.10.0" }

  /is-fullwidth-code-point/3.0.0:
    resolution:
      {
        integrity: sha512-zymm5+u+sCsSWyD9qNaejV3DFvhCKclKdizYaJUuHA83RLjb7nSuGnddCHGv0hk+KY7BMAlsWeK4Ueg6EV6XQg==,
      }
    engines: { node: ">=8" }

  /is-glob/4.0.3:
    resolution:
      {
        integrity: sha512-xelSayHH36ZgE7ZWhli7pW34hNbNl8Ojv5KVmkJD4hBdD3th8Tfk9vYasLM+mXWOZhFkgZfxhLSnrwRr4elSSg==,
      }
    engines: { node: ">=0.10.0" }
    dependencies:
      is-extglob: 2.1.1

  /is-hexadecimal/2.0.1:
    resolution:
      {
        integrity: sha512-DgZQp241c8oO6cA1SbTEWiXeoxV42vlcJxgH+B3hi1AiqqKruZR3ZGF8In3fj4+/y/7rHvlOZLZtgJ/4ttYGZg==,
      }
    dev: false

  /is-interactive/2.0.0:
    resolution:
      {
        integrity: sha512-qP1vozQRI+BMOPcjFzrjXuQvdak2pHNUMZoeG2eRbiSqyvbEf/wQtEOTOX1guk6E3t36RkaqiSt8A/6YElNxLQ==,
      }
    engines: { node: ">=12" }
    dev: false

  /is-negative-zero/2.0.2:
    resolution:
      {
        integrity: sha512-dqJvarLawXsFbNDeJW7zAz8ItJ9cd28YufuuFzh0G8pNHjJMnY08Dv7sYX2uF5UpQOwieAeOExEYAWWfu7ZZUA==,
      }
    engines: { node: ">= 0.4" }

  /is-number-object/1.0.7:
    resolution:
      {
        integrity: sha512-k1U0IRzLMo7ZlYIfzRu23Oh6MiIFasgpb9X76eqfFZAqwH44UI4KTBvBYIZ1dSL9ZzChTB9ShHfLkR4pdW5krQ==,
      }
    engines: { node: ">= 0.4" }
    dependencies:
      has-tostringtag: 1.0.0

  /is-number/7.0.0:
    resolution:
      {
        integrity: sha512-41Cifkg6e8TylSpdtTpeLVMqvSBEVzTttHvERD741+pnZ8ANv0004MRL43QKPDlK9cGvNp6NZWZUBlbGXYxxng==,
      }
    engines: { node: ">=0.12.0" }

  /is-obj/2.0.0:
    resolution:
      {
        integrity: sha512-drqDG3cbczxxEJRoOXcOjtdp1J/lyp1mNn0xaznRs8+muBhgQcrnbspox5X5fOw0HnMnbfDzvnEMEtqDEJEo8w==,
      }
    engines: { node: ">=8" }
    dev: true

  /is-obj/3.0.0:
    resolution:
      {
        integrity: sha512-IlsXEHOjtKhpN8r/tRFj2nDyTmHvcfNeu/nrRIcXE17ROeatXchkojffa1SpdqW4cr/Fj6QkEf/Gn4zf6KKvEQ==,
      }
    engines: { node: ">=12" }
    dev: true

  /is-path-inside/3.0.3:
    resolution:
      {
        integrity: sha512-Fd4gABb+ycGAmKou8eMftCupSir5lRxqf4aD/vd0cD2qc4HL07OjCeuHMr8Ro4CoMaeCKDB0/ECBOVWjTwUvPQ==,
      }
    engines: { node: ">=8" }

  /is-plain-obj/1.1.0:
    resolution:
      {
        integrity: sha512-yvkRyxmFKEOQ4pNXCmJG5AEQNlXJS5LaONXo5/cLdTZdWvsZ1ioJEonLGAosKlMWE8lwUy/bJzMjcw8az73+Fg==,
      }
    engines: { node: ">=0.10.0" }

  /is-plain-obj/3.0.0:
    resolution:
      {
        integrity: sha512-gwsOE28k+23GP1B6vFl1oVh/WOzmawBrKwo5Ev6wMKzPkaXaCDIQKzLnvsA42DRlbVTWorkgTKIviAKCWkfUwA==,
      }
    engines: { node: ">=10" }
    dev: false

  /is-plain-obj/4.1.0:
    resolution:
      {
        integrity: sha512-+Pgi+vMuUNkJyExiMBt5IlFoMyKnr5zhJ4Uspz58WOhBF5QoIZkFyNHIbBAtHwzVAgk5RtndVNsDRN61/mmDqg==,
      }
    engines: { node: ">=12" }

  /is-reference/3.0.0:
    resolution:
      {
        integrity: sha512-Eo1W3wUoHWoCoVM4GVl/a+K0IgiqE5aIo4kJABFyMum1ZORlPkC+UC357sSQUL5w5QCE5kCC9upl75b7+7CY/Q==,
      }
    dependencies:
      "@types/estree": 1.0.0
    dev: false

  /is-regex/1.1.4:
    resolution:
      {
        integrity: sha512-kvRdxDsxZjhzUX07ZnLydzS1TU/TJlTUHHY4YLL87e37oUA49DfkLqgy+VjFocowy29cKvcSiu+kIv728jTTVg==,
      }
    engines: { node: ">= 0.4" }
    dependencies:
      call-bind: 1.0.2
      has-tostringtag: 1.0.0

  /is-shared-array-buffer/1.0.2:
    resolution:
      {
        integrity: sha512-sqN2UDu1/0y6uvXyStCOzyhAjCSlHceFoMKJW8W9EU9cvic/QdsZ0kEU93HEy3IUEFZIiH/3w+AH/UQbPHNdhA==,
      }
    dependencies:
      call-bind: 1.0.2

  /is-stream/2.0.1:
    resolution:
      {
        integrity: sha512-hFoiJiTl63nn+kstHGBtewWSKnQLpyb155KHheA1l39uvtO9nWIop1p3udqPcUd/xbF1VLMO4n7OI6p7RbngDg==,
      }
    engines: { node: ">=8" }
    dev: true

  /is-stream/3.0.0:
    resolution:
      {
        integrity: sha512-LnQR4bZ9IADDRSkvpqMGvt/tEJWclzklNgSw48V5EAaAeDd6qGvN8ei6k5p0tvxSR171VmGyHuTiAOfxAbr8kA==,
      }
    engines: { node: ^12.20.0 || ^14.13.1 || >=16.0.0 }
    dev: false

  /is-string/1.0.7:
    resolution:
      {
        integrity: sha512-tE2UXzivje6ofPW7l23cjDOMa09gb7xlAqG6jG5ej6uPV32TlWP3NKPigtaGeHNu9fohccRYvIiZMfOOnOYUtg==,
      }
    engines: { node: ">= 0.4" }
    dependencies:
      has-tostringtag: 1.0.0

  /is-subdir/1.2.0:
    resolution:
      {
        integrity: sha512-2AT6j+gXe/1ueqbW6fLZJiIw3F8iXGJtt0yDrZaBhAZEG1raiTxKWU+IPqMCzQAXOUCKdA4UDMgacKH25XG2Cw==,
<<<<<<< HEAD
      }
    engines: { node: ">=4" }
    dependencies:
      better-path-resolve: 1.0.0
    dev: false

  /is-symbol/1.0.4:
    resolution:
      {
        integrity: sha512-C/CPBqKWnvdcxqIARxyOh4v1UUEOCHpgDa0WYgpKDFMszcrPcffg5uhwSgPCLD2WWxmq6isisz87tzT01tuGhg==,
=======
>>>>>>> fa3af5d0
      }
    engines: { node: ">=4" }
    dependencies:
      better-path-resolve: 1.0.0
    dev: false

  /is-symbol/1.0.4:
    resolution:
      {
        integrity: sha512-C/CPBqKWnvdcxqIARxyOh4v1UUEOCHpgDa0WYgpKDFMszcrPcffg5uhwSgPCLD2WWxmq6isisz87tzT01tuGhg==,
      }
    engines: { node: ">= 0.4" }
    dependencies:
      has-symbols: 1.0.3

  /is-text-path/1.0.1:
    resolution:
      {
        integrity: sha512-xFuJpne9oFz5qDaodwmmG08e3CawH/2ZV8Qqza1Ko7Sk8POWbkRdwIoAWVhqvq0XeUzANEhKo2n0IXUGBm7A/w==,
      }
    engines: { node: ">=0.10.0" }
    dependencies:
      text-extensions: 1.9.0
    dev: true

  /is-unicode-supported/1.3.0:
    resolution:
      {
        integrity: sha512-43r2mRvz+8JRIKnWJ+3j8JtjRKZ6GmjzfaE/qiBJnikNnYv/6bagRJ1kUhNk8R5EX/GkobD+r+sfxCPJsiKBLQ==,
      }
    engines: { node: ">=12" }
    dev: false

  /is-weakref/1.0.2:
    resolution:
      {
        integrity: sha512-qctsuLZmIQ0+vSSMfoVvyFe2+GSEvnmZ2ezTup1SBse9+twCCeial6EEi3Nc2KFcf6+qz2FBPnjXsk8xhKSaPQ==,
      }
    dependencies:
      call-bind: 1.0.2

  /is-windows/1.0.2:
    resolution:
      {
        integrity: sha512-eXK1UInq2bPmjyX6e3VHIzMLobc4J94i4AWn+Hpq3OU5KkrRC96OAcR3PRJ/pGu6m8TRnBHP9dkXQVsT/COVIA==,
      }
    engines: { node: ">=0.10.0" }
    dev: false

  /isexe/2.0.0:
    resolution:
      {
        integrity: sha512-RHxMLp9lnKHGHRng9QFhRCMbYAcVpn69smSGcq3f36xjgVVWThj4qqLbTLlq7Ssj8B+fIQ1EuCEGI2lKsyQeIw==,
      }

  /javascript-natural-sort/0.7.1:
    resolution:
      {
        integrity: sha512-nO6jcEfZWQXDhOiBtG2KvKyEptz7RVbpGP4vTD2hLBdmNQSsCiicO2Ioinv6UI4y9ukqnBpy+XZ9H6uLNgJTlw==,
      }

  /joycon/3.1.1:
    resolution:
      {
        integrity: sha512-34wB/Y7MW7bzjKRjUKTa46I2Z7eV62Rkhva+KkopW7Qvv/OSWBqvkSY7vusOPrNuZcUG3tApvdVgNB8POj3SPw==,
      }
    engines: { node: ">=10" }
    dev: true

  /js-sdsl/4.2.0:
    resolution:
      {
        integrity: sha512-dyBIzQBDkCqCu+0upx25Y2jGdbTGxE9fshMsCdK0ViOongpV+n5tXRcZY9v7CaVQ79AGS9KA1KHtojxiM7aXSQ==,
      }

  /js-tokens/4.0.0:
    resolution:
      {
        integrity: sha512-RdJUflcE3cUzKiMqQgsCu06FPu9UdIJO0beYbPhHN4k6apgJtifcoCtT9bcxOpYBtpD2kCM6Sbzg4CausW/PKQ==,
      }

  /js-yaml/3.14.1:
    resolution:
      {
        integrity: sha512-okMH7OXXJ7YrN9Ok3/SXrnu4iX9yOk+25nqX4imS2npuvTYDmo/QEZoqwZkYaIDk3jVvBOTOIEgEhaLOynBS9g==,
      }
    hasBin: true
    dependencies:
      argparse: 1.0.10
      esprima: 4.0.1

  /js-yaml/4.1.0:
    resolution:
      {
        integrity: sha512-wpxZs9NoxZaJESJGIZTyDEaYpl0FKSA+FB9aJiyemKhMwkxQg63h4T1KJgUGHpTqPDNRcmmYLugrRjJlBtWvRA==,
      }
    hasBin: true
    dependencies:
      argparse: 2.0.1

  /jsbi/4.3.0:
    resolution:
      {
        integrity: sha512-SnZNcinB4RIcnEyZqFPdGPVgrg2AcnykiBy0sHVJQKHYeaLUvi3Exj+iaPpLnFVkDPZIV4U0yvgC9/R4uEAZ9g==,
      }
    dev: false

  /jsesc/2.5.2:
    resolution:
      {
        integrity: sha512-OYu7XEzjkCQ3C5Ps3QIZsQfNpqoJyZZA99wd9aWd05NCtC5pWOkShK2mkL6HXQR6/Cy2lbNdPlZBpuQHXE63gA==,
      }
    engines: { node: ">=4" }
    hasBin: true

  /json-parse-even-better-errors/2.3.1:
    resolution:
      {
        integrity: sha512-xyFwyhro/JEof6Ghe2iz2NcXoj2sloNsWr/XsERDK/oiPCfaNhl5ONfp+jQdAZRQQ0IJWNzH9zIZF7li91kh2w==,
      }

  /json-schema-traverse/0.4.1:
    resolution:
      {
        integrity: sha512-xbbCH5dCYU5T8LcEhhuh7HJ88HXuW3qsI3Y0zOZFKfZEHcpWiHU/Jxzk629Brsab/mMiHQti9wMP+845RPe3Vg==,
      }

  /json-schema-traverse/1.0.0:
    resolution:
      {
        integrity: sha512-NM8/P9n3XjXhIZn1lLhkFaACTOURQXjWhV4BA/RnOv8xvgqtqpAX9IO4mRQxSx1Rlo4tqzeqb0sOlruaOy3dug==,
      }
    dev: true

  /json-stable-stringify-without-jsonify/1.0.1:
    resolution:
      {
        integrity: sha512-Bdboy+l7tA3OGW6FjyFHWkP5LuByj1Tk33Ljyq0axyzdk9//JSi2u3fP1QSmd1KNwq6VOKYGlAu87CisVir6Pw==,
      }

  /json5/1.0.1:
    resolution:
      {
        integrity: sha512-aKS4WQjPenRxiQsC93MNfjx+nbF4PAdYzmd/1JIj8HYzqfbu86beTuNgXDzPknWk0n0uARlyewZo4s++ES36Ow==,
      }
    hasBin: true
    dependencies:
      minimist: 1.2.7

  /json5/2.2.2:
    resolution:
      {
        integrity: sha512-46Tk9JiOL2z7ytNQWFLpj99RZkVgeHf87yGQKsIkaPz1qSH9UczKH1rO7K3wgRselo0tYMUNfecYpm/p1vC7tQ==,
      }
    engines: { node: ">=6" }
    hasBin: true

  /jsonc-parser/3.2.0:
    resolution:
      {
        integrity: sha512-gfFQZrcTc8CnKXp6Y4/CBT3fTc0OVuDofpre4aEeEpSBPV5X5v4+Vmx+8snU7RLPrNHPKSgLxGo9YuQzz20o+w==,
      }
    dev: true

  /jsonfile/4.0.0:
    resolution:
      {
        integrity: sha512-m6F1R3z8jjlf2imQHS2Qez5sjKWQzbuuhuJ/FKYFRZvPE3PuHcSMVZzfsLhGVOkfd20obL5SWEBew5ShlquNxg==,
      }
    optionalDependencies:
      graceful-fs: 4.2.10
    dev: false

  /jsonfile/6.1.0:
    resolution:
      {
        integrity: sha512-5dgndWOriYSm5cnYaJNhalLNDKOqFwyDB/rr1E9ZsGciGvKPs8R2xYGCacuf3z6K1YKDz182fd+fY3cn3pMqXQ==,
      }
    dependencies:
      universalify: 2.0.0
    optionalDependencies:
      graceful-fs: 4.2.10

  /jsonparse/1.3.1:
    resolution:
      {
        integrity: sha512-POQXvpdL69+CluYsillJ7SUhKvytYjW9vG/GKpnf+xP8UWgYEM/RaMzHHofbALDiKbbP1W8UEYmgGl39WkPZsg==,
      }
    engines: { "0": node >= 0.2.0 }
    dev: true

  /jsx-ast-utils/3.3.3:
    resolution:
      {
        integrity: sha512-fYQHZTZ8jSfmWZ0iyzfwiU4WDX4HpHbMCZ3gPlWYiCl3BoeOTsqKBqnTVfH2rYT7eP5c3sVbeSPHnnJOaTrWiw==,
      }
    engines: { node: ">=4.0" }
    dependencies:
      array-includes: 3.1.6
      object.assign: 4.1.4

  /kind-of/6.0.3:
    resolution:
      {
        integrity: sha512-dcS1ul+9tmeD95T+x28/ehLgd9mENa3LsvDTtzm3vyBEO7RPptvAD+t44WVXaUjTBRcrpFeFlC8WCruUR456hw==,
      }
    engines: { node: ">=0.10.0" }

  /kleur/3.0.3:
    resolution:
      {
        integrity: sha512-eTIzlVOSUR+JxdDFepEYcBMtZ9Qqdef+rnzWdRZuMbOywu5tO2w2N7rqjoANZ5k9vywhL6Br1VRjUIgTQx4E8w==,
      }
    engines: { node: ">=6" }

  /kleur/4.1.5:
    resolution:
      {
        integrity: sha512-o+NO+8WrRiQEE4/7nwRJhN1HWpVmJm511pBHUxPLtp0BUISzlBplORYSmTclCnJvQq2tKu/sgl3xVpkc7ZWuQQ==,
      }
    engines: { node: ">=6" }

  /language-subtag-registry/0.3.22:
    resolution:
      {
        integrity: sha512-tN0MCzyWnoz/4nHS6uxdlFWoUZT7ABptwKPQ52Ea7URk6vll88bWBVhodtnlfEuCcKWNGoc+uGbw1cwa9IKh/w==,
      }

  /language-tags/1.0.7:
    resolution:
      {
        integrity: sha512-bSytju1/657hFjgUzPAPqszxH62ouE8nQFoFaVlIQfne4wO/wXC9A4+m8jYve7YBBvi59eq0SUpcshvG8h5Usw==,
      }
    dependencies:
      language-subtag-registry: 0.3.22

  /levn/0.4.1:
    resolution:
      {
        integrity: sha512-+bT2uH4E5LGE7h/n3evcS/sQlJXCpIp6ym8OWJ5eV6+67Dsql/LaaT7qJBAt2rzfoa/5QBGBhxDix1dMt2kQKQ==,
      }
    engines: { node: ">= 0.8.0" }
    dependencies:
      prelude-ls: 1.2.1
      type-check: 0.4.0

  /lilconfig/2.0.6:
    resolution:
      {
        integrity: sha512-9JROoBW7pobfsx+Sq2JsASvCo6Pfo6WWoUW79HuB1BCoBXD4PLWJPqDF6fNj67pqBYTbAHkE57M1kS/+L1neOg==,
      }
    engines: { node: ">=10" }

  /lines-and-columns/1.2.4:
    resolution:
      {
        integrity: sha512-7ylylesZQ/PV29jhEDl3Ufjo6ZX7gCqJr5F7PKrqc93v7fzSymt1BpwEU8nAUXs8qzzvqhbjhK5QZg6Mt/HkBg==,
      }

  /load-tsconfig/0.2.3:
    resolution:
      {
        integrity: sha512-iyT2MXws+dc2Wi6o3grCFtGXpeMvHmJqS27sMPGtV2eUu4PeFnG+33I8BlFK1t1NWMjOpcx9bridn5yxLDX2gQ==,
      }
    engines: { node: ^12.20.0 || ^14.13.1 || >=16.0.0 }
    dev: true

  /load-yaml-file/0.2.0:
    resolution:
      {
        integrity: sha512-OfCBkGEw4nN6JLtgRidPX6QxjBQGQf72q3si2uvqyFEMbycSFFHwAZeXx6cJgFM9wmLrf9zBwCP3Ivqa+LLZPw==,
      }
    engines: { node: ">=6" }
    dependencies:
      graceful-fs: 4.2.10
      js-yaml: 3.14.1
      pify: 4.0.1
      strip-bom: 3.0.0
    dev: false

  /locate-path/5.0.0:
    resolution:
      {
        integrity: sha512-t7hw9pI+WvuwNJXwk5zVHpyhIqzg2qTlklJOf0mVxGSbe3Fp2VieZcduNYjaLDoy6p9uGpQEGWG87WpMKlNq8g==,
      }
    engines: { node: ">=8" }
    dependencies:
      p-locate: 4.1.0

  /locate-path/6.0.0:
    resolution:
      {
        integrity: sha512-iPZK6eYjbxRu3uB4/WZ3EsEIMJFMqAoopl3R+zuq0UjcAm/MO6KCweDgPfP3elTztoKP3KtnVHxTn2NHBSDVUw==,
      }
    engines: { node: ">=10" }
    dependencies:
      p-locate: 5.0.0

  /lodash.camelcase/4.3.0:
    resolution:
      {
        integrity: sha512-TwuEnCnxbc3rAvhf/LbG7tJUDzhqXyFnv3dtzLOPgCG/hODL7WFnsbwktkD7yUV0RrreP/l1PALq/YSg6VvjlA==,
      }

  /lodash.clone/4.5.0:
    resolution:
      {
        integrity: sha512-GhrVeweiTD6uTmmn5hV/lzgCQhccwReIVRLHp7LT4SopOjqEZ5BbX8b5WWEtAKasjmy8hR7ZPwsYlxRCku5odg==,
      }

  /lodash.isequal/4.5.0:
    resolution:
      {
        integrity: sha512-pDo3lu8Jhfjqls6GkMgpahsF9kCyayhgykjyLMNFTKWrpVdAQtYyB4muAMWozBB4ig/dtWAmsMxLEI8wuz+DYQ==,
      }

  /lodash.isfunction/3.0.9:
    resolution:
      {
        integrity: sha512-AirXNj15uRIMMPihnkInB4i3NHeb4iBtNg9WRWuK2o31S+ePwwNmDPaTL3o7dTJ+VXNZim7rFs4rxN4YU1oUJw==,
      }
    dev: true

  /lodash.isplainobject/4.0.6:
    resolution:
      {
        integrity: sha512-oSXzaWypCMHkPC3NvBEaPHf0KsA5mvPrOPgQWDsbg8n7orZ290M0BmC/jgRZ4vcJ6DTAhjrsSYgdsW/F+MFOBA==,
      }
    dev: true

  /lodash.kebabcase/4.1.1:
    resolution:
      {
        integrity: sha512-N8XRTIMMqqDgSy4VLKPnJ/+hpGZN+PHQiJnSenYqPaVV/NCqEogTnAdZLQiGKhxX+JCs8waWq2t1XHWKOmlY8g==,
      }
    dev: true

  /lodash.merge/4.6.2:
    resolution:
      {
        integrity: sha512-0KpjqXRVvrYyCsX1swR/XTK0va6VQkQM6MNo7PqW77ByjAhoARA8EfrP1N4+KlKj8YS0ZUCtRT/YUuhyYDujIQ==,
      }

  /lodash.mergewith/4.6.2:
    resolution:
      {
        integrity: sha512-GK3g5RPZWTRSeLSpgP8Xhra+pnjBC56q9FZYe1d5RN3TJ35dbkGy3YqBSMbyCrlbi+CM9Z3Jk5yTL7RCsqboyQ==,
      }
    dev: true

  /lodash.snakecase/4.1.1:
    resolution:
      {
        integrity: sha512-QZ1d4xoBHYUeuouhEq3lk3Uq7ldgyFXGBhg04+oRLnIz8o9T65Eh+8YdroUwn846zchkA9yDsDl5CVVaV2nqYw==,
      }
    dev: true

  /lodash.sortby/4.7.0:
    resolution:
      {
        integrity: sha512-HDWXG8isMntAyRF5vZ7xKuEvOhT4AhlRt/3czTSjvGUxjYCBVRQY48ViDHyfYz9VIoBkW4TMGQNapx+l3RUwdA==,
      }
    dev: true

  /lodash.startcase/4.4.0:
    resolution:
      {
        integrity: sha512-+WKqsK294HMSc2jEbNgpHpd0JfIBhp7rEV4aqXWqFr6AlXov+SlcgB1Fv01y2kGe3Gc8nMW7VA0SrGuSkRfIEg==,
      }

  /lodash.truncate/4.4.2:
    resolution:
      {
        integrity: sha512-jttmRe7bRse52OsWIMDLaXxWqRAmtIUccAQ3garviCqJjafXOfNMO0yMfNpdD6zbGaTU0P5Nz7e7gAT6cKmJRw==,
      }
    dev: true

  /lodash.uniq/4.5.0:
    resolution:
      {
        integrity: sha512-xfBaXQd9ryd9dlSDvnvI0lvxfLJlYAZzXomUYzLKtUeOQvOP5piqAWuGtrhWeqaXK9hhoM/iyJc5AV+XfsX3HQ==,
      }
    dev: true

  /lodash.upperfirst/4.3.1:
    resolution:
      {
        integrity: sha512-sReKOYJIJf74dhJONhU4e0/shzi1trVbSWDOhKYE5XV2O+H7Sb2Dihwuc7xWxVl+DgFPyTqIN3zMfT9cq5iWDg==,
      }
    dev: true

  /lodash/4.17.21:
    resolution:
      {
        integrity: sha512-v2kDEe57lecTulaDIuNTPy3Ry4gLGJ6Z1O3vE1krgXZNrsQ+LFTGHVxVjcXPs17LhbZVGedAJv8XZ1tvj5FvSg==,
      }
    dev: true

  /log-symbols/5.1.0:
    resolution:
      {
        integrity: sha512-l0x2DvrW294C9uDCoQe1VSU4gf529FkSZ6leBl4TiqZH/e+0R7hSfHQBNut2mNygDgHwvYHfFLn6Oxb3VWj2rA==,
      }
    engines: { node: ">=12" }
    dependencies:
      chalk: 5.2.0
      is-unicode-supported: 1.3.0
    dev: false

  /long/4.0.0:
    resolution:
      {
        integrity: sha512-XsP+KhQif4bjX1kbuSiySJFNAehNxgLb6hPRGJ9QsUr8ajHkuXGdrHmFUTUUXhDwVX2R5bY4JNZEwbUiMhV+MA==,
      }
    dev: false

  /long/5.2.1:
    resolution:
      {
        integrity: sha512-GKSNGeNAtw8IryjjkhZxuKB3JzlcLTwjtiQCHKvqQet81I93kXslhDQruGI/QsddO83mcDToBVy7GqGS/zYf/A==,
      }
    dev: false

  /longest-streak/3.1.0:
    resolution:
      {
        integrity: sha512-9Ri+o0JYgehTaVBBDoMqIl8GXtbWg711O3srftcHhZ0dqnETqLaoIK0x17fUw9rFSlK/0NlsKe0Ahhyl5pXE2g==,
      }

  /loose-envify/1.4.0:
    resolution:
      {
        integrity: sha512-lyuxPGr/Wfhrlem2CL/UcnUc1zcqKAImBDzukY7Y5F/yQiNdko6+fRLevlw1HgMySw7f611UIY408EtxRSoK3Q==,
      }
    hasBin: true
    dependencies:
      js-tokens: 4.0.0

  /lower-case/2.0.2:
    resolution:
      {
        integrity: sha512-7fm3l3NAF9WfN6W3JOmf5drwpVqX78JtoGJ3A6W0a6ZnldM41w2fV5D490psKFTpMds8TJse/eHLFFsNHHjHgg==,
      }
    dependencies:
      tslib: 2.5.0
    dev: false

  /lru-cache/4.1.5:
    resolution:
      {
        integrity: sha512-sWZlbEP2OsHNkXrMl5GYk/jKk70MBng6UU4YI/qGDYbgf6YbP4EvmqISbXCoJiRKs+1bSpFHVgQxvJ17F2li5g==,
      }
    dependencies:
      pseudomap: 1.0.2
      yallist: 2.1.2
    dev: false

  /lru-cache/5.1.1:
    resolution:
      {
        integrity: sha512-KpNARQA3Iwv+jTA0utUVVbrh+Jlrr1Fv0e56GGzAFOXN7dk/FviaDW8LHmK52DlcH4WP2n6gI8vN1aesBFgo9w==,
      }
    dependencies:
      yallist: 3.1.1

  /lru-cache/6.0.0:
    resolution:
      {
        integrity: sha512-Jo6dJ04CmSjuznwJSS3pUeWmd/H0ffTlkXXgwZi+eq1UCmqQwCh+eLsYOYCwY991i2Fah4h1BEMCx4qThGbsiA==,
      }
    engines: { node: ">=10" }
    dependencies:
      yallist: 4.0.0

  /lucide-react/0.105.0-alpha.4_react@18.2.0:
    resolution:
      {
        integrity: sha512-QclWOzKYj7sDW33jTQK4enmxL1LmI2SHFqEEP56EWhvs4mmlbbFe6ALYcdcdGysNISNovEbH5WBHg8tN5DLn0w==,
      }
    peerDependencies:
      react: ^16.5.1 || ^17.0.0 || ^18.0.0
    dependencies:
      react: 18.2.0
    dev: false

  /make-error/1.3.6:
    resolution:
      {
        integrity: sha512-s8UhlNe7vPKomQhC1qFelMokr/Sc3AgNbso3n74mVPA5LTZwkB9NlXf4XPamLxJE8h0gh73rM94xvwRT2CVInw==,
      }

  /map-obj/1.0.1:
    resolution:
      {
        integrity: sha512-7N/q3lyZ+LVCp7PzuxrJr4KMbBE2hW7BT7YNia330OFxIf4d3r5zVpicP2650l7CPN6RM9zOJRl3NGpqSiw3Eg==,
      }
    engines: { node: ">=0.10.0" }

  /map-obj/4.3.0:
    resolution:
      {
        integrity: sha512-hdN1wVrZbb29eBGiGjJbeP8JbKjq1urkHJ/LIP/NY48MZ1QVXUsQBV1G1zvYFHn1XE06cwjBsOI2K3Ulnj1YXQ==,
      }
    engines: { node: ">=8" }

  /markdown-extensions/1.1.1:
    resolution:
      {
        integrity: sha512-WWC0ZuMzCyDHYCasEGs4IPvLyTGftYwh6wIEOULOF0HXcqZlhwRzrK0w2VUlxWA98xnvb/jszw4ZSkJ6ADpM6Q==,
      }
    engines: { node: ">=0.10.0" }
    dev: false

  /markdown-table/3.0.3:
    resolution:
      {
        integrity: sha512-Z1NL3Tb1M9wH4XESsCDEksWoKTdlUafKc4pt0GRwjUyXaCFZ+dc3g2erqB6zm3szA2IUSi7VnPI+o/9jnxh9hw==,
      }
    dev: true

  /mdast-util-definitions/5.1.1:
    resolution:
      {
        integrity: sha512-rQ+Gv7mHttxHOBx2dkF4HWTg+EE+UR78ptQWDylzPKaQuVGdG4HIoY3SrS/pCp80nZ04greFvXbVFHT+uf0JVQ==,
      }
    dependencies:
      "@types/mdast": 3.0.10
      "@types/unist": 2.0.6
      unist-util-visit: 4.1.1
    dev: false

  /mdast-util-find-and-replace/2.2.1:
    resolution:
      {
        integrity: sha512-SobxkQXFAdd4b5WmEakmkVoh18icjQRxGy5OWTCzgsLRm1Fu/KCtwD1HIQSsmq5ZRjVH0Ehwg6/Fn3xIUk+nKw==,
      }
    dependencies:
      escape-string-regexp: 5.0.0
      unist-util-is: 5.1.1
      unist-util-visit-parents: 5.1.1
    dev: true

  /mdast-util-from-markdown/1.2.0:
    resolution:
      {
        integrity: sha512-iZJyyvKD1+K7QX1b5jXdE7Sc5dtoTry1vzV28UZZe8Z1xVnB/czKntJ7ZAkG0tANqRnBF6p3p7GpU1y19DTf2Q==,
      }
    dependencies:
      "@types/mdast": 3.0.10
      "@types/unist": 2.0.6
      decode-named-character-reference: 1.0.2
      mdast-util-to-string: 3.1.0
      micromark: 3.1.0
      micromark-util-decode-numeric-character-reference: 1.0.0
      micromark-util-decode-string: 1.0.2
      micromark-util-normalize-identifier: 1.0.0
      micromark-util-symbol: 1.0.1
      micromark-util-types: 1.0.2
      unist-util-stringify-position: 3.0.2
      uvu: 0.5.6
    transitivePeerDependencies:
      - supports-color

  /mdast-util-frontmatter/1.0.0:
    resolution:
      {
        integrity: sha512-7itKvp0arEVNpCktOET/eLFAYaZ+0cNjVtFtIPxgQ5tV+3i+D4SDDTjTzPWl44LT59PC+xdx+glNTawBdF98Mw==,
      }
    dependencies:
      micromark-extension-frontmatter: 1.0.0
    dev: false

  /mdast-util-gfm-autolink-literal/1.0.2:
    resolution:
      {
        integrity: sha512-FzopkOd4xTTBeGXhXSBU0OCDDh5lUj2rd+HQqG92Ld+jL4lpUfgX2AT2OHAVP9aEeDKp7G92fuooSZcYJA3cRg==,
      }
    dependencies:
      "@types/mdast": 3.0.10
      ccount: 2.0.1
      mdast-util-find-and-replace: 2.2.1
      micromark-util-character: 1.1.0
    dev: true

  /mdast-util-gfm-footnote/1.0.1:
    resolution:
      {
        integrity: sha512-p+PrYlkw9DeCRkTVw1duWqPRHX6Ywh2BNKJQcZbCwAuP/59B0Lk9kakuAd7KbQprVO4GzdW8eS5++A9PUSqIyw==,
      }
    dependencies:
      "@types/mdast": 3.0.10
      mdast-util-to-markdown: 1.4.0
      micromark-util-normalize-identifier: 1.0.0
    dev: true

  /mdast-util-gfm-strikethrough/1.0.2:
    resolution:
      {
        integrity: sha512-T/4DVHXcujH6jx1yqpcAYYwd+z5lAYMw4Ls6yhTfbMMtCt0PHY4gEfhW9+lKsLBtyhUGKRIzcUA2FATVqnvPDA==,
      }
    dependencies:
      "@types/mdast": 3.0.10
      mdast-util-to-markdown: 1.4.0
    dev: true

  /mdast-util-gfm-table/1.0.6:
    resolution:
      {
        integrity: sha512-uHR+fqFq3IvB3Rd4+kzXW8dmpxUhvgCQZep6KdjsLK4O6meK5dYZEayLtIxNus1XO3gfjfcIFe8a7L0HZRGgag==,
      }
    dependencies:
      "@types/mdast": 3.0.10
      markdown-table: 3.0.3
      mdast-util-from-markdown: 1.2.0
      mdast-util-to-markdown: 1.4.0
    transitivePeerDependencies:
      - supports-color
    dev: true

  /mdast-util-gfm-task-list-item/1.0.1:
    resolution:
      {
        integrity: sha512-KZ4KLmPdABXOsfnM6JHUIjxEvcx2ulk656Z/4Balw071/5qgnhz+H1uGtf2zIGnrnvDC8xR4Fj9uKbjAFGNIeA==,
      }
    dependencies:
      "@types/mdast": 3.0.10
      mdast-util-to-markdown: 1.4.0
    dev: true

  /mdast-util-gfm/2.0.1:
    resolution:
      {
        integrity: sha512-42yHBbfWIFisaAfV1eixlabbsa6q7vHeSPY+cg+BBjX51M8xhgMacqH9g6TftB/9+YkcI0ooV4ncfrJslzm/RQ==,
      }
    dependencies:
      mdast-util-from-markdown: 1.2.0
      mdast-util-gfm-autolink-literal: 1.0.2
      mdast-util-gfm-footnote: 1.0.1
      mdast-util-gfm-strikethrough: 1.0.2
      mdast-util-gfm-table: 1.0.6
      mdast-util-gfm-task-list-item: 1.0.1
      mdast-util-to-markdown: 1.4.0
    transitivePeerDependencies:
      - supports-color
    dev: true

  /mdast-util-mdx-expression/1.3.1:
    resolution:
      {
        integrity: sha512-TTb6cKyTA1RD+1su1iStZ5PAv3rFfOUKcoU5EstUpv/IZo63uDX03R8+jXjMEhcobXnNOiG6/ccekvVl4eV1zQ==,
      }
    dependencies:
      "@types/estree-jsx": 1.0.0
      "@types/hast": 2.3.4
      "@types/mdast": 3.0.10
      mdast-util-from-markdown: 1.2.0
      mdast-util-to-markdown: 1.4.0
    transitivePeerDependencies:
      - supports-color
    dev: false

  /mdast-util-mdx-jsx/2.1.0:
    resolution:
      {
        integrity: sha512-KzgzfWMhdteDkrY4mQtyvTU5bc/W4ppxhe9SzelO6QUUiwLAM+Et2Dnjjprik74a336kHdo0zKm7Tp+n6FFeRg==,
      }
    dependencies:
      "@types/estree-jsx": 1.0.0
      "@types/hast": 2.3.4
      "@types/mdast": 3.0.10
      ccount: 2.0.1
      mdast-util-to-markdown: 1.4.0
      parse-entities: 4.0.0
      stringify-entities: 4.0.3
      unist-util-remove-position: 4.0.1
      unist-util-stringify-position: 3.0.2
      vfile-message: 3.1.3
    dev: false

  /mdast-util-mdx/2.0.0:
    resolution:
      {
        integrity: sha512-M09lW0CcBT1VrJUaF/PYxemxxHa7SLDHdSn94Q9FhxjCQfuW7nMAWKWimTmA3OyDMSTH981NN1csW1X+HPSluw==,
      }
    dependencies:
      mdast-util-mdx-expression: 1.3.1
      mdast-util-mdx-jsx: 2.1.0
      mdast-util-mdxjs-esm: 1.3.0
    transitivePeerDependencies:
      - supports-color
    dev: false

  /mdast-util-mdxjs-esm/1.3.0:
    resolution:
      {
        integrity: sha512-7N5ihsOkAEGjFotIX9p/YPdl4TqUoMxL4ajNz7PbT89BqsdWJuBC9rvgt6wpbwTZqWWR0jKWqQbwsOWDBUZv4g==,
      }
    dependencies:
      "@types/estree-jsx": 1.0.0
      "@types/hast": 2.3.4
      "@types/mdast": 3.0.10
      mdast-util-from-markdown: 1.2.0
      mdast-util-to-markdown: 1.4.0
    transitivePeerDependencies:
      - supports-color
    dev: false

  /mdast-util-to-hast/12.2.4:
    resolution:
      {
        integrity: sha512-a21xoxSef1l8VhHxS1Dnyioz6grrJkoaCUgGzMD/7dWHvboYX3VW53esRUfB5tgTyz4Yos1n25SPcj35dJqmAg==,
      }
    dependencies:
      "@types/hast": 2.3.4
      "@types/mdast": 3.0.10
      mdast-util-definitions: 5.1.1
      micromark-util-sanitize-uri: 1.1.0
      trim-lines: 3.0.1
      unist-builder: 3.0.0
      unist-util-generated: 2.0.0
      unist-util-position: 4.0.3
      unist-util-visit: 4.1.1
    dev: false

  /mdast-util-to-markdown/1.4.0:
    resolution:
      {
        integrity: sha512-IjXARf/O8VGx/pc5SZ7syfydq1DYL9vd92orsG5U0b4GNCmAvXzu+n7sbzfIKrXwB0AVrYk3NV2kXl0AIi9LCA==,
      }
    dependencies:
      "@types/mdast": 3.0.10
      "@types/unist": 2.0.6
      longest-streak: 3.1.0
      mdast-util-to-string: 3.1.0
      micromark-util-decode-string: 1.0.2
      unist-util-visit: 4.1.1
      zwitch: 2.0.4

  /mdast-util-to-string/3.1.0:
    resolution:
      {
        integrity: sha512-n4Vypz/DZgwo0iMHLQL49dJzlp7YtAJP+N07MZHpjPf/5XJuHUWstviF4Mn2jEiR/GNmtnRRqnwsXExk3igfFA==,
      }

  /mdast-util-toc/6.1.0:
    resolution:
      {
        integrity: sha512-0PuqZELXZl4ms1sF7Lqigrqik4Ll3UhbI+jdTrfw7pZ9QPawgl7LD4GQ8MkU7bT/EwiVqChNTbifa2jLLKo76A==,
      }
    dependencies:
      "@types/extend": 3.0.1
      "@types/github-slugger": 1.3.0
      "@types/mdast": 3.0.10
      extend: 3.0.2
      github-slugger: 1.5.0
      mdast-util-to-string: 3.1.0
      unist-util-is: 5.1.1
      unist-util-visit: 3.1.0
    dev: true

  /mdx-bundler/9.2.1_esbuild@0.17.3:
    resolution:
      {
        integrity: sha512-hWEEip1KU9MCNqeH2rqwzAZ1pdqPPbfkx9OTJjADqGPQz4t9BO85fhI7AP9gVYrpmfArf9/xJZUN0yBErg/G/Q==,
      }
    engines: { node: ">=14", npm: ">=6" }
    peerDependencies:
      esbuild: 0.*
    dependencies:
      "@babel/runtime": 7.20.6
      "@esbuild-plugins/node-resolve": 0.1.4_esbuild@0.17.3
      "@fal-works/esbuild-plugin-global-externals": 2.1.2
      "@mdx-js/esbuild": 2.2.1_esbuild@0.17.3
      esbuild: 0.17.3
      gray-matter: 4.0.3
      remark-frontmatter: 4.0.1
      remark-mdx-frontmatter: 1.1.1
      uuid: 8.3.2
      vfile: 5.3.6
    transitivePeerDependencies:
      - supports-color
    dev: false

  /meow/6.1.1:
    resolution:
      {
        integrity: sha512-3YffViIt2QWgTy6Pale5QpopX/IvU3LPL03jOTqp6pGj3VjesdO/U8CuHMKpnQr4shCNCM5fd5XFFvIIl6JBHg==,
      }
    engines: { node: ">=8" }
    dependencies:
      "@types/minimist": 1.2.2
      camelcase-keys: 6.2.2
      decamelize-keys: 1.1.1
      hard-rejection: 2.1.0
      minimist-options: 4.1.0
      normalize-package-data: 2.5.0
      read-pkg-up: 7.0.1
      redent: 3.0.0
      trim-newlines: 3.0.1
      type-fest: 0.13.1
      yargs-parser: 18.1.3
    dev: false

  /meow/8.1.2:
    resolution:
      {
        integrity: sha512-r85E3NdZ+mpYk1C6RjPFEMSE+s1iZMuHtsHAqY0DT3jZczl0diWUZ8g6oU7h0M9cD2EL+PzaYghhCLzR0ZNn5Q==,
      }
    engines: { node: ">=10" }
    dependencies:
      "@types/minimist": 1.2.2
      camelcase-keys: 6.2.2
      decamelize-keys: 1.1.1
      hard-rejection: 2.1.0
      minimist-options: 4.1.0
      normalize-package-data: 3.0.3
      read-pkg-up: 7.0.1
      redent: 3.0.0
      trim-newlines: 3.0.1
      type-fest: 0.18.1
      yargs-parser: 20.2.9
    dev: true

  /merge-stream/2.0.0:
    resolution:
      {
        integrity: sha512-abv/qOcuPfk3URPfDzmZU1LKmuw8kT+0nIHvKrKgFrwifol/doWcdA4ZqsWQ8ENrFKkd67Mfpo/LovbIUsbt3w==,
      }

  /merge2/1.4.1:
    resolution:
      {
        integrity: sha512-8q7VEgMJW4J8tcfVPy8g09NcQwZdbwFEqhe/WZkoIzjn/3TGDwtOCYtXGxA3O8tPzpczCCDgv+P2P5y00ZJOOg==,
      }
    engines: { node: ">= 8" }

  /micromark-core-commonmark/1.0.6:
    resolution:
      {
        integrity: sha512-K+PkJTxqjFfSNkfAhp4GB+cZPfQd6dxtTXnf+RjZOV7T4EEXnvgzOcnp+eSTmpGk9d1S9sL6/lqrgSNn/s0HZA==,
      }
    dependencies:
      decode-named-character-reference: 1.0.2
      micromark-factory-destination: 1.0.0
      micromark-factory-label: 1.0.2
      micromark-factory-space: 1.0.0
      micromark-factory-title: 1.0.2
      micromark-factory-whitespace: 1.0.0
      micromark-util-character: 1.1.0
      micromark-util-chunked: 1.0.0
      micromark-util-classify-character: 1.0.0
      micromark-util-html-tag-name: 1.1.0
      micromark-util-normalize-identifier: 1.0.0
      micromark-util-resolve-all: 1.0.0
      micromark-util-subtokenize: 1.0.2
      micromark-util-symbol: 1.0.1
      micromark-util-types: 1.0.2
      uvu: 0.5.6

  /micromark-extension-frontmatter/1.0.0:
    resolution:
      {
        integrity: sha512-EXjmRnupoX6yYuUJSQhrQ9ggK0iQtQlpi6xeJzVD5xscyAI+giqco5fdymayZhJMbIFecjnE2yz85S9NzIgQpg==,
      }
    dependencies:
      fault: 2.0.1
      micromark-util-character: 1.1.0
      micromark-util-symbol: 1.0.1
    dev: false

  /micromark-extension-gfm-autolink-literal/1.0.3:
    resolution:
      {
        integrity: sha512-i3dmvU0htawfWED8aHMMAzAVp/F0Z+0bPh3YrbTPPL1v4YAlCZpy5rBO5p0LPYiZo0zFVkoYh7vDU7yQSiCMjg==,
      }
    dependencies:
      micromark-util-character: 1.1.0
      micromark-util-sanitize-uri: 1.1.0
      micromark-util-symbol: 1.0.1
      micromark-util-types: 1.0.2
      uvu: 0.5.6
    dev: true

  /micromark-extension-gfm-footnote/1.0.4:
    resolution:
      {
        integrity: sha512-E/fmPmDqLiMUP8mLJ8NbJWJ4bTw6tS+FEQS8CcuDtZpILuOb2kjLqPEeAePF1djXROHXChM/wPJw0iS4kHCcIg==,
      }
    dependencies:
      micromark-core-commonmark: 1.0.6
      micromark-factory-space: 1.0.0
      micromark-util-character: 1.1.0
      micromark-util-normalize-identifier: 1.0.0
      micromark-util-sanitize-uri: 1.1.0
      micromark-util-symbol: 1.0.1
      micromark-util-types: 1.0.2
      uvu: 0.5.6
    dev: true

  /micromark-extension-gfm-strikethrough/1.0.4:
    resolution:
      {
        integrity: sha512-/vjHU/lalmjZCT5xt7CcHVJGq8sYRm80z24qAKXzaHzem/xsDYb2yLL+NNVbYvmpLx3O7SYPuGL5pzusL9CLIQ==,
      }
    dependencies:
      micromark-util-chunked: 1.0.0
      micromark-util-classify-character: 1.0.0
      micromark-util-resolve-all: 1.0.0
      micromark-util-symbol: 1.0.1
      micromark-util-types: 1.0.2
      uvu: 0.5.6
    dev: true

  /micromark-extension-gfm-table/1.0.5:
    resolution:
      {
        integrity: sha512-xAZ8J1X9W9K3JTJTUL7G6wSKhp2ZYHrFk5qJgY/4B33scJzE2kpfRL6oiw/veJTbt7jiM/1rngLlOKPWr1G+vg==,
      }
    dependencies:
      micromark-factory-space: 1.0.0
      micromark-util-character: 1.1.0
      micromark-util-symbol: 1.0.1
      micromark-util-types: 1.0.2
      uvu: 0.5.6
    dev: true

  /micromark-extension-gfm-tagfilter/1.0.1:
    resolution:
      {
        integrity: sha512-Ty6psLAcAjboRa/UKUbbUcwjVAv5plxmpUTy2XC/3nJFL37eHej8jrHrRzkqcpipJliuBH30DTs7+3wqNcQUVA==,
      }
    dependencies:
      micromark-util-types: 1.0.2
    dev: true

  /micromark-extension-gfm-task-list-item/1.0.3:
    resolution:
      {
        integrity: sha512-PpysK2S1Q/5VXi72IIapbi/jliaiOFzv7THH4amwXeYXLq3l1uo8/2Be0Ac1rEwK20MQEsGH2ltAZLNY2KI/0Q==,
      }
    dependencies:
      micromark-factory-space: 1.0.0
      micromark-util-character: 1.1.0
      micromark-util-symbol: 1.0.1
      micromark-util-types: 1.0.2
      uvu: 0.5.6
    dev: true

  /micromark-extension-gfm/2.0.1:
    resolution:
      {
        integrity: sha512-p2sGjajLa0iYiGQdT0oelahRYtMWvLjy8J9LOCxzIQsllMCGLbsLW+Nc+N4vi02jcRJvedVJ68cjelKIO6bpDA==,
      }
    dependencies:
      micromark-extension-gfm-autolink-literal: 1.0.3
      micromark-extension-gfm-footnote: 1.0.4
      micromark-extension-gfm-strikethrough: 1.0.4
      micromark-extension-gfm-table: 1.0.5
      micromark-extension-gfm-tagfilter: 1.0.1
      micromark-extension-gfm-task-list-item: 1.0.3
      micromark-util-combine-extensions: 1.0.0
      micromark-util-types: 1.0.2
    dev: true

  /micromark-extension-mdx-expression/1.0.3:
    resolution:
      {
        integrity: sha512-TjYtjEMszWze51NJCZmhv7MEBcgYRgb3tJeMAJ+HQCAaZHHRBaDCccqQzGizR/H4ODefP44wRTgOn2vE5I6nZA==,
      }
    dependencies:
      micromark-factory-mdx-expression: 1.0.6
      micromark-factory-space: 1.0.0
      micromark-util-character: 1.1.0
      micromark-util-events-to-acorn: 1.2.0
      micromark-util-symbol: 1.0.1
      micromark-util-types: 1.0.2
      uvu: 0.5.6
    dev: false

  /micromark-extension-mdx-jsx/1.0.3:
    resolution:
      {
        integrity: sha512-VfA369RdqUISF0qGgv2FfV7gGjHDfn9+Qfiv5hEwpyr1xscRj/CiVRkU7rywGFCO7JwJ5L0e7CJz60lY52+qOA==,
      }
    dependencies:
      "@types/acorn": 4.0.6
      estree-util-is-identifier-name: 2.0.1
      micromark-factory-mdx-expression: 1.0.6
      micromark-factory-space: 1.0.0
      micromark-util-character: 1.1.0
      micromark-util-symbol: 1.0.1
      micromark-util-types: 1.0.2
      uvu: 0.5.6
      vfile-message: 3.1.3
    dev: false

  /micromark-extension-mdx-md/1.0.0:
    resolution:
      {
        integrity: sha512-xaRAMoSkKdqZXDAoSgp20Azm0aRQKGOl0RrS81yGu8Hr/JhMsBmfs4wR7m9kgVUIO36cMUQjNyiyDKPrsv8gOw==,
      }
    dependencies:
      micromark-util-types: 1.0.2
    dev: false

  /micromark-extension-mdxjs-esm/1.0.3:
    resolution:
      {
        integrity: sha512-2N13ol4KMoxb85rdDwTAC6uzs8lMX0zeqpcyx7FhS7PxXomOnLactu8WI8iBNXW8AVyea3KIJd/1CKnUmwrK9A==,
      }
    dependencies:
      micromark-core-commonmark: 1.0.6
      micromark-util-character: 1.1.0
      micromark-util-events-to-acorn: 1.2.0
      micromark-util-symbol: 1.0.1
      micromark-util-types: 1.0.2
      unist-util-position-from-estree: 1.1.1
      uvu: 0.5.6
      vfile-message: 3.1.3
    dev: false

  /micromark-extension-mdxjs/1.0.0:
    resolution:
      {
        integrity: sha512-TZZRZgeHvtgm+IhtgC2+uDMR7h8eTKF0QUX9YsgoL9+bADBpBY6SiLvWqnBlLbCEevITmTqmEuY3FoxMKVs1rQ==,
      }
    dependencies:
      acorn: 8.8.1
      acorn-jsx: 5.3.2_acorn@8.8.1
      micromark-extension-mdx-expression: 1.0.3
      micromark-extension-mdx-jsx: 1.0.3
      micromark-extension-mdx-md: 1.0.0
      micromark-extension-mdxjs-esm: 1.0.3
      micromark-util-combine-extensions: 1.0.0
      micromark-util-types: 1.0.2
    dev: false

  /micromark-factory-destination/1.0.0:
    resolution:
      {
        integrity: sha512-eUBA7Rs1/xtTVun9TmV3gjfPz2wEwgK5R5xcbIM5ZYAtvGF6JkyaDsj0agx8urXnO31tEO6Ug83iVH3tdedLnw==,
      }
    dependencies:
      micromark-util-character: 1.1.0
      micromark-util-symbol: 1.0.1
      micromark-util-types: 1.0.2

  /micromark-factory-label/1.0.2:
    resolution:
      {
        integrity: sha512-CTIwxlOnU7dEshXDQ+dsr2n+yxpP0+fn271pu0bwDIS8uqfFcumXpj5mLn3hSC8iw2MUr6Gx8EcKng1dD7i6hg==,
      }
    dependencies:
      micromark-util-character: 1.1.0
      micromark-util-symbol: 1.0.1
      micromark-util-types: 1.0.2
      uvu: 0.5.6

  /micromark-factory-mdx-expression/1.0.6:
    resolution:
      {
        integrity: sha512-WRQIc78FV7KrCfjsEf/sETopbYjElh3xAmNpLkd1ODPqxEngP42eVRGbiPEQWpRV27LzqW+XVTvQAMIIRLPnNA==,
      }
    dependencies:
      micromark-factory-space: 1.0.0
      micromark-util-character: 1.1.0
      micromark-util-events-to-acorn: 1.2.0
      micromark-util-symbol: 1.0.1
      micromark-util-types: 1.0.2
      unist-util-position-from-estree: 1.1.1
      uvu: 0.5.6
      vfile-message: 3.1.3
    dev: false

  /micromark-factory-space/1.0.0:
    resolution:
      {
        integrity: sha512-qUmqs4kj9a5yBnk3JMLyjtWYN6Mzfcx8uJfi5XAveBniDevmZasdGBba5b4QsvRcAkmvGo5ACmSUmyGiKTLZew==,
      }
    dependencies:
      micromark-util-character: 1.1.0
      micromark-util-types: 1.0.2

  /micromark-factory-title/1.0.2:
    resolution:
      {
        integrity: sha512-zily+Nr4yFqgMGRKLpTVsNl5L4PMu485fGFDOQJQBl2NFpjGte1e86zC0da93wf97jrc4+2G2GQudFMHn3IX+A==,
      }
    dependencies:
      micromark-factory-space: 1.0.0
      micromark-util-character: 1.1.0
      micromark-util-symbol: 1.0.1
      micromark-util-types: 1.0.2
      uvu: 0.5.6

  /micromark-factory-whitespace/1.0.0:
    resolution:
      {
        integrity: sha512-Qx7uEyahU1lt1RnsECBiuEbfr9INjQTGa6Err+gF3g0Tx4YEviPbqqGKNv/NrBaE7dVHdn1bVZKM/n5I/Bak7A==,
      }
    dependencies:
      micromark-factory-space: 1.0.0
      micromark-util-character: 1.1.0
      micromark-util-symbol: 1.0.1
      micromark-util-types: 1.0.2

  /micromark-util-character/1.1.0:
    resolution:
      {
        integrity: sha512-agJ5B3unGNJ9rJvADMJ5ZiYjBRyDpzKAOk01Kpi1TKhlT1APx3XZk6eN7RtSz1erbWHC2L8T3xLZ81wdtGRZzg==,
      }
    dependencies:
      micromark-util-symbol: 1.0.1
      micromark-util-types: 1.0.2

  /micromark-util-chunked/1.0.0:
    resolution:
      {
        integrity: sha512-5e8xTis5tEZKgesfbQMKRCyzvffRRUX+lK/y+DvsMFdabAicPkkZV6gO+FEWi9RfuKKoxxPwNL+dFF0SMImc1g==,
      }
    dependencies:
      micromark-util-symbol: 1.0.1

  /micromark-util-classify-character/1.0.0:
    resolution:
      {
        integrity: sha512-F8oW2KKrQRb3vS5ud5HIqBVkCqQi224Nm55o5wYLzY/9PwHGXC01tr3d7+TqHHz6zrKQ72Okwtvm/xQm6OVNZA==,
      }
    dependencies:
      micromark-util-character: 1.1.0
      micromark-util-symbol: 1.0.1
      micromark-util-types: 1.0.2

  /micromark-util-combine-extensions/1.0.0:
    resolution:
      {
        integrity: sha512-J8H058vFBdo/6+AsjHp2NF7AJ02SZtWaVUjsayNFeAiydTxUwViQPxN0Hf8dp4FmCQi0UUFovFsEyRSUmFH3MA==,
      }
    dependencies:
      micromark-util-chunked: 1.0.0
      micromark-util-types: 1.0.2

  /micromark-util-decode-numeric-character-reference/1.0.0:
    resolution:
      {
        integrity: sha512-OzO9AI5VUtrTD7KSdagf4MWgHMtET17Ua1fIpXTpuhclCqD8egFWo85GxSGvxgkGS74bEahvtM0WP0HjvV0e4w==,
      }
    dependencies:
      micromark-util-symbol: 1.0.1

  /micromark-util-decode-string/1.0.2:
    resolution:
      {
        integrity: sha512-DLT5Ho02qr6QWVNYbRZ3RYOSSWWFuH3tJexd3dgN1odEuPNxCngTCXJum7+ViRAd9BbdxCvMToPOD/IvVhzG6Q==,
      }
    dependencies:
      decode-named-character-reference: 1.0.2
      micromark-util-character: 1.1.0
      micromark-util-decode-numeric-character-reference: 1.0.0
      micromark-util-symbol: 1.0.1

  /micromark-util-encode/1.0.1:
    resolution:
      {
        integrity: sha512-U2s5YdnAYexjKDel31SVMPbfi+eF8y1U4pfiRW/Y8EFVCy/vgxk/2wWTxzcqE71LHtCuCzlBDRU2a5CQ5j+mQA==,
      }

  /micromark-util-events-to-acorn/1.2.0:
    resolution:
      {
        integrity: sha512-WWp3bf7xT9MppNuw3yPjpnOxa8cj5ACivEzXJKu0WwnjBYfzaBvIAT9KfeyI0Qkll+bfQtfftSwdgTH6QhTOKw==,
      }
    dependencies:
      "@types/acorn": 4.0.6
      "@types/estree": 1.0.0
      estree-util-visit: 1.2.0
      micromark-util-types: 1.0.2
      uvu: 0.5.6
      vfile-location: 4.0.1
      vfile-message: 3.1.3
    dev: false

  /micromark-util-html-tag-name/1.1.0:
    resolution:
      {
        integrity: sha512-BKlClMmYROy9UiV03SwNmckkjn8QHVaWkqoAqzivabvdGcwNGMMMH/5szAnywmsTBUzDsU57/mFi0sp4BQO6dA==,
      }

  /micromark-util-normalize-identifier/1.0.0:
    resolution:
      {
        integrity: sha512-yg+zrL14bBTFrQ7n35CmByWUTFsgst5JhA4gJYoty4Dqzj4Z4Fr/DHekSS5aLfH9bdlfnSvKAWsAgJhIbogyBg==,
      }
    dependencies:
      micromark-util-symbol: 1.0.1

  /micromark-util-resolve-all/1.0.0:
    resolution:
      {
        integrity: sha512-CB/AGk98u50k42kvgaMM94wzBqozSzDDaonKU7P7jwQIuH2RU0TeBqGYJz2WY1UdihhjweivStrJ2JdkdEmcfw==,
      }
    dependencies:
      micromark-util-types: 1.0.2

  /micromark-util-sanitize-uri/1.1.0:
    resolution:
      {
        integrity: sha512-RoxtuSCX6sUNtxhbmsEFQfWzs8VN7cTctmBPvYivo98xb/kDEoTCtJQX5wyzIYEmk/lvNFTat4hL8oW0KndFpg==,
      }
    dependencies:
      micromark-util-character: 1.1.0
      micromark-util-encode: 1.0.1
      micromark-util-symbol: 1.0.1

  /micromark-util-subtokenize/1.0.2:
    resolution:
      {
        integrity: sha512-d90uqCnXp/cy4G881Ub4psE57Sf8YD0pim9QdjCRNjfas2M1u6Lbt+XZK9gnHL2XFhnozZiEdCa9CNfXSfQ6xA==,
      }
    dependencies:
      micromark-util-chunked: 1.0.0
      micromark-util-symbol: 1.0.1
      micromark-util-types: 1.0.2
      uvu: 0.5.6

  /micromark-util-symbol/1.0.1:
    resolution:
      {
        integrity: sha512-oKDEMK2u5qqAptasDAwWDXq0tG9AssVwAx3E9bBF3t/shRIGsWIRG+cGafs2p/SnDSOecnt6hZPCE2o6lHfFmQ==,
      }

  /micromark-util-types/1.0.2:
    resolution:
      {
        integrity: sha512-DCfg/T8fcrhrRKTPjRrw/5LLvdGV7BHySf/1LOZx7TzWZdYRjogNtyNq885z3nNallwr3QUKARjqvHqX1/7t+w==,
      }

  /micromark/3.1.0:
    resolution:
      {
        integrity: sha512-6Mj0yHLdUZjHnOPgr5xfWIMqMWS12zDN6iws9SLuSz76W8jTtAv24MN4/CL7gJrl5vtxGInkkqDv/JIoRsQOvA==,
      }
    dependencies:
      "@types/debug": 4.1.7
      debug: 4.3.4
      decode-named-character-reference: 1.0.2
      micromark-core-commonmark: 1.0.6
      micromark-factory-space: 1.0.0
      micromark-util-character: 1.1.0
      micromark-util-chunked: 1.0.0
      micromark-util-combine-extensions: 1.0.0
      micromark-util-decode-numeric-character-reference: 1.0.0
      micromark-util-encode: 1.0.1
      micromark-util-normalize-identifier: 1.0.0
      micromark-util-resolve-all: 1.0.0
      micromark-util-sanitize-uri: 1.1.0
      micromark-util-subtokenize: 1.0.2
      micromark-util-symbol: 1.0.1
      micromark-util-types: 1.0.2
      uvu: 0.5.6
    transitivePeerDependencies:
      - supports-color

  /micromatch/4.0.5:
    resolution:
      {
        integrity: sha512-DMy+ERcEW2q8Z2Po+WNXuw3c5YaUSFjAO5GsJqfEl7UjvtIuFKO6ZrKvcItdy98dwFI2N1tg3zNIdKaQT+aNdA==,
      }
    engines: { node: ">=8.6" }
    dependencies:
      braces: 3.0.2
      picomatch: 2.3.1

  /mimic-fn/2.1.0:
    resolution:
      {
        integrity: sha512-OqbOk5oEQeAZ8WXWydlu9HJjz9WVdEIvamMCcXmuqUYjTknH/sqsWvhQ3vgwKFRR1HpjvNBKQ37nbJgYzGqGcg==,
      }
    engines: { node: ">=6" }

  /mimic-fn/4.0.0:
    resolution:
      {
        integrity: sha512-vqiC06CuhBTUdZH+RYl8sFrL096vA45Ok5ISO6sE/Mr1jRbGH4Csnhi8f3wKVl7x8mO4Au7Ir9D3Oyv1VYMFJw==,
      }
    engines: { node: ">=12" }
    dev: false

  /mimic-response/3.1.0:
    resolution:
      {
        integrity: sha512-z0yWI+4FDrrweS8Zmt4Ej5HdJmky15+L2e6Wgn3+iK5fWzb6T3fhNFq2+MeTRb064c6Wr4N/wv0DzQTjNzHNGQ==,
      }
    engines: { node: ">=10" }
    dev: false

  /min-indent/1.0.1:
    resolution:
      {
        integrity: sha512-I9jwMn07Sy/IwOj3zVkVik2JTvgpaykDZEigL6Rx6N9LbMywwUSMtxET+7lVoDLLd3O3IXwJwvuuns8UB/HeAg==,
      }
    engines: { node: ">=4" }

  /minimatch/3.1.2:
    resolution:
      {
        integrity: sha512-J7p63hRiAjw1NDEww1W7i37+ByIrOWO5XQQAzZ3VOcL0PNybwpfmV/N05zFAzwQ9USyEcX6t3UO+K5aqBQOIHw==,
      }
    dependencies:
      brace-expansion: 1.1.11

  /minimist-options/4.1.0:
    resolution:
      {
        integrity: sha512-Q4r8ghd80yhO/0j1O3B2BjweX3fiHg9cdOwjJd2J76Q135c+NDxGCqdYKQ1SKBuFfgWbAUzBfvYjPUEeNgqN1A==,
      }
    engines: { node: ">= 6" }
    dependencies:
      arrify: 1.0.1
      is-plain-obj: 1.1.0
      kind-of: 6.0.3

  /minimist/1.2.7:
    resolution:
      {
        integrity: sha512-bzfL1YUZsP41gmu/qjrEk0Q6i2ix/cVeAhbCbqH9u3zYutS1cLg00qhrD0M2MVdCcx4Sc0UpP2eBWo9rotpq6g==,
      }

  /mixme/0.5.5:
    resolution:
      {
        integrity: sha512-/6IupbRx32s7jjEwHcycXikJwFD5UujbVNuJFkeKLYje+92OvtuPniF6JhnFm5JCTDUhS+kYK3W/4BWYQYXz7w==,
      }
    engines: { node: ">= 8.0.0" }
    dev: false

  /mkdirp-classic/0.5.3:
    resolution:
      {
        integrity: sha512-gKLcREMhtuZRwRAfqP3RFW+TK4JqApVBtOIftVgjuABpAtpxhPGaDcfvbhNvD0B8iD1oUr/txX35NjcaY6Ns/A==,
      }
    dev: false

  /mri/1.2.0:
    resolution:
      {
        integrity: sha512-tzzskb3bG8LvYGFF/mDTpq3jpI6Q9wc3LEmBaghu+DdCssd1FakN7Bc0hVNmEyGq1bq3RgfkCb3cmQLpNPOroA==,
      }
    engines: { node: ">=4" }

  /ms/2.0.0:
    resolution:
      {
        integrity: sha512-Tpp60P6IUJDTuOq/5Z8cdskzJujfwqfOTkrwIwj7IRISpnkJnT6SyJ4PCPnGMoFjC9ddhal5KVIYtAt97ix05A==,
      }

  /ms/2.1.2:
    resolution:
      {
        integrity: sha512-sGkPx+VjMtmA6MX27oA4FBFELFCZZ4S4XqeGOXCv68tT+jb3vk/RyaKWP0PTKyWtmLSM0b+adUTEvbs1PEaH2w==,
      }

  /ms/2.1.3:
    resolution:
      {
        integrity: sha512-6FlzubTLZG3J2a/NVCAleEhjzq5oxgHyaCU9yYXvcLsvoVaHJq/s5xXI6/XXP6tz7R9xAOtHnSO/tXtF3WRTlA==,
      }

  /multimatch/4.0.0:
    resolution:
      {
        integrity: sha512-lDmx79y1z6i7RNx0ZGCPq1bzJ6ZoDDKbvh7jxr9SJcWLkShMzXrHbYVpTdnhNM5MXpDUxCQ4DgqVttVXlBgiBQ==,
      }
    engines: { node: ">=8" }
    dependencies:
      "@types/minimatch": 3.0.5
      array-differ: 3.0.0
      array-union: 2.1.0
      arrify: 2.0.1
      minimatch: 3.1.2
    dev: true

  /mz/2.7.0:
    resolution:
      {
        integrity: sha512-z81GNO7nnYMEhrGh9LeymoE4+Yr0Wn5McHIZMK5cfQCl+NDX08sCZgUc9/6MHni9IWuFLm1Z3HTCXu2z9fN62Q==,
      }
    dependencies:
      any-promise: 1.3.0
      object-assign: 4.1.1
      thenify-all: 1.6.0
    dev: true

  /nanoid/3.3.4:
    resolution:
      {
        integrity: sha512-MqBkQh/OHTS2egovRtLk45wEyNXwF+cokD+1YPf9u5VfJiRdAiRwB2froX5Co9Rh20xs4siNPm8naNotSD6RBw==,
      }
    engines: { node: ^10 || ^12 || ^13.7 || ^14 || >=15.0.1 }
    hasBin: true

  /nanoid/4.0.0:
    resolution:
      {
        integrity: sha512-IgBP8piMxe/gf73RTQx7hmnhwz0aaEXYakvqZyE302IXW3HyVNhdNGC+O2MwMAVhLEnvXlvKtGbtJf6wvHihCg==,
      }
    engines: { node: ^14 || ^16 || >=18 }
    hasBin: true
    dev: true

  /napi-build-utils/1.0.2:
    resolution:
      {
        integrity: sha512-ONmRUqK7zj7DWX0D9ADe03wbwOBZxNAfF20PlGfCWQcD3+/MakShIHrMqx9YwPTfxDdF1zLeL+RGZiR9kGMLdg==,
      }
    dev: false

  /natural-compare/1.4.0:
    resolution:
      {
        integrity: sha512-OWND8ei3VtNC9h7V60qff3SVobHr996CTwgxubgyQYEpg290h9J0buyECNNJexkFm5sOajh5G116RYA1c8ZMSw==,
      }

  /next-contentlayer/0.3.0_as22kstmd5fdgoopsr5hyah3ym:
    resolution:
      {
        integrity: sha512-vt+RaD3nIgZ6oXadtZH19a1mpxvGEoiifdtmXqBSz4rHMRcMA1YZCuSWyj+P9uX7MDmIL6JT6QSp+hvTBMaxiw==,
      }
    peerDependencies:
      next: ^12 || ^13
      react: "*"
      react-dom: "*"
    dependencies:
      "@contentlayer/core": 0.3.0_esbuild@0.17.3
      "@contentlayer/utils": 0.3.0
      next: 13.1.6_biqbaboplfbrettd7655fr4n2y
      react: 18.2.0
      react-dom: 18.2.0_react@18.2.0
    transitivePeerDependencies:
      - "@effect-ts/otel-node"
      - esbuild
      - markdown-wasm
      - supports-color
    dev: false

  /next-themes/0.2.1_3vryta7zmbcsw4rrqf4axjqggm:
    resolution:
      {
        integrity: sha512-B+AKNfYNIzh0vqQQKqQItTS8evEouKD7H5Hj3kmuPERwddR2TxvDSFZuTj6T7Jfn1oyeUyJMydPl1Bkxkh0W7A==,
      }
    peerDependencies:
      next: "*"
      react: "*"
      react-dom: "*"
    dependencies:
      next: 13.1.6_biqbaboplfbrettd7655fr4n2y
      react: 18.2.0
      react-dom: 18.2.0_react@18.2.0
    dev: false

  /next/13.1.6_7xlrwlvvs7cv2obrs6a5y6oxxq:
    resolution:
      {
        integrity: sha512-hHlbhKPj9pW+Cymvfzc15lvhaOZ54l+8sXDXJWm3OBNBzgrVj6hwGPmqqsXg40xO1Leq+kXpllzRPuncpC0Phw==,
      }
    engines: { node: ">=14.6.0" }
    hasBin: true
    peerDependencies:
      fibers: ">= 3.1.0"
      node-sass: ^6.0.0 || ^7.0.0
      react: ^18.2.0
      react-dom: ^18.2.0
      sass: ^1.3.0
    peerDependenciesMeta:
      fibers:
        optional: true
      node-sass:
        optional: true
      sass:
        optional: true
    dependencies:
      "@next/env": 13.1.6
      "@swc/helpers": 0.4.14
      caniuse-lite: 1.0.30001439
      postcss: 8.4.14
      react: 18.2.0
      react-dom: 18.2.0_react@18.2.0
      styled-jsx: 5.1.1_dojr2aquw55jwdpbannhlirjf4
    optionalDependencies:
      "@next/swc-android-arm-eabi": 13.1.6
      "@next/swc-android-arm64": 13.1.6
      "@next/swc-darwin-arm64": 13.1.6
      "@next/swc-darwin-x64": 13.1.6
      "@next/swc-freebsd-x64": 13.1.6
      "@next/swc-linux-arm-gnueabihf": 13.1.6
      "@next/swc-linux-arm64-gnu": 13.1.6
      "@next/swc-linux-arm64-musl": 13.1.6
      "@next/swc-linux-x64-gnu": 13.1.6
      "@next/swc-linux-x64-musl": 13.1.6
      "@next/swc-win32-arm64-msvc": 13.1.6
      "@next/swc-win32-ia32-msvc": 13.1.6
      "@next/swc-win32-x64-msvc": 13.1.6
    transitivePeerDependencies:
      - "@babel/core"
      - babel-plugin-macros
    dev: false

  /next/13.1.6_biqbaboplfbrettd7655fr4n2y:
    resolution:
      {
        integrity: sha512-hHlbhKPj9pW+Cymvfzc15lvhaOZ54l+8sXDXJWm3OBNBzgrVj6hwGPmqqsXg40xO1Leq+kXpllzRPuncpC0Phw==,
      }
    engines: { node: ">=14.6.0" }
    hasBin: true
    peerDependencies:
      fibers: ">= 3.1.0"
      node-sass: ^6.0.0 || ^7.0.0
      react: ^18.2.0
      react-dom: ^18.2.0
      sass: ^1.3.0
    peerDependenciesMeta:
      fibers:
        optional: true
      node-sass:
        optional: true
      sass:
        optional: true
    dependencies:
      "@next/env": 13.1.6
      "@swc/helpers": 0.4.14
      caniuse-lite: 1.0.30001439
      postcss: 8.4.14
      react: 18.2.0
      react-dom: 18.2.0_react@18.2.0
      styled-jsx: 5.1.1_react@18.2.0
    optionalDependencies:
      "@next/swc-android-arm-eabi": 13.1.6
      "@next/swc-android-arm64": 13.1.6
      "@next/swc-darwin-arm64": 13.1.6
      "@next/swc-darwin-x64": 13.1.6
      "@next/swc-freebsd-x64": 13.1.6
      "@next/swc-linux-arm-gnueabihf": 13.1.6
      "@next/swc-linux-arm64-gnu": 13.1.6
      "@next/swc-linux-arm64-musl": 13.1.6
      "@next/swc-linux-x64-gnu": 13.1.6
      "@next/swc-linux-x64-musl": 13.1.6
      "@next/swc-win32-arm64-msvc": 13.1.6
      "@next/swc-win32-ia32-msvc": 13.1.6
      "@next/swc-win32-x64-msvc": 13.1.6
    transitivePeerDependencies:
      - "@babel/core"
      - babel-plugin-macros
    dev: false

  /no-case/3.0.4:
    resolution:
      {
        integrity: sha512-fgAN3jGAh+RoxUGZHTSOLJIqUc2wmoBwGR4tbpNAKmmovFoWq0OdRkb0VkldReO2a2iBT/OEulG9XSUc10r3zg==,
      }
    dependencies:
      lower-case: 2.0.2
      tslib: 2.5.0
    dev: false

  /node-abi/3.30.0:
    resolution:
      {
        integrity: sha512-qWO5l3SCqbwQavymOmtTVuCWZE23++S+rxyoHjXqUmPyzRcaoI4lA2gO55/drddGnedAyjA7sk76SfQ5lfUMnw==,
      }
    engines: { node: ">=10" }
    dependencies:
      semver: 7.3.8
    dev: false

  /node-addon-api/5.0.0:
    resolution:
      {
        integrity: sha512-CvkDw2OEnme7ybCykJpVcKH+uAOLV2qLqiyla128dN9TkEWfrYmxG6C2boDe5KcNQqZF3orkqzGgOMvZ/JNekA==,
      }
    dev: false

  /node-domexception/1.0.0:
    resolution:
      {
        integrity: sha512-/jKZoMpw0F8GRwl4/eLROPA3cfcXtLApP0QzLmUT/HuPCZWyB7IY9ZrMeKw2O/nFIqPQB3PVM9aYm0F312AXDQ==,
      }
    engines: { node: ">=10.5.0" }
    dev: false

  /node-fetch/2.6.9:
    resolution:
      {
        integrity: sha512-DJm/CJkZkRjKKj4Zi4BsKVZh3ValV5IR5s7LVZnW+6YMh0W1BfNA8XSs6DLMGYlId5F3KnA70uu2qepcR08Qqg==,
      }
    engines: { node: 4.x || >=6.0.0 }
    peerDependencies:
      encoding: ^0.1.0
    peerDependenciesMeta:
      encoding:
        optional: true
    dependencies:
      whatwg-url: 5.0.0
    dev: false

  /node-fetch/3.3.0:
    resolution:
      {
        integrity: sha512-BKwRP/O0UvoMKp7GNdwPlObhYGB5DQqwhEDQlNKuoqwVYSxkSZCSbHjnFFmUEtwSKRPU4kNK8PbDYYitwaE3QA==,
      }
    engines: { node: ^12.20.0 || ^14.13.1 || >=16.0.0 }
    dependencies:
      data-uri-to-buffer: 4.0.0
      fetch-blob: 3.2.0
      formdata-polyfill: 4.0.10
    dev: false

  /node-releases/2.0.8:
    resolution:
      {
        integrity: sha512-dFSmB8fFHEH/s81Xi+Y/15DQY6VHW81nXRj86EMSL3lmuTmK1e+aT4wrFCkTbm+gSwkw4KpX+rT/pMM2c1mF+A==,
      }

  /normalize-package-data/2.5.0:
    resolution:
      {
        integrity: sha512-/5CMN3T0R4XTj4DcGaexo+roZSdSFW/0AOOTROrjxzCG1wrWXEsGbRKevjlIL+ZDE4sZlJr5ED4YW0yqmkK+eA==,
      }
    dependencies:
      hosted-git-info: 2.8.9
      resolve: 1.22.1
      semver: 5.7.1
      validate-npm-package-license: 3.0.4

  /normalize-package-data/3.0.3:
    resolution:
      {
        integrity: sha512-p2W1sgqij3zMMyRC067Dg16bfzVH+w7hyegmpIvZ4JNjqtGOVAIvLmjBx3yP7YTe9vKJgkoNOPjwQGogDoMXFA==,
      }
    engines: { node: ">=10" }
    dependencies:
      hosted-git-info: 4.1.0
      is-core-module: 2.11.0
      semver: 7.3.8
      validate-npm-package-license: 3.0.4
    dev: true

  /normalize-path/3.0.0:
    resolution:
      {
        integrity: sha512-6eZs5Ls3WtCisHWp9S2GUy8dqkpGi4BVSz3GaqiE6ezub0512ESztXUwUB6C6IKbQkY2Pnb/mD4WYojCRwcwLA==,
      }
    engines: { node: ">=0.10.0" }

  /normalize-range/0.1.2:
    resolution:
      {
        integrity: sha512-bdok/XvKII3nUpklnV6P2hxtMNrCboOjAcyBuQnWEhO665FwrSNRxU+AqpsyvO6LgGYPspN+lu5CLtw4jPRKNA==,
      }
    engines: { node: ">=0.10.0" }
    dev: true

  /npm-run-path/4.0.1:
    resolution:
      {
        integrity: sha512-S48WzZW777zhNIrn7gxOlISNAqi9ZC/uQFnRdbeIHhZhCA6UqpkOT8T1G7BvfdgP4Er8gF4sUbaS0i7QvIfCWw==,
      }
    engines: { node: ">=8" }
    dependencies:
      path-key: 3.1.1
    dev: true

  /npm-run-path/5.1.0:
    resolution:
      {
        integrity: sha512-sJOdmRGrY2sjNTRMbSvluQqg+8X7ZK61yvzBEIDhz4f8z1TZFYABsqjjCBd/0PUNE9M6QDgHJXQkGUEm7Q+l9Q==,
      }
    engines: { node: ^12.20.0 || ^14.13.1 || >=16.0.0 }
    dependencies:
      path-key: 4.0.0
    dev: false

  /object-assign/4.1.1:
    resolution:
      {
        integrity: sha512-rJgTQnkUnH1sFw8yT6VSU3zD3sWmu6sZhIseY8VX+GRu3P6F7Fu+JNDoXfklElbLJSnc3FUQHVe4cU5hj+BcUg==,
      }
    engines: { node: ">=0.10.0" }

  /object-hash/3.0.0:
    resolution:
      {
        integrity: sha512-RSn9F68PjH9HqtltsSnqYC1XXoWe9Bju5+213R98cNGttag9q9yAOTzdbsqvIa7aNm5WffBZFpWYr2aWrklWAw==,
      }
    engines: { node: ">= 6" }

  /object-inspect/1.12.2:
    resolution:
      {
        integrity: sha512-z+cPxW0QGUp0mcqcsgQyLVRDoXFQbXOwBaqyF7VIgI4TWNQsDHrBpUQslRmIfAoYWdYzs6UlKJtB2XJpTaNSpQ==,
      }

  /object-keys/1.1.1:
    resolution:
      {
        integrity: sha512-NuAESUOUMrlIXOfHKzD6bpPu3tYt3xvjNdRIQ+FeT0lNb4K8WR70CaDxhuNguS2XG+GjkyMwOzsN5ZktImfhLA==,
      }
    engines: { node: ">= 0.4" }

  /object.assign/4.1.4:
    resolution:
      {
        integrity: sha512-1mxKf0e58bvyjSCtKYY4sRe9itRk3PJpquJOjeIkz885CczcI4IvJJDLPS72oowuSh+pBxUFROpX+TU++hxhZQ==,
      }
    engines: { node: ">= 0.4" }
    dependencies:
      call-bind: 1.0.2
      define-properties: 1.1.4
      has-symbols: 1.0.3
      object-keys: 1.1.1

  /object.entries/1.1.6:
    resolution:
      {
        integrity: sha512-leTPzo4Zvg3pmbQ3rDK69Rl8GQvIqMWubrkxONG9/ojtFE2rD9fjMKfSI5BxW3osRH1m6VdzmqK8oAY9aT4x5w==,
      }
    engines: { node: ">= 0.4" }
    dependencies:
      call-bind: 1.0.2
      define-properties: 1.1.4
      es-abstract: 1.20.5

  /object.fromentries/2.0.6:
    resolution:
      {
        integrity: sha512-VciD13dswC4j1Xt5394WR4MzmAQmlgN72phd/riNp9vtD7tp4QQWJ0R4wvclXcafgcYK8veHRed2W6XeGBvcfg==,
      }
    engines: { node: ">= 0.4" }
    dependencies:
      call-bind: 1.0.2
      define-properties: 1.1.4
      es-abstract: 1.20.5

  /object.hasown/1.1.2:
    resolution:
      {
        integrity: sha512-B5UIT3J1W+WuWIU55h0mjlwaqxiE5vYENJXIXZ4VFe05pNYrkKuK0U/6aFcb0pKywYJh7IhfoqUfKVmrJJHZHw==,
      }
    dependencies:
      define-properties: 1.1.4
      es-abstract: 1.20.5

  /object.values/1.1.6:
    resolution:
      {
        integrity: sha512-FVVTkD1vENCsAcwNs9k6jea2uHC/X0+JcjG8YA60FN5CMaJmG95wT9jek/xX9nornqGRrBkKtzuAu2wuHpKqvw==,
      }
    engines: { node: ">= 0.4" }
    dependencies:
      call-bind: 1.0.2
      define-properties: 1.1.4
      es-abstract: 1.20.5

  /once/1.4.0:
    resolution:
      {
        integrity: sha512-lNaJgI+2Q5URQBkccEKHTQOPaXdUxnZZElQTZY0MFUAuaEqe1E+Nyvgdz/aIyNi6Z9MzO5dv1H8n58/GELp3+w==,
      }
    dependencies:
      wrappy: 1.0.2

  /onetime/5.1.2:
    resolution:
      {
        integrity: sha512-kbpaSSGJTWdAY5KPVeMOKXSrPtr8C8C7wodJbcsd51jRnmD+GZu8Y0VoU6Dm5Z4vWr0Ig/1NKuWRKf7j5aaYSg==,
      }
    engines: { node: ">=6" }
    dependencies:
      mimic-fn: 2.1.0

  /onetime/6.0.0:
    resolution:
      {
        integrity: sha512-1FlR+gjXK7X+AsAHso35MnyN5KqGwJRi/31ft6x0M194ht7S+rWAvd7PHss9xSKMzE0asv1pyIHaJYq+BbacAQ==,
      }
    engines: { node: ">=12" }
    dependencies:
      mimic-fn: 4.0.0
    dev: false

  /oo-ascii-tree/1.73.0:
    resolution:
      {
        integrity: sha512-bGx23QLCltdo+jrUcvnxf+2Ob7Ntsr8n7UzHPVoz0pWABSjzIzxOh2GRQa/2GebYNTqIHLnERY5Ubs/V7RVPWg==,
      }
    engines: { node: ">= 14.6.0" }
    dev: false

  /optionator/0.9.1:
    resolution:
      {
        integrity: sha512-74RlY5FCnhq4jRxVUPKDaRwrVNXMqsGsiW6AJw4XK8hmtm10wC0ypZBLw5IIp85NZMr91+qd1RvvENwg7jjRFw==,
      }
    engines: { node: ">= 0.8.0" }
    dependencies:
      deep-is: 0.1.4
      fast-levenshtein: 2.0.6
      levn: 0.4.1
      prelude-ls: 1.2.1
      type-check: 0.4.0
      word-wrap: 1.2.3

  /ora/6.1.2:
    resolution:
      {
        integrity: sha512-EJQ3NiP5Xo94wJXIzAyOtSb0QEIAUu7m8t6UZ9krbz0vAJqr92JpcK/lEXg91q6B9pEGqrykkd2EQplnifDSBw==,
      }
    engines: { node: ^12.20.0 || ^14.13.1 || >=16.0.0 }
    dependencies:
      bl: 5.1.0
      chalk: 5.2.0
      cli-cursor: 4.0.0
      cli-spinners: 2.7.0
      is-interactive: 2.0.0
      is-unicode-supported: 1.3.0
      log-symbols: 5.1.0
      strip-ansi: 7.0.1
      wcwidth: 1.0.1
    dev: false

  /os-tmpdir/1.0.2:
    resolution:
      {
        integrity: sha512-D2FR03Vir7FIu45XBY20mTb+/ZSWB00sjU9jdQXt83gDrI4Ztz5Fs7/yy74g2N5SVQY4xY1qDr4rNddwYRVX0g==,
      }
    engines: { node: ">=0.10.0" }
    dev: false

  /outdent/0.5.0:
    resolution:
      {
        integrity: sha512-/jHxFIzoMXdqPzTaCpFzAAWhpkSjZPF4Vsn6jAfNpmbH/ymsmd7Qc6VE9BGn0L6YMj6uwpQLxCECpus4ukKS9Q==,
      }
    dev: false

  /p-filter/2.1.0:
    resolution:
      {
        integrity: sha512-ZBxxZ5sL2HghephhpGAQdoskxplTwr7ICaehZwLIlfL6acuVgZPm8yBNuRAFBGEqtD/hmUeq9eqLg2ys9Xr/yw==,
      }
    engines: { node: ">=8" }
    dependencies:
      p-map: 2.1.0
    dev: false

  /p-limit/2.3.0:
    resolution:
      {
        integrity: sha512-//88mFWSJx8lxCzwdAABTJL2MyWB12+eIY7MDL2SqLmAkeKU9qxRvWuSyTjm3FUmpBEMuFfckAIqEaVGUDxb6w==,
      }
    engines: { node: ">=6" }
    dependencies:
      p-try: 2.2.0

  /p-limit/3.1.0:
    resolution:
      {
        integrity: sha512-TYOanM3wGwNGsZN2cVTYPArw454xnXj5qmWF1bEoAc4+cU/ol7GVh7odevjp1FNHduHc3KZMcFduxU5Xc6uJRQ==,
      }
    engines: { node: ">=10" }
    dependencies:
      yocto-queue: 0.1.0

  /p-locate/4.1.0:
    resolution:
      {
        integrity: sha512-R79ZZ/0wAxKGu3oYMlz8jy/kbhsNrS7SKZ7PxEHBgJ5+F2mtFW2fK2cOtBh1cHYkQsbzFV7I+EoRKe6Yt0oK7A==,
      }
    engines: { node: ">=8" }
    dependencies:
      p-limit: 2.3.0

  /p-locate/5.0.0:
    resolution:
      {
        integrity: sha512-LaNjtRWUBY++zB5nE/NwcaoMylSPk+S+ZHNB1TzdbMJMny6dynpAGt7X/tl/QYq3TIeE6nxHppbo2LGymrG5Pw==,
      }
    engines: { node: ">=10" }
    dependencies:
      p-limit: 3.1.0

  /p-map/2.1.0:
    resolution:
      {
        integrity: sha512-y3b8Kpd8OAN444hxfBbFfj1FY/RjtTd8tzYwhUqNYXx0fXx2iX4maP4Qr6qhIKbQXI02wTLAda4fYUbDagTUFw==,
      }
    engines: { node: ">=6" }
    dev: false

  /p-try/2.2.0:
    resolution:
      {
        integrity: sha512-R4nPAVTAU0B9D35/Gk3uJf/7XYbQcyohSKdvAxIRSNghFl4e71hVoGnBNQz9cWaXxO2I10KTC+3jMdvvoKw6dQ==,
      }
    engines: { node: ">=6" }

  /parent-module/1.0.1:
    resolution:
      {
        integrity: sha512-GQ2EWRpQV8/o+Aw8YqtfZZPfNRWZYkbidE9k5rpl/hC3vtHHBfGm2Ifi6qWV+coDGkrUKZAxE3Lot5kcsRlh+g==,
      }
    engines: { node: ">=6" }
    dependencies:
      callsites: 3.1.0

  /parse-entities/4.0.0:
    resolution:
      {
        integrity: sha512-5nk9Fn03x3rEhGaX1FU6IDwG/k+GxLXlFAkgrbM1asuAFl3BhdQWvASaIsmwWypRNcZKHPYnIuOSfIWEyEQnPQ==,
      }
    dependencies:
      "@types/unist": 2.0.6
      character-entities: 2.0.2
      character-entities-legacy: 3.0.0
      character-reference-invalid: 2.0.1
      decode-named-character-reference: 1.0.2
      is-alphanumerical: 2.0.1
      is-decimal: 2.0.1
      is-hexadecimal: 2.0.1
    dev: false

  /parse-json/5.2.0:
    resolution:
      {
        integrity: sha512-ayCKvm/phCGxOkYRSCM82iDwct8/EonSEgCSxWxD7ve6jHggsFl4fZVQBPRNgQoKiuV/odhFrGzQXZwbifC8Rg==,
      }
    engines: { node: ">=8" }
    dependencies:
      "@babel/code-frame": 7.18.6
      error-ex: 1.3.2
      json-parse-even-better-errors: 2.3.1
      lines-and-columns: 1.2.4

  /parse-numeric-range/1.3.0:
    resolution:
      {
        integrity: sha512-twN+njEipszzlMJd4ONUYgSfZPDxgHhT9Ahed5uTigpQn90FggW4SA/AIPq/6a149fTbE9qBEcSwE3FAEp6wQQ==,
      }
    dev: true

  /parse5/6.0.1:
    resolution:
      {
        integrity: sha512-Ofn/CTFzRGTTxwpNEs9PP93gXShHcTq255nzRYSKe8AkVpZY7e1fpmTfOyoIvjP5HG7Z2ZM7VS9PPhQGW2pOpw==,
      }
    dev: true

  /pascal-case/3.1.2:
    resolution:
      {
        integrity: sha512-uWlGT3YSnK9x3BQJaOdcZwrnV6hPpd8jFH1/ucpiLRPh/2zCVJKS19E4GvYHvaCcACn3foXZ0cLB9Wrx1KGe5g==,
      }
    dependencies:
      no-case: 3.0.4
      tslib: 2.5.0
    dev: false

  /path-exists/4.0.0:
    resolution:
      {
        integrity: sha512-ak9Qy5Q7jYb2Wwcey5Fpvg2KoAc/ZIhLSLOSBmRmygPsGwkVVt0fZa0qrtMz+m6tJTAHfZQ8FnmB4MG4LWy7/w==,
      }
    engines: { node: ">=8" }

  /path-is-absolute/1.0.1:
    resolution:
      {
        integrity: sha512-AVbw3UJ2e9bq64vSaS9Am0fje1Pa8pbGqTTsmXfaIiMpnr5DlDhfJOuLj9Sf95ZPVDAUerDfEk88MPmPe7UCQg==,
      }
    engines: { node: ">=0.10.0" }

  /path-key/3.1.1:
    resolution:
      {
        integrity: sha512-ojmeN0qd+y0jszEtoY48r0Peq5dwMEkIlCOu6Q5f41lfkswXuKtYrhgoTpLnyIcHm24Uhqx+5Tqm2InSwLhE6Q==,
      }
    engines: { node: ">=8" }

  /path-key/4.0.0:
    resolution:
      {
        integrity: sha512-haREypq7xkM7ErfgIyA0z+Bj4AGKlMSdlQE2jvJo6huWD1EdkKYV+G/T4nq0YEF2vgTT8kqMFKo1uHn950r4SQ==,
      }
    engines: { node: ">=12" }
    dev: false

  /path-parse/1.0.7:
    resolution:
      {
        integrity: sha512-LDJzPVEEEPR+y48z93A0Ed0yXb8pAByGWo/k5YYdYgpY2/2EsOsksJrq7lOHxryrVOn1ejG6oAp8ahvOIQD8sw==,
      }

  /path-type/4.0.0:
    resolution:
      {
        integrity: sha512-gDKb8aZMDeD/tZWs9P6+q0J9Mwkdl6xMV8TjnGP3qJVJ06bdMgkbBlLU8IdfOsIsFz2BW1rNVT3XuNEl8zPAvw==,
      }
    engines: { node: ">=8" }

  /periscopic/3.0.4:
    resolution:
      {
        integrity: sha512-SFx68DxCv0Iyo6APZuw/AKewkkThGwssmU0QWtTlvov3VAtPX+QJ4CadwSaz8nrT5jPIuxdvJWB4PnD2KNDxQg==,
      }
    dependencies:
      estree-walker: 3.0.1
      is-reference: 3.0.0
    dev: false

  /picocolors/1.0.0:
    resolution:
      {
        integrity: sha512-1fygroTLlHu66zi26VoTDv8yRgm0Fccecssto+MhsZ0D/DGW2sm8E8AjW7NU5VVTRt5GxbeZ5qBuJr+HyLYkjQ==,
      }

  /picomatch/2.3.1:
    resolution:
      {
        integrity: sha512-JU3teHTNjmE2VCGFzuY8EXzCDVwEqB2a8fsIvwaStHhAWJEeVd1o1QD80CU6+ZdEXXSLbSsuLwJjkCBWqRQUVA==,
      }
    engines: { node: ">=8.6" }

  /pify/2.3.0:
    resolution:
      {
        integrity: sha512-udgsAY+fTnvv7kI7aaxbqwWNb0AHiB0qBO89PZKPkoTmGOgdbrHDKD+0B2X4uTfJ/FT1R09r9gTsjUjNJotuog==,
      }
    engines: { node: ">=0.10.0" }

  /pify/4.0.1:
    resolution:
      {
        integrity: sha512-uB80kBFb/tfd68bVleG9T5GGsGPjJrLAUpR5PZIrhBnIaRTQRjqdJSsIKkOP6OAIFbj7GOrcudc5pNjZ+geV2g==,
      }
    engines: { node: ">=6" }
    dev: false

  /pirates/4.0.5:
    resolution:
      {
        integrity: sha512-8V9+HQPupnaXMA23c5hvl69zXvTwTzyAYasnkb0Tts4XvO4CliqONMOnvlq26rkhLC3nWDFBJf73LU1e1VZLaQ==,
      }
    engines: { node: ">= 6" }
    dev: true

  /pkg-dir/4.2.0:
    resolution:
      {
        integrity: sha512-HRDzbaKjC+AOWVXxAU/x54COGeIv9eb+6CkDSQoNTt4XyWoIJvuPsXizxu/Fr23EiekbtZwmh1IcIG/l/a10GQ==,
      }
    engines: { node: ">=8" }
    dependencies:
      find-up: 4.1.0
    dev: false

  /postcss-import/14.1.0_postcss@8.4.20:
    resolution:
      {
        integrity: sha512-flwI+Vgm4SElObFVPpTIT7SU7R3qk2L7PyduMcokiaVKuWv9d/U+Gm/QAd8NDLuykTWTkcrjOeD2Pp1rMeBTGw==,
      }
    engines: { node: ">=10.0.0" }
    peerDependencies:
      postcss: ^8.0.0
    dependencies:
      postcss: 8.4.20
      postcss-value-parser: 4.2.0
      read-cache: 1.0.0
      resolve: 1.22.1

  /postcss-js/4.0.0_postcss@8.4.20:
    resolution:
      {
        integrity: sha512-77QESFBwgX4irogGVPgQ5s07vLvFqWr228qZY+w6lW599cRlK/HmnlivnnVUxkjHnCu4J16PDMHcH+e+2HbvTQ==,
      }
    engines: { node: ^12 || ^14 || >= 16 }
    peerDependencies:
      postcss: ^8.3.3
    dependencies:
      camelcase-css: 2.0.1
      postcss: 8.4.20

  /postcss-load-config/3.1.4:
    resolution:
      {
        integrity: sha512-6DiM4E7v4coTE4uzA8U//WhtPwyhiim3eyjEMFCnUpzbrkK9wJHgKDT2mR+HbtSrd/NubVaYTOpSpjUl8NQeRg==,
      }
    engines: { node: ">= 10" }
    peerDependencies:
      postcss: ">=8.0.9"
      ts-node: ">=9.0.0"
    peerDependenciesMeta:
      postcss:
        optional: true
      ts-node:
        optional: true
    dependencies:
      lilconfig: 2.0.6
      yaml: 1.10.2
    dev: true

  /postcss-load-config/3.1.4_postcss@8.4.20:
    resolution:
      {
        integrity: sha512-6DiM4E7v4coTE4uzA8U//WhtPwyhiim3eyjEMFCnUpzbrkK9wJHgKDT2mR+HbtSrd/NubVaYTOpSpjUl8NQeRg==,
      }
    engines: { node: ">= 10" }
    peerDependencies:
      postcss: ">=8.0.9"
      ts-node: ">=9.0.0"
    peerDependenciesMeta:
      postcss:
        optional: true
      ts-node:
        optional: true
    dependencies:
      lilconfig: 2.0.6
      postcss: 8.4.20
      yaml: 1.10.2
    dev: true

  /postcss-load-config/3.1.4_ra2vnoek4vhbzktaezawwqbin4:
    resolution:
      {
        integrity: sha512-6DiM4E7v4coTE4uzA8U//WhtPwyhiim3eyjEMFCnUpzbrkK9wJHgKDT2mR+HbtSrd/NubVaYTOpSpjUl8NQeRg==,
      }
    engines: { node: ">= 10" }
    peerDependencies:
      postcss: ">=8.0.9"
      ts-node: ">=9.0.0"
    peerDependenciesMeta:
      postcss:
        optional: true
      ts-node:
        optional: true
    dependencies:
      lilconfig: 2.0.6
      postcss: 8.4.20
      ts-node: 10.9.1_clhxslpxadjlvuwplq2f47hwvy
      yaml: 1.10.2

  /postcss-nested/6.0.0_postcss@8.4.20:
    resolution:
      {
        integrity: sha512-0DkamqrPcmkBDsLn+vQDIrtkSbNkv5AD/M322ySo9kqFkCIYklym2xEmWkwo+Y3/qZo34tzEPNUw4y7yMCdv5w==,
      }
    engines: { node: ">=12.0" }
    peerDependencies:
      postcss: ^8.2.14
    dependencies:
      postcss: 8.4.20
      postcss-selector-parser: 6.0.11

  /postcss-selector-parser/6.0.11:
    resolution:
      {
        integrity: sha512-zbARubNdogI9j7WY4nQJBiNqQf3sLS3wCP4WfOidu+p28LofJqDH1tcXypGrcmMHhDk2t9wGhCsYe/+szLTy1g==,
      }
    engines: { node: ">=4" }
    dependencies:
      cssesc: 3.0.0
      util-deprecate: 1.0.2

  /postcss-value-parser/4.2.0:
    resolution:
      {
        integrity: sha512-1NNCs6uurfkVbeXG4S8JFT9t19m45ICnif8zWLd5oPSZ50QnwMfK+H3jv408d4jw/7Bttv5axS5IiHoLaVNHeQ==,
      }

  /postcss/8.4.14:
    resolution:
      {
        integrity: sha512-E398TUmfAYFPBSdzgeieK2Y1+1cpdxJx8yXbK/m57nRhKSmk1GB2tO4lbLBtlkfPQTDKfe4Xqv1ASWPpayPEig==,
      }
    engines: { node: ^10 || ^12 || >=14 }
    dependencies:
      nanoid: 3.3.4
      picocolors: 1.0.0
      source-map-js: 1.0.2
    dev: false

  /postcss/8.4.20:
    resolution:
      {
        integrity: sha512-6Q04AXR1212bXr5fh03u8aAwbLxAQNGQ/Q1LNa0VfOI06ZAlhPHtQvE4OIdpj4kLThXilalPnmDSOD65DcHt+g==,
      }
    engines: { node: ^10 || ^12 || >=14 }
    dependencies:
      nanoid: 3.3.4
      picocolors: 1.0.0
      source-map-js: 1.0.2

  /prebuild-install/7.1.1:
    resolution:
      {
        integrity: sha512-jAXscXWMcCK8GgCoHOfIr0ODh5ai8mj63L2nWrjuAgXE6tDyYGnx4/8o/rCgU+B4JSyZBKbeZqzhtwtC3ovxjw==,
      }
    engines: { node: ">=10" }
    hasBin: true
    dependencies:
      detect-libc: 2.0.1
      expand-template: 2.0.3
      github-from-package: 0.0.0
      minimist: 1.2.7
      mkdirp-classic: 0.5.3
      napi-build-utils: 1.0.2
      node-abi: 3.30.0
      pump: 3.0.0
      rc: 1.2.8
      simple-get: 4.0.1
      tar-fs: 2.1.1
      tunnel-agent: 0.6.0
    dev: false

  /preferred-pm/3.0.3:
    resolution:
      {
        integrity: sha512-+wZgbxNES/KlJs9q40F/1sfOd/j7f1O9JaHcW5Dsn3aUUOZg3L2bjpVUcKV2jvtElYfoTuQiNeMfQJ4kwUAhCQ==,
      }
    engines: { node: ">=10" }
    dependencies:
      find-up: 5.0.0
      find-yarn-workspace-root2: 1.2.16
      path-exists: 4.0.0
      which-pm: 2.0.0
    dev: false

  /prelude-ls/1.2.1:
    resolution:
      {
        integrity: sha512-vkcDPrRZo1QZLbn5RLGPpg/WmIQ65qoWWhcGKf/b5eplkkarX0m9z8ppCat4mlOqUsWpyNuYgO3VRyrYHSzX5g==,
      }
    engines: { node: ">= 0.8.0" }

  /prettier/2.8.1:
    resolution:
      {
        integrity: sha512-lqGoSJBQNJidqCHE80vqZJHWHRFoNYsSpP9AjFhlhi9ODCJA541svILes/+/1GM3VaL/abZi7cpFzOpdR9UPKg==,
      }
    engines: { node: ">=10.13.0" }
    hasBin: true

  /pretty-quick/3.1.3_prettier@2.8.1:
    resolution:
      {
        integrity: sha512-kOCi2FJabvuh1as9enxYmrnBC6tVMoVOenMaBqRfsvBHB0cbpYHjdQEpSglpASDFEXVwplpcGR4CLEaisYAFcA==,
      }
    engines: { node: ">=10.13" }
    hasBin: true
    peerDependencies:
      prettier: ">=2.0.0"
    dependencies:
      chalk: 3.0.0
      execa: 4.1.0
      find-up: 4.1.0
      ignore: 5.2.4
      mri: 1.2.0
      multimatch: 4.0.0
      prettier: 2.8.1
    dev: true

  /progress/2.0.3:
    resolution:
      {
        integrity: sha512-7PiHtLll5LdnKIMw100I+8xJXR5gW2QwWYkT6iJva0bXitZKa/XMrSbdmg3r2Xnaidz9Qumd0VPaMrZlF9V9sA==,
      }
    engines: { node: ">=0.4.0" }
    dev: true

  /prompts/2.4.2:
    resolution:
      {
        integrity: sha512-NxNv/kLguCA7p3jE8oL2aEBsrJWgAakBpgmgK6lpPWV+WuOmY6r2/zbAVnP+T8bQlA0nzHXSJSJW0Hq7ylaD2Q==,
      }
    engines: { node: ">= 6" }
    dependencies:
      kleur: 3.0.3
      sisteransi: 1.0.5
    dev: false

  /prop-types/15.8.1:
    resolution:
      {
        integrity: sha512-oj87CgZICdulUohogVAR7AjlC0327U4el4L6eAvOqCeudMDVU0NThNaV+b9Df4dXgSP1gXMTnPdhfe/2qDH5cg==,
      }
    dependencies:
      loose-envify: 1.4.0
      object-assign: 4.1.1
      react-is: 16.13.1

  /property-information/6.2.0:
    resolution:
      {
        integrity: sha512-kma4U7AFCTwpqq5twzC1YVIDXSqg6qQK6JN0smOw8fgRy1OkMi0CYSzFmsy6dnqSenamAtj0CyXMUJ1Mf6oROg==,
      }

  /protobufjs/6.11.3:
    resolution:
      {
        integrity: sha512-xL96WDdCZYdU7Slin569tFX712BxsxslWwAfAhCYjQKGTq7dAU91Lomy6nLLhh/dyGhk/YH4TwTSRxTzhuHyZg==,
      }
    hasBin: true
    requiresBuild: true
    dependencies:
      "@protobufjs/aspromise": 1.1.2
      "@protobufjs/base64": 1.1.2
      "@protobufjs/codegen": 2.0.4
      "@protobufjs/eventemitter": 1.1.0
      "@protobufjs/fetch": 1.1.0
      "@protobufjs/float": 1.0.2
      "@protobufjs/inquire": 1.1.0
      "@protobufjs/path": 1.1.2
      "@protobufjs/pool": 1.1.0
      "@protobufjs/utf8": 1.1.0
      "@types/long": 4.0.2
      "@types/node": 18.13.0
      long: 4.0.0
    dev: false

  /protobufjs/7.1.2:
    resolution:
      {
        integrity: sha512-4ZPTPkXCdel3+L81yw3dG6+Kq3umdWKh7Dc7GW/CpNk4SX3hK58iPCWeCyhVTDrbkNeKrYNZ7EojM5WDaEWTLQ==,
      }
    engines: { node: ">=12.0.0" }
    requiresBuild: true
    dependencies:
      "@protobufjs/aspromise": 1.1.2
      "@protobufjs/base64": 1.1.2
      "@protobufjs/codegen": 2.0.4
      "@protobufjs/eventemitter": 1.1.0
      "@protobufjs/fetch": 1.1.0
      "@protobufjs/float": 1.0.2
      "@protobufjs/inquire": 1.1.0
      "@protobufjs/path": 1.1.2
      "@protobufjs/pool": 1.1.0
      "@protobufjs/utf8": 1.1.0
      "@types/node": 18.13.0
      long: 5.2.1
    dev: false

  /pseudomap/1.0.2:
    resolution:
      {
        integrity: sha512-b/YwNhb8lk1Zz2+bXXpS/LK9OisiZZ1SNsSLxN1x2OXVEhW2Ckr/7mWE5vrC1ZTiJlD9g19jWszTmJsB+oEpFQ==,
      }
    dev: false

  /pump/3.0.0:
    resolution:
      {
        integrity: sha512-LwZy+p3SFs1Pytd/jYct4wpv49HiYCqd9Rlc5ZVdk0V+8Yzv6jR5Blk3TRmPL1ft69TxP0IMZGJ+WPFU2BFhww==,
      }
    dependencies:
      end-of-stream: 1.4.4
      once: 1.4.0

  /punycode/2.1.1:
    resolution:
      {
        integrity: sha512-XRsRjdf+j5ml+y/6GKHPZbrF/8p2Yga0JPtdqTIY2Xe5ohJPD9saDJJLPvp9+NSBprVvevdXZybnj2cv8OEd0A==,
      }
    engines: { node: ">=6" }

  /q/1.5.1:
    resolution:
      {
        integrity: sha512-kV/CThkXo6xyFEZUugw/+pIOywXcDbFYgSct5cT3gqlbkBE1SJdwy6UQoZvodiWF/ckQLZyDE/Bu1M6gVu5lVw==,
      }
    engines: { node: ">=0.6.0", teleport: ">=0.2.0" }
    dev: true

  /queue-microtask/1.2.3:
    resolution:
      {
        integrity: sha512-NuaNSa6flKT5JaSYQzJok04JzTL1CA6aGhv5rfLW3PgqA+M2ChpZQnAC8h8i4ZFkBS8X5RqkDBHA7r4hej3K9A==,
      }

  /quick-lru/4.0.1:
    resolution:
      {
        integrity: sha512-ARhCpm70fzdcvNQfPoy49IaanKkTlRWF2JMzqhcJbhSFRZv7nPTvZJdcY7301IPmvW+/p0RgIWnQDLJxifsQ7g==,
      }
    engines: { node: ">=8" }

  /quick-lru/5.1.1:
    resolution:
      {
        integrity: sha512-WuyALRjWPDGtt/wzJiadO5AXY+8hZ80hVpe6MyivgraREW751X3SbhRvG3eLKOYN+8VEvqLcf3wdnt44Z4S4SA==,
      }
    engines: { node: ">=10" }

  /rc/1.2.8:
    resolution:
      {
        integrity: sha512-y3bGgqKj3QBdxLbLkomlohkvsA8gdAiUQlSBJnBhfn+BPxg4bc62d8TcBW15wavDfgexCgccckhcZvywyQYPOw==,
      }
    hasBin: true
    dependencies:
      deep-extend: 0.6.0
      ini: 1.3.8
      minimist: 1.2.7
      strip-json-comments: 2.0.1
    dev: false

  /react-dom/18.2.0_react@18.2.0:
    resolution:
      {
        integrity: sha512-6IMTriUmvsjHUjNtEDudZfuDQUoWXVxKHhlEGSk81n4YFS+r/Kl99wXiwlVXtPBtJenozv2P+hxDsw9eA7Xo6g==,
      }
    peerDependencies:
      react: ^18.2.0
    dependencies:
      loose-envify: 1.4.0
      react: 18.2.0
      scheduler: 0.23.0
    dev: false

  /react-is/16.13.1:
    resolution:
      {
        integrity: sha512-24e6ynE2H+OKt4kqsOvNd8kBpV65zoxbA4BVsEOB3ARVWQki/DHzaUoC5KuON/BiccDaCCTZBuOcfZs70kR8bQ==,
      }

  /react-remove-scroll-bar/2.3.4_kzbn2opkn2327fwg5yzwzya5o4:
    resolution:
      {
        integrity: sha512-63C4YQBUt0m6ALadE9XV56hV8BgJWDmmTPY758iIJjfQKt2nYwoUrPk0LXRXcB/yIj82T1/Ixfdpdk68LwIB0A==,
      }
    engines: { node: ">=10" }
    peerDependencies:
      "@types/react": ^16.8.0 || ^17.0.0 || ^18.0.0
      react: ^16.8.0 || ^17.0.0 || ^18.0.0
    peerDependenciesMeta:
      "@types/react":
        optional: true
    dependencies:
      "@types/react": 18.0.26
      react: 18.2.0
      react-style-singleton: 2.2.1_kzbn2opkn2327fwg5yzwzya5o4
      tslib: 2.5.0
    dev: false

  /react-remove-scroll/2.5.4_kzbn2opkn2327fwg5yzwzya5o4:
    resolution:
      {
        integrity: sha512-xGVKJJr0SJGQVirVFAUZ2k1QLyO6m+2fy0l8Qawbp5Jgrv3DeLalrfMNBFSlmz5kriGGzsVBtGVnf4pTKIhhWA==,
      }
    engines: { node: ">=10" }
    peerDependencies:
      "@types/react": ^16.8.0 || ^17.0.0 || ^18.0.0
      react: ^16.8.0 || ^17.0.0 || ^18.0.0
    peerDependenciesMeta:
      "@types/react":
        optional: true
    dependencies:
      "@types/react": 18.0.26
      react: 18.2.0
      react-remove-scroll-bar: 2.3.4_kzbn2opkn2327fwg5yzwzya5o4
      react-style-singleton: 2.2.1_kzbn2opkn2327fwg5yzwzya5o4
      tslib: 2.5.0
      use-callback-ref: 1.3.0_kzbn2opkn2327fwg5yzwzya5o4
      use-sidecar: 1.1.2_kzbn2opkn2327fwg5yzwzya5o4
    dev: false

  /react-remove-scroll/2.5.5_kzbn2opkn2327fwg5yzwzya5o4:
    resolution:
      {
        integrity: sha512-ImKhrzJJsyXJfBZ4bzu8Bwpka14c/fQt0k+cyFp/PBhTfyDnU5hjOtM4AG/0AMyy8oKzOTR0lDgJIM7pYXI0kw==,
      }
    engines: { node: ">=10" }
    peerDependencies:
      "@types/react": ^16.8.0 || ^17.0.0 || ^18.0.0
      react: ^16.8.0 || ^17.0.0 || ^18.0.0
    peerDependenciesMeta:
      "@types/react":
        optional: true
    dependencies:
      "@types/react": 18.0.26
      react: 18.2.0
      react-remove-scroll-bar: 2.3.4_kzbn2opkn2327fwg5yzwzya5o4
      react-style-singleton: 2.2.1_kzbn2opkn2327fwg5yzwzya5o4
      tslib: 2.5.0
      use-callback-ref: 1.3.0_kzbn2opkn2327fwg5yzwzya5o4
      use-sidecar: 1.1.2_kzbn2opkn2327fwg5yzwzya5o4
    dev: false

  /react-style-singleton/2.2.1_kzbn2opkn2327fwg5yzwzya5o4:
    resolution:
      {
        integrity: sha512-ZWj0fHEMyWkHzKYUr2Bs/4zU6XLmq9HsgBURm7g5pAVfyn49DgUiNgY2d4lXRlYSiCif9YBGpQleewkcqddc7g==,
      }
    engines: { node: ">=10" }
    peerDependencies:
      "@types/react": ^16.8.0 || ^17.0.0 || ^18.0.0
      react: ^16.8.0 || ^17.0.0 || ^18.0.0
    peerDependenciesMeta:
      "@types/react":
        optional: true
    dependencies:
      "@types/react": 18.0.26
      get-nonce: 1.0.1
      invariant: 2.2.4
      react: 18.2.0
      tslib: 2.5.0
    dev: false

  /react/18.2.0:
    resolution:
      {
        integrity: sha512-/3IjMdb2L9QbBdWiW5e3P2/npwMBaU9mHCSCUzNln0ZCYbcfTsGbTJrU/kGemdH2IWmB2ioZ+zkxtmq6g09fGQ==,
      }
    engines: { node: ">=0.10.0" }
    dependencies:
      loose-envify: 1.4.0
    dev: false

  /read-cache/1.0.0:
    resolution:
      {
        integrity: sha512-Owdv/Ft7IjOgm/i0xvNDZ1LrRANRfew4b2prF3OWMQLxLfu3bS8FVhCsrSCMK4lR56Y9ya+AThoTpDCTxCmpRA==,
      }
    dependencies:
      pify: 2.3.0

  /read-pkg-up/7.0.1:
    resolution:
      {
        integrity: sha512-zK0TB7Xd6JpCLmlLmufqykGE+/TlOePD6qKClNW7hHDKFh/J7/7gCWGR7joEQEW1bKq3a3yUZSObOoWLFQ4ohg==,
      }
    engines: { node: ">=8" }
    dependencies:
      find-up: 4.1.0
      read-pkg: 5.2.0
      type-fest: 0.8.1

  /read-pkg/5.2.0:
    resolution:
      {
        integrity: sha512-Ug69mNOpfvKDAc2Q8DRpMjjzdtrnv9HcSMX+4VsZxD1aZ6ZzrIE7rlzXBtWTyhULSMKg076AW6WR5iZpD0JiOg==,
      }
    engines: { node: ">=8" }
    dependencies:
      "@types/normalize-package-data": 2.4.1
      normalize-package-data: 2.5.0
      parse-json: 5.2.0
      type-fest: 0.6.0
<<<<<<< HEAD

  /read-yaml-file/1.1.0:
    resolution:
      {
        integrity: sha512-VIMnQi/Z4HT2Fxuwg5KrY174U1VdUIASQVWXXyqtNRtxSr9IYkn1rsI6Tb6HsrHCmB7gVpNwX6JxPTHcH6IoTA==,
      }
    engines: { node: ">=6" }
    dependencies:
      graceful-fs: 4.2.10
      js-yaml: 3.14.1
      pify: 4.0.1
      strip-bom: 3.0.0
    dev: false
=======
>>>>>>> fa3af5d0

  /read-yaml-file/1.1.0:
    resolution:
      {
        integrity: sha512-VIMnQi/Z4HT2Fxuwg5KrY174U1VdUIASQVWXXyqtNRtxSr9IYkn1rsI6Tb6HsrHCmB7gVpNwX6JxPTHcH6IoTA==,
      }
    engines: { node: ">=6" }
    dependencies:
      graceful-fs: 4.2.10
      js-yaml: 3.14.1
      pify: 4.0.1
      strip-bom: 3.0.0
    dev: false

  /readable-stream/3.6.0:
    resolution:
      {
        integrity: sha512-BViHy7LKeTz4oNnkcLJ+lVSL6vpiFeX6/d3oSH8zCW7UxP2onchk+vTGB143xuFjHS3deTgkKoXXymXqymiIdA==,
      }
    engines: { node: ">= 6" }
    dependencies:
      inherits: 2.0.4
      string_decoder: 1.3.0
      util-deprecate: 1.0.2

  /readdirp/3.6.0:
    resolution:
      {
        integrity: sha512-hOS089on8RduqdbhvQ5Z37A0ESjsqz6qnRcffsMU3495FuTdqSm+7bhJ29JvIOsBDEEnan5DPu9t3To9VRlMzA==,
      }
    engines: { node: ">=8.10.0" }
    dependencies:
      picomatch: 2.3.1

  /redent/3.0.0:
    resolution:
      {
        integrity: sha512-6tDA8g98We0zd0GvVeMT9arEOnTw9qM03L9cJXaCjrip1OO764RDBLBfrB4cwzNGDj5OA5ioymC9GkizgWJDUg==,
      }
    engines: { node: ">=8" }
    dependencies:
      indent-string: 4.0.0
      strip-indent: 3.0.0

  /regenerator-runtime/0.13.11:
    resolution:
      {
        integrity: sha512-kY1AZVr2Ra+t+piVaJ4gxaFaReZVH40AKNo7UCX6W+dEwBo/2oZJzqfuN1qLq1oL45o56cPaTXELwrTh8Fpggg==,
      }

  /regexp.prototype.flags/1.4.3:
    resolution:
      {
        integrity: sha512-fjggEOO3slI6Wvgjwflkc4NFRCTZAu5CnNfBd5qOMYhWdn67nJBBu34/TkD++eeFmd8C9r9jfXJ27+nSiRkSUA==,
      }
    engines: { node: ">= 0.4" }
    dependencies:
      call-bind: 1.0.2
      define-properties: 1.1.4
      functions-have-names: 1.2.3

  /regexpp/3.2.0:
    resolution:
      {
        integrity: sha512-pq2bWo9mVD43nbts2wGv17XLiNLya+GklZ8kaDLV2Z08gDCsGpnKn9BFMepvWuHCbyVvY7J5o5+BVvoQbmlJLg==,
      }
    engines: { node: ">=8" }

  /rehype-autolink-headings/6.1.1:
    resolution:
      {
        integrity: sha512-NMYzZIsHM3sA14nC5rAFuUPIOfg+DFmf9EY1YMhaNlB7+3kK/ZlE6kqPfuxr1tsJ1XWkTrMtMoyHosU70d35mA==,
      }
    dependencies:
      "@types/hast": 2.3.4
      extend: 3.0.2
      hast-util-has-property: 2.0.0
      hast-util-heading-rank: 2.1.0
      hast-util-is-element: 2.1.2
      unified: 10.1.2
      unist-util-visit: 4.1.1
    dev: true

  /rehype-parse/8.0.4:
    resolution:
      {
        integrity: sha512-MJJKONunHjoTh4kc3dsM1v3C9kGrrxvA3U8PxZlP2SjH8RNUSrb+lF7Y0KVaUDnGH2QZ5vAn7ulkiajM9ifuqg==,
      }
    dependencies:
      "@types/hast": 2.3.4
      hast-util-from-parse5: 7.1.0
      parse5: 6.0.1
      unified: 10.1.2
    dev: true

  /rehype-pretty-code/0.6.0_shiki@0.12.1:
    resolution:
      {
        integrity: sha512-VfntYoWYOBVURXYDdB8p/E1sZTm2W5ry89fJyY94WJAo1jUH/5sVhDC7cX5PPnksMyW9PYMxRLNfjkBpSgJrzQ==,
      }
    engines: { node: ^12.16.0 || >=13.2.0 }
    peerDependencies:
      shiki: "*"
    dependencies:
      hash-obj: 4.0.0
      nanoid: 4.0.0
      parse-numeric-range: 1.3.0
      shiki: 0.12.1
    dev: true

  /rehype-slug/5.1.0:
    resolution:
      {
        integrity: sha512-Gf91dJoXneiorNEnn+Phx97CO7oRMrpi+6r155tTxzGuLtm+QrI4cTwCa9e1rtePdL4i9tSO58PeSS6HWfgsiw==,
      }
    dependencies:
      "@types/hast": 2.3.4
      github-slugger: 2.0.0
      hast-util-has-property: 2.0.0
      hast-util-heading-rank: 2.1.0
      hast-util-to-string: 2.0.0
      unified: 10.1.2
      unist-util-visit: 4.1.1
    dev: true

  /rehype-stringify/9.0.3:
    resolution:
      {
        integrity: sha512-kWiZ1bgyWlgOxpqD5HnxShKAdXtb2IUljn3hQAhySeak6IOQPPt6DeGnsIh4ixm7yKJWzm8TXFuC/lPfcWHJqw==,
      }
    dependencies:
      "@types/hast": 2.3.4
      hast-util-to-html: 8.0.3
      unified: 10.1.2

  /rehype/12.0.1:
    resolution:
      {
        integrity: sha512-ey6kAqwLM3X6QnMDILJthGvG1m1ULROS9NT4uG9IDCuv08SFyLlreSuvOa//DgEvbXx62DS6elGVqusWhRUbgw==,
      }
    dependencies:
      "@types/hast": 2.3.4
      rehype-parse: 8.0.4
      rehype-stringify: 9.0.3
      unified: 10.1.2
    dev: true

  /remark-code-import/1.1.1:
    resolution:
      {
        integrity: sha512-qQfvI5ihBIzb7J+Zc+6ZisuJBbylQAXMktD4BC5hHlOmjFLLd9Y4HhTVcUnasF3fV/3MoeTX1GA3dmnWCzDlpA==,
      }
    engines: { node: ">= 12" }
    dependencies:
      strip-indent: 4.0.0
      to-gatsby-remark-plugin: 0.1.0
      unist-util-visit: 4.1.1
    dev: true

  /remark-frontmatter/4.0.1:
    resolution:
      {
        integrity: sha512-38fJrB0KnmD3E33a5jZC/5+gGAC2WKNiPw1/fdXJvijBlhA7RCsvJklrYJakS0HedninvaCYW8lQGf9C918GfA==,
      }
    dependencies:
      "@types/mdast": 3.0.10
      mdast-util-frontmatter: 1.0.0
      micromark-extension-frontmatter: 1.0.0
      unified: 10.1.2
    dev: false

  /remark-gfm/3.0.1:
    resolution:
      {
        integrity: sha512-lEFDoi2PICJyNrACFOfDD3JlLkuSbOa5Wd8EPt06HUdptv8Gn0bxYTdbU/XXQ3swAPkEaGxxPN9cbnMHvVu1Ig==,
      }
    dependencies:
      "@types/mdast": 3.0.10
      mdast-util-gfm: 2.0.1
      micromark-extension-gfm: 2.0.1
      unified: 10.1.2
    transitivePeerDependencies:
      - supports-color
    dev: true

  /remark-mdx-frontmatter/1.1.1:
    resolution:
      {
        integrity: sha512-7teX9DW4tI2WZkXS4DBxneYSY7NHiXl4AKdWDO9LXVweULlCT8OPWsOjLEnMIXViN1j+QcY8mfbq3k0EK6x3uA==,
      }
    engines: { node: ">=12.2.0" }
    dependencies:
      estree-util-is-identifier-name: 1.1.0
      estree-util-value-to-estree: 1.3.0
      js-yaml: 4.1.0
      toml: 3.0.0
    dev: false

  /remark-mdx/2.2.1:
    resolution:
      {
        integrity: sha512-R9wcN+/THRXTKyRBp6Npo/mcbGA2iT3N4G8qUqLA5pOEg7kBidHv8K2hHidCMYZ6DXmwK18umu0K4cicgA2PPQ==,
      }
    dependencies:
      mdast-util-mdx: 2.0.0
      micromark-extension-mdxjs: 1.0.0
    transitivePeerDependencies:
      - supports-color
    dev: false

  /remark-parse/10.0.1:
    resolution:
      {
        integrity: sha512-1fUyHr2jLsVOkhbvPRBJ5zTKZZyD6yZzYaWCS6BPBdQ8vEMBCH+9zNCDA6tET/zHCi/jLqjCWtlJZUPk+DbnFw==,
      }
    dependencies:
      "@types/mdast": 3.0.10
      mdast-util-from-markdown: 1.2.0
      unified: 10.1.2
    transitivePeerDependencies:
      - supports-color

  /remark-rehype/10.1.0:
    resolution:
      {
        integrity: sha512-EFmR5zppdBp0WQeDVZ/b66CWJipB2q2VLNFMabzDSGR66Z2fQii83G5gTBbgGEnEEA0QRussvrFHxk1HWGJskw==,
      }
    dependencies:
      "@types/hast": 2.3.4
      "@types/mdast": 3.0.10
      mdast-util-to-hast: 12.2.4
      unified: 10.1.2
    dev: false

  /remark-stringify/10.0.2:
    resolution:
      {
        integrity: sha512-6wV3pvbPvHkbNnWB0wdDvVFHOe1hBRAx1Q/5g/EpH4RppAII6J8Gnwe7VbHuXaoKIF6LAg6ExTel/+kNqSQ7lw==,
      }
    dependencies:
      "@types/mdast": 3.0.10
      mdast-util-to-markdown: 1.4.0
      unified: 10.1.2
    dev: true

  /remark/14.0.2:
    resolution:
      {
        integrity: sha512-A3ARm2V4BgiRXaUo5K0dRvJ1lbogrbXnhkJRmD0yw092/Yl0kOCZt1k9ZeElEwkZsWGsMumz6qL5MfNJH9nOBA==,
      }
    dependencies:
      "@types/mdast": 3.0.10
      remark-parse: 10.0.1
      remark-stringify: 10.0.2
      unified: 10.1.2
    transitivePeerDependencies:
      - supports-color
    dev: true

  /repeat-string/1.6.1:
    resolution:
      {
        integrity: sha512-PV0dzCYDNfRi1jCDbJzpW7jNNDRuCOG/jI5ctQcGKt/clZD+YcPS3yIlWuTJMmESC8aevCFmWJy5wjAFgNqN6w==,
      }
    engines: { node: ">=0.10" }
    dev: false

  /require-directory/2.1.1:
    resolution:
      {
        integrity: sha512-fGxEI7+wsG9xrvdjsrlmL22OMTTiHRwAMroiEeMgq8gzoLC/PQr7RsRDSTLUg/bZAZtF+TVIkHc6/4RIKrui+Q==,
      }
    engines: { node: ">=0.10.0" }

  /require-from-string/2.0.2:
    resolution:
      {
        integrity: sha512-Xf0nWe6RseziFMu+Ap9biiUbmplq6S9/p+7w7YXP/JBHhrUDDUhwa+vANyubuqfZWTveU//DYVGsDG7RKL/vEw==,
      }
    engines: { node: ">=0.10.0" }
    dev: true

  /require-main-filename/2.0.0:
    resolution:
      {
        integrity: sha512-NKN5kMDylKuldxYLSUfrbo5Tuzh4hd+2E8NPPX02mZtn1VuREQToYe/ZdlJy+J3uCpfaiGF05e7B8W0iXbQHmg==,
      }
    dev: false

  /resolve-from/4.0.0:
    resolution:
      {
        integrity: sha512-pb/MYmXstAkysRFx8piNI1tGFNQIFA3vkE3Gq4EuA1dF6gHp/+vgZqsCGJapvy8N3Q+4o7FwvquPJcnZ7RYy4g==,
      }
    engines: { node: ">=4" }

  /resolve-from/5.0.0:
    resolution:
      {
        integrity: sha512-qYg9KP24dD5qka9J47d0aVky0N+b4fTU89LN9iDnjB5waksiC49rvMB0PrUJQGoTmH50XPiqOvAjDfaijGxYZw==,
      }
    engines: { node: ">=8" }

  /resolve-global/1.0.0:
    resolution:
      {
        integrity: sha512-zFa12V4OLtT5XUX/Q4VLvTfBf+Ok0SPc1FNGM/z9ctUdiU618qwKpWnd0CHs3+RqROfyEg/DhuHbMWYqcgljEw==,
      }
    engines: { node: ">=8" }
    dependencies:
      global-dirs: 0.1.1
    dev: true

  /resolve/1.22.1:
    resolution:
      {
        integrity: sha512-nBpuuYuY5jFsli/JIs1oldw6fOQCBioohqWZg/2hiaOybXOft4lonv85uDOKXdf8rhyK159cxU5cDcK/NKk8zw==,
      }
    hasBin: true
    dependencies:
      is-core-module: 2.11.0
      path-parse: 1.0.7
      supports-preserve-symlinks-flag: 1.0.0

  /resolve/2.0.0-next.4:
    resolution:
      {
        integrity: sha512-iMDbmAWtfU+MHpxt/I5iWI7cY6YVEZUQ3MBgPQ++XD1PELuJHIl82xBmObyP2KyQmkNB2dsqF7seoQQiAn5yDQ==,
      }
    hasBin: true
    dependencies:
      is-core-module: 2.11.0
      path-parse: 1.0.7
      supports-preserve-symlinks-flag: 1.0.0

  /restore-cursor/4.0.0:
<<<<<<< HEAD
=======
    resolution:
      {
        integrity: sha512-I9fPXU9geO9bHOt9pHHOhOkYerIMsmVaWB0rA2AI9ERh/+x/i7MV5HKBNrg+ljO5eoPVgCcnFuRjJ9uH6I/3eg==,
      }
    engines: { node: ^12.20.0 || ^14.13.1 || >=16.0.0 }
    dependencies:
      onetime: 5.1.2
      signal-exit: 3.0.7
    dev: false

  /reusify/1.0.4:
>>>>>>> fa3af5d0
    resolution:
      {
        integrity: sha512-I9fPXU9geO9bHOt9pHHOhOkYerIMsmVaWB0rA2AI9ERh/+x/i7MV5HKBNrg+ljO5eoPVgCcnFuRjJ9uH6I/3eg==,
      }
    engines: { node: ^12.20.0 || ^14.13.1 || >=16.0.0 }
    dependencies:
      onetime: 5.1.2
      signal-exit: 3.0.7
    dev: false

  /reusify/1.0.4:
    resolution:
      {
        integrity: sha512-U9nH88a3fc/ekCF1l0/UP1IosiuIjyTh7hBvXVMHYgVcfGvt897Xguj2UOLDeI5BG2m7/uwyaLVT6fbtCwTyzw==,
      }
    engines: { iojs: ">=1.0.0", node: ">=0.10.0" }

  /rimraf/3.0.2:
    resolution:
      {
        integrity: sha512-JZkJMZkAGFFPP2YqXZXPbMlMBgsxzE8ILs4lMIX/2o0L9UBw9O/Y3o6wFw/i9YLapcUJWwqbi3kdxIPdC62TIA==,
      }
    hasBin: true
    dependencies:
      glob: 7.2.3

  /rimraf/4.1.3:
    resolution:
      {
        integrity: sha512-iyzalDLo3l5FZxxaIGUY7xI4Bf90Xt7pCipc1Mr7RsdU7H3538z+M0tlsUDrz0aHeGS9uNqiKHUJyTewwRP91Q==,
      }
    engines: { node: ">=14" }
    hasBin: true
    dev: true

  /rollup/3.18.0:
    resolution:
      {
        integrity: sha512-J8C6VfEBjkvYPESMQYxKHxNOh4A5a3FlP+0BETGo34HEcE4eTlgCrO2+eWzlu2a/sHs2QUkZco+wscH7jhhgWg==,
      }
    engines: { node: ">=14.18.0", npm: ">=8.0.0" }
    hasBin: true
    optionalDependencies:
      fsevents: 2.3.2
    dev: true

  /run-parallel/1.2.0:
    resolution:
      {
        integrity: sha512-5l4VyZR86LZ/lDxZTR6jqL8AFE2S0IFLMP26AbjsLVADxHdhB/c0GUsH+y39UfCi3dzz8OlQuPmnaJOMoDHQBA==,
      }
    dependencies:
      queue-microtask: 1.2.3

  /sade/1.8.1:
    resolution:
      {
        integrity: sha512-xal3CZX1Xlo/k4ApwCFrHVACi9fBqJ7V+mwhBsuf/1IOKbBy098Fex+Wa/5QMubw09pSZ/u8EY8PWgevJsXp1A==,
      }
    engines: { node: ">=6" }
    dependencies:
      mri: 1.2.0

  /safe-buffer/5.2.1:
    resolution:
      {
        integrity: sha512-rp3So07KcdmmKbGvgaNxQSJr7bGVSVk5S9Eq1F+ppbRo70+YeaDxkw5Dd8NPN+GD6bjnYm2VuPuCXmpuYvmCXQ==,
      }

  /safe-regex-test/1.0.0:
    resolution:
      {
        integrity: sha512-JBUUzyOgEwXQY1NuPtvcj/qcBDbDmEvWufhlnXZIm75DEHp+afM1r1ujJpJsV/gSM4t59tpDyPi1sd6ZaPFfsA==,
      }
    dependencies:
      call-bind: 1.0.2
      get-intrinsic: 1.1.3
      is-regex: 1.1.4

  /safer-buffer/2.1.2:
    resolution:
      {
        integrity: sha512-YZo3K82SD7Riyi0E1EQPojLz7kpepnSQI9IyPbHHg1XXXevb5dJI7tpyN2ADxGcQbHG7vcyRHk0cbwqcQriUtg==,
      }
    dev: false

  /satori/0.0.44:
    resolution:
      {
        integrity: sha512-WKUxXC2qeyno6J3ucwwLozPL6j1HXOZiN5wIUf7iqAhlx1RUC/6ePIKHi7iPc3Cy6DYuZcJriZXxXkSdo2FQHg==,
      }
    engines: { node: ">=16" }
    dependencies:
      "@shuding/opentype.js": 1.4.0-beta.0
      css-background-parser: 0.1.0
      css-box-shadow: 1.0.0-3
      css-to-react-native: 3.0.0
      emoji-regex: 10.2.1
      postcss-value-parser: 4.2.0
      yoga-layout-prebuilt: 1.10.0
    dev: false

  /scheduler/0.23.0:
    resolution:
      {
        integrity: sha512-CtuThmgHNg7zIZWAXi3AsyIzA3n4xx7aNyjwC2VJldO2LMVDhFK+63xGqq6CsJH4rTAt6/M+N4GhZiDYPx9eUw==,
      }
    dependencies:
      loose-envify: 1.4.0
    dev: false

  /section-matter/1.0.0:
    resolution:
      {
        integrity: sha512-vfD3pmTzGpufjScBh50YHKzEu2lxBWhVEHsNGoEXmCmn2hKGfeNLYMzCJpe8cD7gqX7TJluOVpBkAequ6dgMmA==,
      }
    engines: { node: ">=4" }
    dependencies:
      extend-shallow: 2.0.1
      kind-of: 6.0.3
    dev: false

  /semver/5.7.1:
    resolution:
      {
        integrity: sha512-sauaDf/PZdVgrLTNYHRtpXa1iRiKcaebiKQ1BJdpQlWH2lCvexQdX55snPFyK7QzpudqbCI0qXFfOasHdyNDGQ==,
      }
    hasBin: true

  /semver/6.3.0:
    resolution:
      {
        integrity: sha512-b39TBaTSfV6yBrapU89p5fKekE2m/NwnDocOVruQFS1/veMgdzuPcnOM34M6CwxW8jH/lxEa5rBoDeUwu5HHTw==,
      }
    hasBin: true

  /semver/7.3.7:
    resolution:
      {
        integrity: sha512-QlYTucUYOews+WeEujDoEGziz4K6c47V/Bd+LjSSYcA94p+DmINdf7ncaUinThfvZyu13lN9OY1XDxt8C0Tw0g==,
      }
    engines: { node: ">=10" }
    hasBin: true
    dependencies:
      lru-cache: 6.0.0
    dev: true

  /semver/7.3.8:
    resolution:
      {
        integrity: sha512-NB1ctGL5rlHrPJtFDVIVzTyQylMLu9N9VICA6HSFJo8MCGVTMW6gfpicwKmmK/dAjTOrqu5l63JJOpDSrAis3A==,
      }
    engines: { node: ">=10" }
    hasBin: true
    dependencies:
      lru-cache: 6.0.0

  /set-blocking/2.0.0:
    resolution:
      {
        integrity: sha512-KiKBS8AnWGEyLzofFfmvKwpdPzqiy16LvQfK3yv/fVH7Bj13/wl3JSR1J+rfgRE9q7xUJK4qvgS8raSOeLUehw==,
      }
    dev: false

  /sharp/0.31.3:
    resolution:
      {
        integrity: sha512-XcR4+FCLBFKw1bdB+GEhnUNXNXvnt0tDo4WsBsraKymuo/IAuPuCBVAL2wIkUw2r/dwFW5Q5+g66Kwl2dgDFVg==,
      }
    engines: { node: ">=14.15.0" }
    requiresBuild: true
    dependencies:
      color: 4.2.3
      detect-libc: 2.0.1
      node-addon-api: 5.0.0
      prebuild-install: 7.1.1
      semver: 7.3.8
      simple-get: 4.0.1
      tar-fs: 2.1.1
      tunnel-agent: 0.6.0
    dev: false

  /shebang-command/1.2.0:
    resolution:
      {
        integrity: sha512-EV3L1+UQWGor21OmnvojK36mhg+TyIKDh3iFBKBohr5xeXIhNBcx8oWdgkTEEQ+BEFFYdLRuqMfd5L84N1V5Vg==,
      }
    engines: { node: ">=0.10.0" }
    dependencies:
      shebang-regex: 1.0.0
    dev: false

  /shebang-command/2.0.0:
    resolution:
      {
        integrity: sha512-kHxr2zZpYtdmrN1qDjrrX/Z1rR1kG8Dx+gkpK1G4eXmvXswmcE1hTWBWYUzlraYw1/yZp6YuDY77YtvbN0dmDA==,
      }
    engines: { node: ">=8" }
    dependencies:
      shebang-regex: 3.0.0

  /shebang-regex/1.0.0:
    resolution:
      {
        integrity: sha512-wpoSFAxys6b2a2wHZ1XpDSgD7N9iVjg29Ph9uV/uaP9Ex/KXlkTZTeddxDPSYQpgvzKLGJke2UU0AzoGCjNIvQ==,
      }
    engines: { node: ">=0.10.0" }
    dev: false

  /shebang-regex/3.0.0:
    resolution:
      {
        integrity: sha512-7++dFhtcx3353uBaq8DDR4NuxBetBzC7ZQOhmTQInHEd6bSrXdiEyzCvG07Z44UYdLShWUyXt5M/yhz8ekcb1A==,
      }
    engines: { node: ">=8" }

  /shiki/0.12.1:
    resolution:
      {
        integrity: sha512-aieaV1m349rZINEBkjxh2QbBvFFQOlgqYTNtCal82hHj4dDZ76oMlQIX+C7ryerBTDiga3e5NfH6smjdJ02BbQ==,
      }
    dependencies:
      jsonc-parser: 3.2.0
      vscode-oniguruma: 1.7.0
      vscode-textmate: 8.0.0
    dev: true

  /side-channel/1.0.4:
    resolution:
      {
        integrity: sha512-q5XPytqFEIKHkGdiMIrY10mvLRvnQh42/+GoBlFW3b2LXLE2xxJpZFdm94we0BaoV3RwJyGqg5wS7epxTv0Zvw==,
      }
    dependencies:
      call-bind: 1.0.2
      get-intrinsic: 1.1.3
      object-inspect: 1.12.2

  /signal-exit/3.0.7:
    resolution:
      {
        integrity: sha512-wnD2ZE+l+SPC/uoS0vXeE9L1+0wuaMqKlfz9AMUo38JsyLSBWSFcHR1Rri62LZc12vLr1gb3jl7iwQhgwpAbGQ==,
      }

  /simple-concat/1.0.1:
    resolution:
      {
        integrity: sha512-cSFtAPtRhljv69IK0hTVZQ+OfE9nePi/rtJmw5UjHeVyVroEqJXP1sFztKUy1qU+xvz3u/sfYJLa947b7nAN2Q==,
      }
    dev: false

  /simple-get/4.0.1:
    resolution:
      {
        integrity: sha512-brv7p5WgH0jmQJr1ZDDfKDOSeWWg+OVypG99A/5vYGPqJ6pxiaHLy8nxtFjBA7oMa01ebA9gfh1uMCFqOuXxvA==,
      }
    dependencies:
      decompress-response: 6.0.0
      once: 1.4.0
      simple-concat: 1.0.1
    dev: false

  /simple-swizzle/0.2.2:
    resolution:
      {
        integrity: sha512-JA//kQgZtbuY83m+xT+tXJkmJncGMTFT+C+g2h2R9uxkYIrE2yy9sgmcLhCnw57/WSD+Eh3J97FPEDFnbXnDUg==,
      }
    dependencies:
      is-arrayish: 0.3.2
    dev: false

  /sisteransi/1.0.5:
    resolution:
      {
        integrity: sha512-bLGGlR1QxBcynn2d5YmDX4MGjlZvy2MRBDRNHLJ8VI6l6+9FUiyTFNJ0IveOSP0bcXgVDPRcfGqA0pjaqUpfVg==,
      }
    dev: false

  /slash/3.0.0:
    resolution:
      {
        integrity: sha512-g9Q1haeby36OSStwb4ntCGGGaKsaVSjQ68fBxoQcutl5fS1vuY18H3wSt3jFyFtrkx+Kz0V1G85A4MyAdDMi2Q==,
      }
    engines: { node: ">=8" }

  /slice-ansi/4.0.0:
    resolution:
      {
        integrity: sha512-qMCMfhY040cVHT43K9BFygqYbUPFZKHOg7K73mtTWJRb8pyP3fzf4Ixd5SzdEJQ6MRUg/WBnOLxghZtKKurENQ==,
      }
    engines: { node: ">=10" }
    dependencies:
      ansi-styles: 4.3.0
      astral-regex: 2.0.0
      is-fullwidth-code-point: 3.0.0
    dev: true

  /smartwrap/2.0.2:
    resolution:
      {
        integrity: sha512-vCsKNQxb7PnCNd2wY1WClWifAc2lwqsG8OaswpJkVJsvMGcnEntdTCDajZCkk93Ay1U3t/9puJmb525Rg5MZBA==,
      }
    engines: { node: ">=6" }
    hasBin: true
    dependencies:
      array.prototype.flat: 1.3.1
      breakword: 1.0.5
      grapheme-splitter: 1.0.4
      strip-ansi: 6.0.1
      wcwidth: 1.0.1
      yargs: 15.4.1
    dev: false

  /sort-keys/5.0.0:
    resolution:
      {
        integrity: sha512-Pdz01AvCAottHTPQGzndktFNdbRA75BgOfeT1hH+AMnJFv8lynkPi42rfeEhpx1saTEI3YNMWxfqu0sFD1G8pw==,
      }
    engines: { node: ">=12" }
    dependencies:
      is-plain-obj: 4.1.0
    dev: true

  /source-map-js/1.0.2:
    resolution:
      {
        integrity: sha512-R0XvVJ9WusLiqTCEiGCmICCMplcCkIwwR11mOSD9CR5u+IXYdiseeEuXCVAjS54zqwkLcPNnmU4OeJ6tUrWhDw==,
      }
    engines: { node: ">=0.10.0" }

  /source-map-support/0.5.21:
    resolution:
      {
        integrity: sha512-uBHU3L3czsIyYXKX88fdrGovxdSCoTGDRZ6SYXtSRxLZUzHg5P/66Ht6uoUlHu9EZod+inXhKo3qQgwXUT/y1w==,
      }
    dependencies:
      buffer-from: 1.1.2
      source-map: 0.6.1
    dev: false

  /source-map/0.6.1:
    resolution:
      {
        integrity: sha512-UjgapumWlbMhkBgzT7Ykc5YXUT46F0iKu8SGXq0bcwP5dz/h0Plj6enJqjz1Zbq2l5WaqYnrVbwWOWMyF3F47g==,
      }
    engines: { node: ">=0.10.0" }
    dev: false

  /source-map/0.7.4:
    resolution:
      {
        integrity: sha512-l3BikUxvPOcn5E74dZiq5BGsTb5yEwhaTSzccU6t4sDOH8NWJCstKO5QT2CvtFoK6F0saL7p9xHAqHOlCPJygA==,
      }
    engines: { node: ">= 8" }
    dev: false

  /source-map/0.8.0-beta.0:
    resolution:
      {
        integrity: sha512-2ymg6oRBpebeZi9UUNsgQ89bhx01TcTkmNTGnNO88imTmbSgy4nfujrgVEFKWpMTEGA11EDkTt7mqObTPdigIA==,
      }
    engines: { node: ">= 8" }
    dependencies:
      whatwg-url: 7.1.0
    dev: true

  /space-separated-tokens/2.0.2:
    resolution:
      {
        integrity: sha512-PEGlAwrG8yXGXRjW32fGbg66JAlOAwbObuqVoJpv/mRgoWDQfgH1wDPvtzWyUSNAXBGSk8h755YDbbcEy3SH2Q==,
      }

  /spawndamnit/2.0.0:
    resolution:
      {
        integrity: sha512-j4JKEcncSjFlqIwU5L/rp2N5SIPsdxaRsIv678+TZxZ0SRDJTm8JrxJMjE/XuiEZNEir3S8l0Fa3Ke339WI4qA==,
      }
    dependencies:
      cross-spawn: 5.1.0
      signal-exit: 3.0.7
    dev: false

  /spdx-correct/3.1.1:
    resolution:
      {
        integrity: sha512-cOYcUWwhCuHCXi49RhFRCyJEK3iPj1Ziz9DpViV3tbZOwXD49QzIN3MpOLJNxh2qwq2lJJZaKMVw9qNi4jTC0w==,
      }
    dependencies:
      spdx-expression-parse: 3.0.1
      spdx-license-ids: 3.0.12

  /spdx-exceptions/2.3.0:
    resolution:
      {
        integrity: sha512-/tTrYOC7PPI1nUAgx34hUpqXuyJG+DTHJTnIULG4rDygi4xu/tfgmq1e1cIRwRzwZgo4NLySi+ricLkZkw4i5A==,
      }

  /spdx-expression-parse/3.0.1:
    resolution:
      {
        integrity: sha512-cbqHunsQWnJNE6KhVSMsMeH5H/L9EpymbzqTQ3uLwNCLZ1Q481oWaofqH7nO6V07xlXwY6PhQdQ2IedWx/ZK4Q==,
      }
    dependencies:
      spdx-exceptions: 2.3.0
      spdx-license-ids: 3.0.12

  /spdx-license-ids/3.0.12:
    resolution:
      {
        integrity: sha512-rr+VVSXtRhO4OHbXUiAF7xW3Bo9DuuF6C5jH+q/x15j2jniycgKbxU09Hr0WqlSLUs4i4ltHGXqTe7VHclYWyA==,
      }

  /split2/3.2.2:
    resolution:
      {
        integrity: sha512-9NThjpgZnifTkJpzTZ7Eue85S49QwpNhZTq6GRJwObb6jnLFNGB7Qm73V5HewTROPyxD0C29xqmaI68bQtV+hg==,
      }
    dependencies:
      readable-stream: 3.6.0
    dev: true

  /sprintf-js/1.0.3:
    resolution:
      {
        integrity: sha512-D9cPgkvLlV3t3IzL0D0YLvGA9Ahk4PcvVwUbN0dSGr1aP0Nrt4AEnTUbuGvquEC0mA64Gqt1fzirlRs5ibXx8g==,
      }

  /stream-transform/2.1.3:
    resolution:
      {
        integrity: sha512-9GHUiM5hMiCi6Y03jD2ARC1ettBXkQBoQAe7nJsPknnI0ow10aXjTnew8QtYQmLjzn974BnmWEAJgCY6ZP1DeQ==,
      }
    dependencies:
      mixme: 0.5.5
    dev: false

  /string-width/4.2.3:
    resolution:
      {
        integrity: sha512-wKyQRQpjJ0sIp62ErSZdGsjMJWsap5oRNihHhu6G7JVO/9jIB6UyevL+tXuOqrng8j/cxKTWyWUwvSTriiZz/g==,
      }
    engines: { node: ">=8" }
    dependencies:
      emoji-regex: 8.0.0
      is-fullwidth-code-point: 3.0.0
      strip-ansi: 6.0.1

  /string.prototype.codepointat/0.2.1:
    resolution:
      {
        integrity: sha512-2cBVCj6I4IOvEnjgO/hWqXjqBGsY+zwPmHl12Srk9IXSZ56Jwwmy+66XO5Iut/oQVR7t5ihYdLB0GMa4alEUcg==,
      }
    dev: false

  /string.prototype.matchall/4.0.8:
    resolution:
      {
        integrity: sha512-6zOCOcJ+RJAQshcTvXPHoxoQGONa3e/Lqx90wUA+wEzX78sg5Bo+1tQo4N0pohS0erG9qtCqJDjNCQBjeWVxyg==,
      }
    dependencies:
      call-bind: 1.0.2
      define-properties: 1.1.4
      es-abstract: 1.20.5
      get-intrinsic: 1.1.3
      has-symbols: 1.0.3
      internal-slot: 1.0.4
      regexp.prototype.flags: 1.4.3
      side-channel: 1.0.4

  /string.prototype.trimend/1.0.6:
    resolution:
      {
        integrity: sha512-JySq+4mrPf9EsDBEDYMOb/lM7XQLulwg5R/m1r0PXEFqrV0qHvl58sdTilSXtKOflCsK2E8jxf+GKC0T07RWwQ==,
      }
    dependencies:
      call-bind: 1.0.2
      define-properties: 1.1.4
      es-abstract: 1.20.5

  /string.prototype.trimstart/1.0.6:
    resolution:
      {
        integrity: sha512-omqjMDaY92pbn5HOX7f9IccLA+U1tA9GvtU4JrodiXFfYB7jPzzHpRzpglLAjtUV6bB557zwClJezTqnAiYnQA==,
      }
    dependencies:
      call-bind: 1.0.2
      define-properties: 1.1.4
      es-abstract: 1.20.5

  /string_decoder/1.3.0:
    resolution:
      {
        integrity: sha512-hkRX8U1WjJFd8LsDJ2yQ/wWWxaopEsABU1XfkM8A+j0+85JAGppt16cr1Whg6KIbb4okU6Mql6BOj+uup/wKeA==,
      }
    dependencies:
      safe-buffer: 5.2.1

  /stringify-entities/4.0.3:
    resolution:
      {
        integrity: sha512-BP9nNHMhhfcMbiuQKCqMjhDP5yBCAxsPu4pHFFzJ6Alo9dZgY4VLDPutXqIjpRiMoKdp7Av85Gr73Q5uH9k7+g==,
      }
    dependencies:
      character-entities-html4: 2.1.0
      character-entities-legacy: 3.0.0

  /strip-ansi/6.0.1:
    resolution:
      {
        integrity: sha512-Y38VPSHcqkFrCpFnQ9vuSXmquuv5oXOKpGeT6aGrr3o3Gc9AlVa6JBfUSOCnbxGGZF+/0ooI7KrPuUSztUdU5A==,
      }
    engines: { node: ">=8" }
    dependencies:
      ansi-regex: 5.0.1

  /strip-ansi/7.0.1:
    resolution:
      {
        integrity: sha512-cXNxvT8dFNRVfhVME3JAe98mkXDYN2O1l7jmcwMnOslDeESg1rF/OZMtK0nRAhiari1unG5cD4jG3rapUAkLbw==,
      }
    engines: { node: ">=12" }
    dependencies:
      ansi-regex: 6.0.1
    dev: false

  /strip-bom-string/1.0.0:
    resolution:
      {
        integrity: sha512-uCC2VHvQRYu+lMh4My/sFNmF2klFymLX1wHJeXnbEJERpV/ZsVuonzerjfrGpIGF7LBVa1O7i9kjiWvJiFck8g==,
      }
    engines: { node: ">=0.10.0" }
    dev: false

  /strip-bom/3.0.0:
    resolution:
      {
        integrity: sha512-vavAMRXOgBVNF6nyEEmL3DBK19iRpDcoIwW+swQ+CbGiu7lju6t+JklA1MHweoWtadgt4ISVUsXLyDq34ddcwA==,
      }
    engines: { node: ">=4" }

  /strip-final-newline/2.0.0:
    resolution:
      {
        integrity: sha512-BrpvfNAE3dcvq7ll3xVumzjKjZQ5tI1sEUIKr3Uoks0XUl45St3FlatVqef9prk4jRDzhW6WZg+3bk93y6pLjA==,
      }
    engines: { node: ">=6" }
    dev: true

  /strip-final-newline/3.0.0:
    resolution:
      {
        integrity: sha512-dOESqjYr96iWYylGObzd39EuNTa5VJxyvVAEm5Jnh7KGo75V43Hk1odPQkNDyXNmUR6k+gEiDVXnjB8HJ3crXw==,
      }
    engines: { node: ">=12" }
    dev: false

  /strip-indent/3.0.0:
    resolution:
      {
        integrity: sha512-laJTa3Jb+VQpaC6DseHhF7dXVqHTfJPCRDaEbid/drOhgitgYku/letMUqOXFoWV0zIIUbjpdH2t+tYj4bQMRQ==,
      }
    engines: { node: ">=8" }
    dependencies:
      min-indent: 1.0.1

  /strip-indent/4.0.0:
    resolution:
      {
        integrity: sha512-mnVSV2l+Zv6BLpSD/8V87CW/y9EmmbYzGCIavsnsI6/nwn26DwffM/yztm30Z/I2DY9wdS3vXVCMnHDgZaVNoA==,
      }
    engines: { node: ">=12" }
    dependencies:
      min-indent: 1.0.1
    dev: true

  /strip-json-comments/2.0.1:
    resolution:
      {
        integrity: sha512-4gB8na07fecVVkOI6Rs4e7T6NOTki5EmL7TUduTs6bu3EdnSycntVJ4re8kgZA+wx9IueI2Y11bfbgwtzuE0KQ==,
      }
    engines: { node: ">=0.10.0" }
    dev: false

  /strip-json-comments/3.1.1:
    resolution:
      {
        integrity: sha512-6fPc+R4ihwqP6N/aIv2f1gMH8lOVtWQHoqC4yK6oSDVVocumAsfCqjkXnqiYMhmMwS/mEHLp7Vehlt3ql6lEig==,
      }
    engines: { node: ">=8" }

  /style-to-object/0.3.0:
    resolution:
      {
        integrity: sha512-CzFnRRXhzWIdItT3OmF8SQfWyahHhjq3HwcMNCNLn+N7klOOqPjMeG/4JSu77D7ypZdGvSzvkrbyeTMizz2VrA==,
      }
    dependencies:
      inline-style-parser: 0.1.1
    dev: false

  /styled-jsx/5.1.1_dojr2aquw55jwdpbannhlirjf4:
    resolution:
      {
        integrity: sha512-pW7uC1l4mBZ8ugbiZrcIsiIvVx1UmTfw7UkC3Um2tmfUq9Bhk8IiyEIPl6F8agHgjzku6j0xQEZbfA5uSgSaCw==,
      }
    engines: { node: ">= 12.0.0" }
    peerDependencies:
      "@babel/core": "*"
      babel-plugin-macros: "*"
      react: ">= 16.8.0 || 17.x.x || ^18.0.0-0"
    peerDependenciesMeta:
      "@babel/core":
        optional: true
      babel-plugin-macros:
        optional: true
    dependencies:
      "@babel/core": 7.20.7
      client-only: 0.0.1
      react: 18.2.0
    dev: false

  /styled-jsx/5.1.1_react@18.2.0:
    resolution:
      {
        integrity: sha512-pW7uC1l4mBZ8ugbiZrcIsiIvVx1UmTfw7UkC3Um2tmfUq9Bhk8IiyEIPl6F8agHgjzku6j0xQEZbfA5uSgSaCw==,
      }
    engines: { node: ">= 12.0.0" }
    peerDependencies:
      "@babel/core": "*"
      babel-plugin-macros: "*"
      react: ">= 16.8.0 || 17.x.x || ^18.0.0-0"
    peerDependenciesMeta:
      "@babel/core":
        optional: true
      babel-plugin-macros:
        optional: true
    dependencies:
      client-only: 0.0.1
      react: 18.2.0
    dev: false

  /sucrase/3.29.0:
    resolution:
      {
        integrity: sha512-bZPAuGA5SdFHuzqIhTAqt9fvNEo9rESqXIG3oiKdF8K4UmkQxC4KlNL3lVyAErXp+mPvUqZ5l13qx6TrDIGf3A==,
      }
    engines: { node: ">=8" }
    hasBin: true
    dependencies:
      commander: 4.1.1
      glob: 7.1.6
      lines-and-columns: 1.2.4
      mz: 2.7.0
      pirates: 4.0.5
      ts-interface-checker: 0.1.13
    dev: true

  /supports-color/5.5.0:
    resolution:
      {
        integrity: sha512-QjVjwdXIt408MIiAqCX4oUKsgU2EqAGzs2Ppkm4aQYbjm+ZEWEcW4SfFNTr4uMNZma0ey4f5lgLrkB0aX0QMow==,
      }
    engines: { node: ">=4" }
    dependencies:
      has-flag: 3.0.0

  /supports-color/7.2.0:
    resolution:
      {
        integrity: sha512-qpCAvRl9stuOHveKsn7HncJRvv501qIacKzQlO/+Lwxc9+0q2wLyv4Dfvt80/DPn2pqOBsJdDiogXGR9+OvwRw==,
      }
    engines: { node: ">=8" }
    dependencies:
      has-flag: 4.0.0

  /supports-preserve-symlinks-flag/1.0.0:
    resolution:
      {
        integrity: sha512-ot0WnXS9fgdkgIcePe6RHNk1WA8+muPa6cSjeR3V8K27q9BB1rTE3R1p7Hv0z1ZyAc8s6Vvv8DIyWf681MAt0w==,
      }
    engines: { node: ">= 0.4" }

  /table/6.8.1:
    resolution:
      {
        integrity: sha512-Y4X9zqrCftUhMeH2EptSSERdVKt/nEdijTOacGD/97EKjhQ/Qs8RTlEGABSJNNN8lac9kheH+af7yAkEWlgneA==,
      }
    engines: { node: ">=10.0.0" }
    dependencies:
      ajv: 8.11.2
      lodash.truncate: 4.4.2
      slice-ansi: 4.0.0
      string-width: 4.2.3
      strip-ansi: 6.0.1
    dev: true

  /tailwind-merge/1.8.0:
    resolution:
      {
        integrity: sha512-tER/2SbYRdfPYg6m4pDWZSlbymLTmDi+dx4iCsJmgmz4UDGzgnVelOvBe3GNtGCw9Bmc4MiObfJJbKeVL+KnMQ==,
      }
    dev: false

  /tailwindcss-animate/1.0.5_tailwindcss@3.2.4:
    resolution:
      {
        integrity: sha512-UU3qrOJ4lFQABY+MVADmBm+0KW3xZyhMdRvejwtXqYOL7YjHYxmuREFAZdmVG5LPe5E9CAst846SLC4j5I3dcw==,
      }
    peerDependencies:
      tailwindcss: ">=3.0.0 || insiders"
    dependencies:
      tailwindcss: 3.2.4_ra2vnoek4vhbzktaezawwqbin4
    dev: false

  /tailwindcss/3.2.4_postcss@8.4.20:
    resolution:
      {
        integrity: sha512-AhwtHCKMtR71JgeYDaswmZXhPcW9iuI9Sp2LvZPo9upDZ7231ZJ7eA9RaURbhpXGVlrjX4cFNlB4ieTetEb7hQ==,
      }
    engines: { node: ">=12.13.0" }
    hasBin: true
    peerDependencies:
      postcss: ^8.0.9
    dependencies:
      arg: 5.0.2
      chokidar: 3.5.3
      color-name: 1.1.4
      detective: 5.2.1
      didyoumean: 1.2.2
      dlv: 1.1.3
      fast-glob: 3.2.12
      glob-parent: 6.0.2
      is-glob: 4.0.3
      lilconfig: 2.0.6
      micromatch: 4.0.5
      normalize-path: 3.0.0
      object-hash: 3.0.0
      picocolors: 1.0.0
      postcss: 8.4.20
      postcss-import: 14.1.0_postcss@8.4.20
      postcss-js: 4.0.0_postcss@8.4.20
      postcss-load-config: 3.1.4_postcss@8.4.20
      postcss-nested: 6.0.0_postcss@8.4.20
      postcss-selector-parser: 6.0.11
      postcss-value-parser: 4.2.0
      quick-lru: 5.1.1
      resolve: 1.22.1
    transitivePeerDependencies:
      - ts-node
    dev: true

  /tailwindcss/3.2.4_ra2vnoek4vhbzktaezawwqbin4:
    resolution:
      {
        integrity: sha512-AhwtHCKMtR71JgeYDaswmZXhPcW9iuI9Sp2LvZPo9upDZ7231ZJ7eA9RaURbhpXGVlrjX4cFNlB4ieTetEb7hQ==,
      }
    engines: { node: ">=12.13.0" }
    hasBin: true
    peerDependencies:
      postcss: ^8.0.9
    dependencies:
      arg: 5.0.2
      chokidar: 3.5.3
      color-name: 1.1.4
      detective: 5.2.1
      didyoumean: 1.2.2
      dlv: 1.1.3
      fast-glob: 3.2.12
      glob-parent: 6.0.2
      is-glob: 4.0.3
      lilconfig: 2.0.6
      micromatch: 4.0.5
      normalize-path: 3.0.0
      object-hash: 3.0.0
      picocolors: 1.0.0
      postcss: 8.4.20
      postcss-import: 14.1.0_postcss@8.4.20
      postcss-js: 4.0.0_postcss@8.4.20
      postcss-load-config: 3.1.4_ra2vnoek4vhbzktaezawwqbin4
      postcss-nested: 6.0.0_postcss@8.4.20
      postcss-selector-parser: 6.0.11
      postcss-value-parser: 4.2.0
      quick-lru: 5.1.1
      resolve: 1.22.1
    transitivePeerDependencies:
      - ts-node

  /tar-fs/2.1.1:
    resolution:
      {
        integrity: sha512-V0r2Y9scmbDRLCNex/+hYzvp/zyYjvFbHPNgVTKfQvVrb6guiE/fxP+XblDNR011utopbkex2nM4dHNV6GDsng==,
      }
    dependencies:
      chownr: 1.1.4
      mkdirp-classic: 0.5.3
      pump: 3.0.0
      tar-stream: 2.2.0
    dev: false

  /tar-stream/2.2.0:
    resolution:
      {
        integrity: sha512-ujeqbceABgwMZxEJnk2HDY2DlnUZ+9oEcb1KzTVfYHio0UE6dG71n60d8D2I4qNvleWrrXpmjpt7vZeF1LnMZQ==,
      }
    engines: { node: ">=6" }
    dependencies:
      bl: 4.1.0
      end-of-stream: 1.4.4
      fs-constants: 1.0.0
      inherits: 2.0.4
      readable-stream: 3.6.0
    dev: false

  /term-size/2.2.1:
    resolution:
      {
        integrity: sha512-wK0Ri4fOGjv/XPy8SBHZChl8CM7uMc5VML7SqiQ0zG7+J5Vr+RMQDoHa2CNT6KHUnTGIXH34UDMkPzAUyapBZg==,
      }
    engines: { node: ">=8" }
    dev: false

  /text-extensions/1.9.0:
    resolution:
      {
        integrity: sha512-wiBrwC1EhBelW12Zy26JeOUkQ5mRu+5o8rpsJk5+2t+Y5vE7e842qtZDQ2g1NpX/29HdyFeJ4nSIhI47ENSxlQ==,
      }
    engines: { node: ">=0.10" }
    dev: true

  /text-table/0.2.0:
    resolution:
      {
        integrity: sha512-N+8UisAXDGk8PFXP4HAzVR9nbfmVJ3zYLAWiTIoqC5v5isinhr+r5uaO8+7r3BMfuNIufIsA7RdpVgacC2cSpw==,
      }

  /thenify-all/1.6.0:
    resolution:
      {
        integrity: sha512-RNxQH/qI8/t3thXJDwcstUO4zeqo64+Uy/+sNVRBx4Xn2OX+OZ9oP+iJnNFqplFra2ZUVeKCSa2oVWi3T4uVmA==,
      }
    engines: { node: ">=0.8" }
    dependencies:
      thenify: 3.3.1
    dev: true

  /thenify/3.3.1:
    resolution:
      {
        integrity: sha512-RVZSIV5IG10Hk3enotrhvz0T9em6cyHBLkH/YAZuKqd8hRkKhSfCGIcP2KUY0EPxndzANBmNllzWPwak+bheSw==,
      }
    dependencies:
      any-promise: 1.3.0
    dev: true

  /through/2.3.8:
    resolution:
      {
        integrity: sha512-w89qg7PI8wAdvX60bMDP+bFoD5Dvhm9oLheFp5O4a2QF0cSBGsBX4qZmadPMvVqlLJBBci+WqGGOAPvcDeNSVg==,
      }
    dev: true

  /through2/4.0.2:
    resolution:
      {
        integrity: sha512-iOqSav00cVxEEICeD7TjLB1sueEL+81Wpzp2bY17uZjZN0pWZPuo4suZ/61VujxmqSGFfgOcNuTZ85QJwNZQpw==,
      }
    dependencies:
      readable-stream: 3.6.0
    dev: true

  /tmp/0.0.33:
    resolution:
      {
        integrity: sha512-jRCJlojKnZ3addtTOjdIqoRuPEKBvNXcGYqzO6zWZX8KfKEpnGY5jfggJQ3EjKuu8D4bJRr0y+cYJFmYbImXGw==,
      }
    engines: { node: ">=0.6.0" }
    dependencies:
      os-tmpdir: 1.0.2
    dev: false

  /to-fast-properties/2.0.0:
    resolution:
      {
        integrity: sha512-/OaKK0xYrs3DmxRYqL/yDc+FxFUVYhDlXMhRmv3z915w2HF1tnN1omB354j8VUGO/hbRzyD6Y3sA7v7GS/ceog==,
      }
    engines: { node: ">=4" }

  /to-gatsby-remark-plugin/0.1.0:
    resolution:
      {
        integrity: sha512-blmhJ/gIrytWnWLgPSRCkhCPeki6UBK2daa3k9mGahN7GjwHu8KrS7F70MvwlsG7IE794JLgwAdCbi4hU4faFQ==,
      }
    dependencies:
      to-vfile: 6.1.0
    dev: true

  /to-regex-range/5.0.1:
    resolution:
      {
        integrity: sha512-65P7iz6X5yEr1cwcgvQxbbIw7Uk3gOy5dIdtZ4rDveLqhrdJP+Li/Hx6tyK0NEb+2GCyneCMJiGqrADCSNk8sQ==,
      }
    engines: { node: ">=8.0" }
    dependencies:
      is-number: 7.0.0

  /to-vfile/6.1.0:
    resolution:
      {
        integrity: sha512-BxX8EkCxOAZe+D/ToHdDsJcVI4HqQfmw0tCkp31zf3dNP/XWIAjU4CmeuSwsSoOzOTqHPOL0KUzyZqJplkD0Qw==,
      }
    dependencies:
      is-buffer: 2.0.5
      vfile: 4.2.1
    dev: true

  /toml/3.0.0:
    resolution:
      {
        integrity: sha512-y/mWCZinnvxjTKYhJ+pYxwD0mRLVvOtdS2Awbgxln6iEnt4rk0yBxeSBHkGJcPucRiG0e55mwWp+g/05rsrd6w==,
      }
    dev: false

<<<<<<< HEAD
=======
  /tr46/0.0.3:
    resolution:
      {
        integrity: sha512-N3WMsuqV66lT30CrXNbEjx4GEwlow3v6rr4mCcv6prnfwhS01rkgyFdjPNBYd9br7LpXV1+Emh01fHnq2Gdgrw==,
      }
    dev: false

>>>>>>> fa3af5d0
  /tr46/1.0.1:
    resolution:
      {
        integrity: sha512-dTpowEjclQ7Kgx5SdBkqRzVhERQXov8/l9Ft9dVM9fmg0W0KQSVaXX9T4i6twCPNtYiZM53lpSSUAwJbFPOHxA==,
      }
    dependencies:
      punycode: 2.1.1
    dev: true

  /tree-kill/1.2.2:
    resolution:
      {
        integrity: sha512-L0Orpi8qGpRG//Nd+H90vFB+3iHnue1zSSGmNOOCh1GLJ7rUKVwV2HvijphGQS2UmhUZewS9VgvxYIdgr+fG1A==,
      }
    hasBin: true
    dev: true

  /trim-lines/3.0.1:
    resolution:
      {
        integrity: sha512-kRj8B+YHZCc9kQYdWfJB2/oUl9rA99qbowYYBtr4ui4mZyAQ2JpvVBd/6U2YloATfqBhBTSMhTpgBHtU0Mf3Rg==,
      }
    dev: false

  /trim-newlines/3.0.1:
    resolution:
      {
        integrity: sha512-c1PTsA3tYrIsLGkJkzHF+w9F2EyxfXGo4UyJc4pFL++FMjnq0HJS69T3M7d//gKrFKwy429bouPescbjecU+Zw==,
      }
    engines: { node: ">=8" }

  /trough/2.1.0:
    resolution:
      {
        integrity: sha512-AqTiAOLcj85xS7vQ8QkAV41hPDIJ71XJB4RCUrzo/1GM2CQwhkJGaf9Hgr7BOugMRpgGUrqRg/DrBDl4H40+8g==,
      }

  /ts-interface-checker/0.1.13:
    resolution:
      {
        integrity: sha512-Y/arvbn+rrz3JCKl9C4kVNfTfSm2/mEp5FSz5EsZSANGPSlQrpRI5M4PKF+mJnE52jOO90PnPSc3Ur3bTQw0gA==,
      }
    dev: true

  /ts-node/10.9.1_clhxslpxadjlvuwplq2f47hwvy:
    resolution:
      {
        integrity: sha512-NtVysVPkxxrwFGUUxGYhfux8k78pQB3JqYBXlLRZgdGUqTO5wU/UyHop5p70iEbGhB7q5KmiZiU0Y3KlJrScEw==,
      }
    hasBin: true
    peerDependencies:
      "@swc/core": ">=1.2.50"
      "@swc/wasm": ">=1.2.50"
      "@types/node": "*"
      typescript: ">=2.7"
    peerDependenciesMeta:
      "@swc/core":
        optional: true
      "@swc/wasm":
        optional: true
    dependencies:
      "@cspotcode/source-map-support": 0.8.1
      "@tsconfig/node10": 1.0.9
      "@tsconfig/node12": 1.0.11
      "@tsconfig/node14": 1.0.3
      "@tsconfig/node16": 1.0.3
      "@types/node": 18.11.17
      acorn: 8.8.1
      acorn-walk: 8.2.0
      arg: 4.1.3
      create-require: 1.1.1
      diff: 4.0.2
      make-error: 1.3.6
      typescript: 4.7.4
      v8-compile-cache-lib: 3.0.1
      yn: 3.1.1

  /ts-node/10.9.1_tmt345f6mmvj3vdnsaqf2jblxq:
    resolution:
      {
        integrity: sha512-NtVysVPkxxrwFGUUxGYhfux8k78pQB3JqYBXlLRZgdGUqTO5wU/UyHop5p70iEbGhB7q5KmiZiU0Y3KlJrScEw==,
      }
    hasBin: true
    peerDependencies:
      "@swc/core": ">=1.2.50"
      "@swc/wasm": ">=1.2.50"
      "@types/node": "*"
      typescript: ">=2.7"
    peerDependenciesMeta:
      "@swc/core":
        optional: true
      "@swc/wasm":
        optional: true
    dependencies:
      "@cspotcode/source-map-support": 0.8.1
      "@tsconfig/node10": 1.0.9
      "@tsconfig/node12": 1.0.11
      "@tsconfig/node14": 1.0.3
      "@tsconfig/node16": 1.0.3
      "@types/node": 14.18.35
      acorn: 8.8.1
      acorn-walk: 8.2.0
      arg: 4.1.3
      create-require: 1.1.1
      diff: 4.0.2
      make-error: 1.3.6
      typescript: 4.9.5
      v8-compile-cache-lib: 3.0.1
      yn: 3.1.1
    dev: true

  /ts-pattern/4.1.3:
    resolution:
      {
        integrity: sha512-8beXMWTGEv1JfDjSxfNhe4uT5jKYdhmEUKzt4gZW9dmHlquq3b+IbEyA7vX9LjBfzHmvKnM4HiomAUCyaW2Pew==,
      }
    dev: false

  /tsconfig-paths/3.14.1:
    resolution:
      {
        integrity: sha512-fxDhWnFSLt3VuTwtvJt5fpwxBHg5AdKWMsgcPOOIilyjymcYVZoCQF8fvFRezCNfblEXmi+PcM1eYHeOAgXCOQ==,
      }
    dependencies:
      "@types/json5": 0.0.29
      json5: 1.0.1
      minimist: 1.2.7
      strip-bom: 3.0.0

  /tslib/1.14.1:
    resolution:
      {
        integrity: sha512-Xni35NKzjgMrwevysHTCArtLDpPvye8zV/0E4EyYn43P7/7qvQwPh9BGkHewbMulVntbigmcT7rdX3BNo9wRJg==,
      }

  /tslib/2.5.0:
    resolution:
      {
        integrity: sha512-336iVw3rtn2BUK7ORdIAHTyxHGRIHVReokCR3XjbckJMK7ms8FysBfhLR8IXnAgy7T0PTPNBWKiH514FOW/WSg==,
      }
    dev: false

  /tsup/6.6.3_typescript@4.9.5:
    resolution:
      {
        integrity: sha512-OLx/jFllYlVeZQ7sCHBuRVEQBBa1tFbouoc/gbYakyipjVQdWy/iQOvmExUA/ewap9iQ7tbJf9pW0PgcEFfJcQ==,
      }
    engines: { node: ">=14.18" }
    hasBin: true
    peerDependencies:
      "@swc/core": ^1
      postcss: ^8.4.12
      typescript: ^4.1.0
    peerDependenciesMeta:
      "@swc/core":
        optional: true
      postcss:
        optional: true
      typescript:
        optional: true
    dependencies:
      bundle-require: 4.0.1_esbuild@0.17.10
      cac: 6.7.14
      chokidar: 3.5.3
      debug: 4.3.4
      esbuild: 0.17.10
      execa: 5.1.1
      globby: 11.1.0
      joycon: 3.1.1
      postcss-load-config: 3.1.4
      resolve-from: 5.0.0
      rollup: 3.18.0
      source-map: 0.8.0-beta.0
      sucrase: 3.29.0
      tree-kill: 1.2.2
      typescript: 4.9.5
    transitivePeerDependencies:
      - supports-color
      - ts-node
    dev: true

  /tsutils/3.21.0_typescript@4.7.4:
    resolution:
      {
        integrity: sha512-mHKK3iUXL+3UF6xL5k0PEhKRUBKPBCv/+RkEOpjRWxxx27KKRBmmA60A9pgOUvMi8GKhRMPEmjBRPzs2W7O1OA==,
      }
    engines: { node: ">= 6" }
    peerDependencies:
      typescript: ">=2.8.0 || >= 3.2.0-dev || >= 3.3.0-dev || >= 3.4.0-dev || >= 3.5.0-dev || >= 3.6.0-dev || >= 3.6.0-beta || >= 3.7.0-dev || >= 3.7.0-beta"
    dependencies:
      tslib: 1.14.1
      typescript: 4.7.4
    dev: false

  /tsutils/3.21.0_typescript@4.9.4:
    resolution:
      {
        integrity: sha512-mHKK3iUXL+3UF6xL5k0PEhKRUBKPBCv/+RkEOpjRWxxx27KKRBmmA60A9pgOUvMi8GKhRMPEmjBRPzs2W7O1OA==,
      }
    engines: { node: ">= 6" }
    peerDependencies:
      typescript: ">=2.8.0 || >= 3.2.0-dev || >= 3.3.0-dev || >= 3.4.0-dev || >= 3.5.0-dev || >= 3.6.0-dev || >= 3.6.0-beta || >= 3.7.0-dev || >= 3.7.0-beta"
    dependencies:
      tslib: 1.14.1
      typescript: 4.9.4
    dev: true

  /tty-table/4.1.6:
    resolution:
      {
        integrity: sha512-kRj5CBzOrakV4VRRY5kUWbNYvo/FpOsz65DzI5op9P+cHov3+IqPbo1JE1ZnQGkHdZgNFDsrEjrfqqy/Ply9fw==,
      }
    engines: { node: ">=8.0.0" }
    hasBin: true
    dependencies:
      chalk: 4.1.2
      csv: 5.5.3
      kleur: 4.1.5
      smartwrap: 2.0.2
      strip-ansi: 6.0.1
      wcwidth: 1.0.1
      yargs: 17.6.2
    dev: false

  /tunnel-agent/0.6.0:
    resolution:
      {
        integrity: sha512-McnNiV1l8RYeY8tBgEpuodCC1mLUdbSN+CYBL7kJsJNInOP8UjDDEwdk6Mw60vdLLrr5NHKZhMAOSrR2NZuQ+w==,
      }
    dependencies:
      safe-buffer: 5.2.1
    dev: false

  /turbo-darwin-64/1.6.3:
    resolution:
      {
        integrity: sha512-QmDIX0Yh1wYQl0bUS0gGWwNxpJwrzZU2GIAYt3aOKoirWA2ecnyb3R6ludcS1znfNV2MfunP+l8E3ncxUHwtjA==,
      }
    cpu: [x64]
    os: [darwin]
    requiresBuild: true
    dev: false
    optional: true

  /turbo-darwin-arm64/1.6.3:
    resolution:
      {
        integrity: sha512-75DXhFpwE7CinBbtxTxH08EcWrxYSPFow3NaeFwsG8aymkWXF+U2aukYHJA6I12n9/dGqf7yRXzkF0S/9UtdyQ==,
      }
    cpu: [arm64]
    os: [darwin]
    requiresBuild: true
    dev: false
    optional: true

  /turbo-linux-64/1.6.3:
    resolution:
      {
        integrity: sha512-O9uc6J0yoRPWdPg9THRQi69K6E2iZ98cRHNvus05lZbcPzZTxJYkYGb5iagCmCW/pq6fL4T4oLWAd6evg2LGQA==,
      }
    cpu: [x64]
    os: [linux]
    requiresBuild: true
    dev: false
    optional: true

  /turbo-linux-arm64/1.6.3:
    resolution:
      {
        integrity: sha512-dCy667qqEtZIhulsRTe8hhWQNCJO0i20uHXv7KjLHuFZGCeMbWxB8rsneRoY+blf8+QNqGuXQJxak7ayjHLxiA==,
      }
    cpu: [arm64]
    os: [linux]
    requiresBuild: true
    dev: false
    optional: true

  /turbo-windows-64/1.6.3:
    resolution:
      {
        integrity: sha512-lKRqwL3mrVF09b9KySSaOwetehmGknV9EcQTF7d2dxngGYYX1WXoQLjFP9YYH8ZV07oPm+RUOAKSCQuDuMNhiA==,
      }
    cpu: [x64]
    os: [win32]
    requiresBuild: true
    dev: false
    optional: true

  /turbo-windows-arm64/1.6.3:
    resolution:
      {
        integrity: sha512-BXY1sDPEA1DgPwuENvDCD8B7Hb0toscjus941WpL8CVd10hg9pk/MWn9CNgwDO5Q9ks0mw+liDv2EMnleEjeNA==,
      }
    cpu: [arm64]
    os: [win32]
    requiresBuild: true
    dev: false
    optional: true

  /turbo/1.6.3:
    resolution:
      {
        integrity: sha512-FtfhJLmEEtHveGxW4Ye/QuY85AnZ2ZNVgkTBswoap7UMHB1+oI4diHPNyqrQLG4K1UFtCkjOlVoLsllUh/9QRw==,
      }
    hasBin: true
    requiresBuild: true
    optionalDependencies:
      turbo-darwin-64: 1.6.3
      turbo-darwin-arm64: 1.6.3
      turbo-linux-64: 1.6.3
      turbo-linux-arm64: 1.6.3
      turbo-windows-64: 1.6.3
      turbo-windows-arm64: 1.6.3
    dev: false

  /typanion/3.12.1:
    resolution:
      {
        integrity: sha512-3SJF/czpzqq6G3lprGFLa6ps12yb1uQ1EmitNnep2fDMNh1aO/Zbq9sWY+3lem0zYb2oHJnQWyabTGUZ+L1ScQ==,
      }
    dev: false

  /type-check/0.4.0:
    resolution:
      {
        integrity: sha512-XleUoc9uwGXqjWwXaUTZAmzMcFZ5858QA2vvx1Ur5xIcixXIP+8LnFDgRplU30us6teqdlskFfu+ae4K79Ooew==,
      }
    engines: { node: ">= 0.8.0" }
    dependencies:
      prelude-ls: 1.2.1

  /type-fest/0.13.1:
    resolution:
      {
        integrity: sha512-34R7HTnG0XIJcBSn5XhDd7nNFPRcXYRZrBB2O2jdKqYODldSzBAqzsWoZYYvduky73toYS/ESqxPvkDf/F0XMg==,
      }
    engines: { node: ">=10" }
    dev: false

  /type-fest/0.18.1:
    resolution:
      {
        integrity: sha512-OIAYXk8+ISY+qTOwkHtKqzAuxchoMiD9Udx+FSGQDuiRR+PJKJHc2NJAXlbhkGwTt/4/nKZxELY1w3ReWOL8mw==,
      }
    engines: { node: ">=10" }
    dev: true

  /type-fest/0.20.2:
    resolution:
      {
        integrity: sha512-Ne+eE4r0/iWnpAxD852z3A+N0Bt5RN//NjJwRd2VFHEmrywxf5vsZlh4R6lixl6B+wz/8d+maTSAkN1FIkI3LQ==,
      }
    engines: { node: ">=10" }

  /type-fest/0.6.0:
    resolution:
      {
        integrity: sha512-q+MB8nYR1KDLrgr4G5yemftpMC7/QLqVndBmEEdqzmNj5dcFOO4Oo8qlwZE3ULT3+Zim1F8Kq4cBnikNhlCMlg==,
      }
    engines: { node: ">=8" }

  /type-fest/0.8.1:
    resolution:
      {
        integrity: sha512-4dbzIzqvjtgiM5rw1k5rEHtBANKmdudhGyBEajN01fEyhaAIhsoKNy6y7+IN93IfpFtwY9iqi7kD+xwKhQsNJA==,
      }
    engines: { node: ">=8" }

  /type-fest/1.4.0:
    resolution:
      {
        integrity: sha512-yGSza74xk0UG8k+pLh5oeoYirvIiWo5t0/o3zHHAO2tRDiZcxWP7fywNlXhqb6/r6sWvwi+RsyQMWhVLe4BVuA==,
      }
    engines: { node: ">=10" }
    dev: true

  /type-fest/3.5.2:
    resolution:
      {
        integrity: sha512-Ph7S4EhXzWy0sbljEuZo0tTNoLl+K2tPauGrQpcwUWrOVneLePTuhVzcuzVJJ6RU5DsNwQZka+8YtkXXU4z9cA==,
      }
    engines: { node: ">=14.16" }
    dev: false

  /type-fest/3.6.1:
    resolution:
      {
        integrity: sha512-htXWckxlT6U4+ilVgweNliPqlsVSSucbxVexRYllyMVJDtf5rTjv6kF/s+qAd4QSL1BZcnJPEJavYBPQiWuZDA==,
      }
    engines: { node: ">=14.16" }
    dev: true

  /typescript/4.7.4:
    resolution:
      {
        integrity: sha512-C0WQT0gezHuw6AdY1M2jxUO83Rjf0HP7Sk1DtXj6j1EwkQNZrHAg2XPWlq62oqEhYvONq5pkC2Y9oPljWToLmQ==,
      }
    engines: { node: ">=4.2.0" }
    hasBin: true

  /typescript/4.9.4:
    resolution:
      {
        integrity: sha512-Uz+dTXYzxXXbsFpM86Wh3dKCxrQqUcVMxwU54orwlJjOpO3ao8L7j5lH+dWfTwgCwIuM9GQ2kvVotzYJMXTBZg==,
      }
    engines: { node: ">=4.2.0" }
    hasBin: true

  /typescript/4.9.5:
    resolution:
      {
        integrity: sha512-1FXk9E2Hm+QzZQ7z+McJiHL4NW1F2EzMu9Nq9i3zAaGqibafqYwCVU6WyWAuyQRRzOlxou8xZSyXLEN8oKj24g==,
      }
    engines: { node: ">=4.2.0" }
    hasBin: true
    dev: true

  /unbox-primitive/1.0.2:
    resolution:
      {
        integrity: sha512-61pPlCD9h51VoreyJ0BReideM3MDKMKnh6+V9L08331ipq6Q8OFXZYiqP6n/tbHx4s5I9uRhcye6BrbkizkBDw==,
      }
    dependencies:
      call-bind: 1.0.2
      has-bigints: 1.0.2
      has-symbols: 1.0.3
      which-boxed-primitive: 1.0.2

  /unified/10.1.2:
    resolution:
      {
        integrity: sha512-pUSWAi/RAnVy1Pif2kAoeWNBa3JVrx0MId2LASj8G+7AiHWoKZNTomq6LG326T68U7/e263X6fTdcXIy7XnF7Q==,
      }
    dependencies:
      "@types/unist": 2.0.6
      bail: 2.0.2
      extend: 3.0.2
      is-buffer: 2.0.5
      is-plain-obj: 4.1.0
      trough: 2.1.0
      vfile: 5.3.6

  /unist-builder/3.0.0:
    resolution:
      {
        integrity: sha512-GFxmfEAa0vi9i5sd0R2kcrI9ks0r82NasRq5QHh2ysGngrc6GiqD5CDf1FjPenY4vApmFASBIIlk/jj5J5YbmQ==,
      }
    dependencies:
      "@types/unist": 2.0.6

  /unist-util-generated/2.0.0:
    resolution:
      {
        integrity: sha512-TiWE6DVtVe7Ye2QxOVW9kqybs6cZexNwTwSMVgkfjEReqy/xwGpAXb99OxktoWwmL+Z+Epb0Dn8/GNDYP1wnUw==,
      }
    dev: false

  /unist-util-is/5.1.1:
    resolution:
      {
        integrity: sha512-F5CZ68eYzuSvJjGhCLPL3cYx45IxkqXSetCcRgUXtbcm50X2L9oOWQlfUfDdAf+6Pd27YDblBfdtmsThXmwpbQ==,
      }

  /unist-util-position-from-estree/1.1.1:
    resolution:
      {
        integrity: sha512-xtoY50b5+7IH8tFbkw64gisG9tMSpxDjhX9TmaJJae/XuxQ9R/Kc8Nv1eOsf43Gt4KV/LkriMy9mptDr7XLcaw==,
      }
    dependencies:
      "@types/unist": 2.0.6
    dev: false

  /unist-util-position/4.0.3:
    resolution:
      {
        integrity: sha512-p/5EMGIa1qwbXjA+QgcBXaPWjSnZfQ2Sc3yBEEfgPwsEmJd8Qh+DSk3LGnmOM4S1bY2C0AjmMnB8RuEYxpPwXQ==,
      }
    dependencies:
      "@types/unist": 2.0.6
    dev: false

  /unist-util-remove-position/4.0.1:
    resolution:
      {
        integrity: sha512-0yDkppiIhDlPrfHELgB+NLQD5mfjup3a8UYclHruTJWmY74je8g+CIFr79x5f6AkmzSwlvKLbs63hC0meOMowQ==,
      }
    dependencies:
      "@types/unist": 2.0.6
      unist-util-visit: 4.1.1
    dev: false

  /unist-util-stringify-position/2.0.3:
    resolution:
      {
        integrity: sha512-3faScn5I+hy9VleOq/qNbAd6pAx7iH5jYBMS9I1HgQVijz/4mv5Bvw5iw1sC/90CODiKo81G/ps8AJrISn687g==,
      }
    dependencies:
      "@types/unist": 2.0.6
    dev: true

  /unist-util-stringify-position/3.0.2:
    resolution:
      {
        integrity: sha512-7A6eiDCs9UtjcwZOcCpM4aPII3bAAGv13E96IkawkOAW0OhH+yRxtY0lzo8KiHpzEMfH7Q+FizUmwp8Iqy5EWg==,
      }
    dependencies:
      "@types/unist": 2.0.6

  /unist-util-visit-parents/4.1.1:
    resolution:
      {
        integrity: sha512-1xAFJXAKpnnJl8G7K5KgU7FY55y3GcLIXqkzUj5QF/QVP7biUm0K0O2oqVkYsdjzJKifYeWn9+o6piAK2hGSHw==,
      }
    dependencies:
      "@types/unist": 2.0.6
      unist-util-is: 5.1.1
    dev: true

  /unist-util-visit-parents/5.1.1:
    resolution:
      {
        integrity: sha512-gks4baapT/kNRaWxuGkl5BIhoanZo7sC/cUT/JToSRNL1dYoXRFl75d++NkjYk4TAu2uv2Px+l8guMajogeuiw==,
      }
    dependencies:
      "@types/unist": 2.0.6
      unist-util-is: 5.1.1

  /unist-util-visit/3.1.0:
    resolution:
      {
        integrity: sha512-Szoh+R/Ll68QWAyQyZZpQzZQm2UPbxibDvaY8Xc9SUtYgPsDzx5AWSk++UUt2hJuow8mvwR+rG+LQLw+KsuAKA==,
      }
    dependencies:
      "@types/unist": 2.0.6
      unist-util-is: 5.1.1
      unist-util-visit-parents: 4.1.1
    dev: true

  /unist-util-visit/4.1.1:
    resolution:
      {
        integrity: sha512-n9KN3WV9k4h1DxYR1LoajgN93wpEi/7ZplVe02IoB4gH5ctI1AaF2670BLHQYbwj+pY83gFtyeySFiyMHJklrg==,
      }
    dependencies:
      "@types/unist": 2.0.6
      unist-util-is: 5.1.1
      unist-util-visit-parents: 5.1.1

  /unist/8.0.11:
    resolution:
      {
        integrity: sha512-qnWJT2X2zv8UVrAFAxz83rRek9NBdzNLEM5+EKSP0kbZeEGVWuxwKbVwoi2GvgBoIrQLsZ0xLok6+q7VEv4ERw==,
      }
    dev: true

  /universalify/0.1.2:
    resolution:
      {
        integrity: sha512-rBJeI5CXAlmy1pV+617WB9J63U6XcazHHF2f2dbJix4XzpUF0RS3Zbj0FGIOCAva5P/d/GBOYaACQ1w+0azUkg==,
      }
    engines: { node: ">= 4.0.0" }
    dev: false

  /universalify/2.0.0:
    resolution:
      {
        integrity: sha512-hAZsKq7Yy11Zu1DE0OzWjw7nnLZmJZYTDZZyEFHZdUhV8FkH5MCfoU1XMaxXovpyW5nq5scPqq0ZDP9Zyl04oQ==,
      }
    engines: { node: ">= 10.0.0" }

  /update-browserslist-db/1.0.10_browserslist@4.21.4:
    resolution:
      {
        integrity: sha512-OztqDenkfFkbSG+tRxBeAnCVPckDBcvibKd35yDONx6OU8N7sqgwc7rCbkJ/WcYtVRZ4ba68d6byhC21GFh7sQ==,
      }
    hasBin: true
    peerDependencies:
      browserslist: ">= 4.21.0"
    dependencies:
      browserslist: 4.21.4
      escalade: 3.1.1
      picocolors: 1.0.0

  /uri-js/4.4.1:
    resolution:
      {
        integrity: sha512-7rKUyy33Q1yc98pQ1DAmLtwX109F7TIfWlW1Ydo8Wl1ii1SeHieeh0HHfPeL2fMXK6z0s8ecKs9frCuLJvndBg==,
      }
    dependencies:
      punycode: 2.1.1

  /use-callback-ref/1.3.0_kzbn2opkn2327fwg5yzwzya5o4:
    resolution:
      {
        integrity: sha512-3FT9PRuRdbB9HfXhEq35u4oZkvpJ5kuYbpqhCfmiZyReuRgpnhDlbr2ZEnnuS0RrJAPn6l23xjFg9kpDM+Ms7w==,
      }
    engines: { node: ">=10" }
    peerDependencies:
      "@types/react": ^16.8.0 || ^17.0.0 || ^18.0.0
      react: ^16.8.0 || ^17.0.0 || ^18.0.0
    peerDependenciesMeta:
      "@types/react":
        optional: true
    dependencies:
      "@types/react": 18.0.26
      react: 18.2.0
      tslib: 2.5.0
    dev: false

  /use-isomorphic-layout-effect/1.1.2_kzbn2opkn2327fwg5yzwzya5o4:
    resolution:
      {
        integrity: sha512-49L8yCO3iGT/ZF9QttjwLF/ZD9Iwto5LnH5LmEdk/6cFmXddqi2ulF0edxTwjj+7mqvpVVGQWvbXZdn32wRSHA==,
      }
    peerDependencies:
      "@types/react": "*"
      react: ^16.8.0 || ^17.0.0 || ^18.0.0
    peerDependenciesMeta:
      "@types/react":
        optional: true
    dependencies:
      "@types/react": 18.0.26
      react: 18.2.0
    dev: false

  /use-sidecar/1.1.2_kzbn2opkn2327fwg5yzwzya5o4:
    resolution:
      {
        integrity: sha512-epTbsLuzZ7lPClpz2TyryBfztm7m+28DlEv2ZCQ3MDr5ssiwyOwGH/e5F9CkfWjJ1t4clvI58yF822/GUkjjhw==,
      }
    engines: { node: ">=10" }
    peerDependencies:
      "@types/react": ^16.9.0 || ^17.0.0 || ^18.0.0
      react: ^16.8.0 || ^17.0.0 || ^18.0.0
    peerDependenciesMeta:
      "@types/react":
        optional: true
    dependencies:
      "@types/react": 18.0.26
      detect-node-es: 1.1.0
      react: 18.2.0
      tslib: 2.5.0
    dev: false

  /util-deprecate/1.0.2:
    resolution:
      {
        integrity: sha512-EPD5q1uXyFxJpCrLnCc1nHnq3gOa6DZBocAIiI2TaSCA7VCJ1UJDMagCzIkXNsUYfD1daK//LTEQ8xiIbrHtcw==,
      }

  /uuid/8.3.2:
    resolution:
      {
        integrity: sha512-+NYs2QeMWy+GWFOEm9xnn6HCDp0l7QBD7ml8zLUmJ+93Q5NF0NocErnwkTkXVFNiX3/fpC6afS8Dhb/gz7R7eg==,
      }
    hasBin: true
    dev: false

  /uvu/0.5.6:
    resolution:
      {
        integrity: sha512-+g8ENReyr8YsOc6fv/NVJs2vFdHBnBNdfE49rshrTzDWOlUx4Gq7KOS2GD8eqhy2j+Ejq29+SbKH8yjkAqXqoA==,
      }
    engines: { node: ">=8" }
    hasBin: true
    dependencies:
      dequal: 2.0.3
      diff: 5.1.0
      kleur: 4.1.5
      sade: 1.8.1

  /v8-compile-cache-lib/3.0.1:
    resolution:
      {
        integrity: sha512-wa7YjyUGfNZngI/vtK0UHAN+lgDCxBPCylVXGp0zu59Fz5aiGtNXaq3DhIov063MorB+VfufLh3JlF2KdTK3xg==,
      }

  /v8-compile-cache/2.3.0:
    resolution:
      {
        integrity: sha512-l8lCEmLcLYZh4nbunNZvQCJc5pv7+RCwa8q/LdUx8u7lsWvPDKmpodJAJNwkAhJC//dFY48KuIEmjtd4RViDrA==,
      }
    dev: true

  /validate-npm-package-license/3.0.4:
    resolution:
      {
        integrity: sha512-DpKm2Ui/xN7/HQKCtpZxoRWBhZ9Z0kqtygG8XCgNQ8ZlDnxuQmWhj566j8fN4Cu3/JmbhsDo7fcAJq4s9h27Ew==,
      }
    dependencies:
      spdx-correct: 3.1.1
      spdx-expression-parse: 3.0.1

  /vfile-location/4.0.1:
    resolution:
      {
        integrity: sha512-JDxPlTbZrZCQXogGheBHjbRWjESSPEak770XwWPfw5mTc1v1nWGLB/apzZxsx8a0SJVfF8HK8ql8RD308vXRUw==,
      }
    dependencies:
      "@types/unist": 2.0.6
      vfile: 5.3.6

  /vfile-message/2.0.4:
    resolution:
      {
        integrity: sha512-DjssxRGkMvifUOJre00juHoP9DPWuzjxKuMDrhNbk2TdaYYBNMStsNhEOt3idrtI12VQYM/1+iM0KOzXi4pxwQ==,
      }
    dependencies:
      "@types/unist": 2.0.6
      unist-util-stringify-position: 2.0.3
    dev: true

  /vfile-message/3.1.3:
    resolution:
      {
        integrity: sha512-0yaU+rj2gKAyEk12ffdSbBfjnnj+b1zqTBv3OQCTn8yEB02bsPizwdBPrLJjHnK+cU9EMMcUnNv938XcZIkmdA==,
      }
    dependencies:
      "@types/unist": 2.0.6
      unist-util-stringify-position: 3.0.2

  /vfile/4.2.1:
    resolution:
      {
        integrity: sha512-O6AE4OskCG5S1emQ/4gl8zK586RqA3srz3nfK/Viy0UPToBc5Trp9BVFb1u0CjsKrAWwnpr4ifM/KBXPWwJbCA==,
      }
    dependencies:
      "@types/unist": 2.0.6
      is-buffer: 2.0.5
      unist-util-stringify-position: 2.0.3
      vfile-message: 2.0.4
    dev: true

  /vfile/5.3.6:
    resolution:
      {
        integrity: sha512-ADBsmerdGBs2WYckrLBEmuETSPyTD4TuLxTrw0DvjirxW1ra4ZwkbzG8ndsv3Q57smvHxo677MHaQrY9yxH8cA==,
      }
    dependencies:
      "@types/unist": 2.0.6
      is-buffer: 2.0.5
      unist-util-stringify-position: 3.0.2
      vfile-message: 3.1.3

  /vscode-oniguruma/1.7.0:
    resolution:
      {
        integrity: sha512-L9WMGRfrjOhgHSdOYgCt/yRMsXzLDJSL7BPrOZt73gU0iWO4mpqzqQzOz5srxqTvMBaR0XZTSrVWo4j55Rc6cA==,
      }
    dev: true

  /vscode-textmate/8.0.0:
    resolution:
      {
        integrity: sha512-AFbieoL7a5LMqcnOF04ji+rpXadgOXnZsxQr//r83kLPr7biP7am3g9zbaZIaBGwBRWeSvoMD4mgPdX3e4NWBg==,
      }
    dev: true

  /wcwidth/1.0.1:
    resolution:
      {
        integrity: sha512-XHPEwS0q6TaxcvG85+8EYkbiCux2XtWG2mkc47Ng2A77BQu9+DqIOJldST4HgPkuea7dvKSj5VgX3P1d4rW8Tg==,
      }
    dependencies:
      defaults: 1.0.4
    dev: false

  /web-namespaces/2.0.1:
    resolution:
      {
        integrity: sha512-bKr1DkiNa2krS7qxNtdrtHAmzuYGFQLiQ13TsorsdT6ULTkPLKuu5+GsFpDlg6JFjUTwX2DyhMPG2be8uPrqsQ==,
      }
    dev: true

  /web-streams-polyfill/3.2.1:
    resolution:
      {
        integrity: sha512-e0MO3wdXWKrLbL0DgGnUV7WHVuw9OUvL4hjgnPkIeEvESk74gAITi5G606JtZPp39cd8HA9VQzCIvA49LpPN5Q==,
      }
    engines: { node: ">= 8" }
    dev: false

<<<<<<< HEAD
=======
  /webidl-conversions/3.0.1:
    resolution:
      {
        integrity: sha512-2JAn3z8AR6rjK8Sm8orRC0h/bcl/DqL7tRPdGZ4I1CjdF+EaMLmYxBHyXuKL849eucPFhvBoxMsflfOb8kxaeQ==,
      }
    dev: false

>>>>>>> fa3af5d0
  /webidl-conversions/4.0.2:
    resolution:
      {
        integrity: sha512-YQ+BmxuTgd6UXZW3+ICGfyqRyHXVlD5GtQr5+qjiNW7bF0cqrzX500HVXPBOvgXb5YnzDd+h0zqyv61KUD7+Sg==,
      }
    dev: true

<<<<<<< HEAD
=======
  /whatwg-url/5.0.0:
    resolution:
      {
        integrity: sha512-saE57nupxk6v3HY35+jzBwYa0rKSy0XR8JSxZPwgLr7ys0IBzhGviA1/TUGJLmSVqs8pb9AnvICXEuOHLprYTw==,
      }
    dependencies:
      tr46: 0.0.3
      webidl-conversions: 3.0.1
    dev: false

>>>>>>> fa3af5d0
  /whatwg-url/7.1.0:
    resolution:
      {
        integrity: sha512-WUu7Rg1DroM7oQvGWfOiAK21n74Gg+T4elXEQYkOhtyLeWiJFoOGLXPKI/9gzIie9CtwVLm8wtw6YJdKyxSjeg==,
      }
    dependencies:
      lodash.sortby: 4.7.0
      tr46: 1.0.1
      webidl-conversions: 4.0.2
    dev: true

  /which-boxed-primitive/1.0.2:
    resolution:
      {
        integrity: sha512-bwZdv0AKLpplFY2KZRX6TvyuN7ojjr7lwkg6ml0roIy9YeuSr7JS372qlNW18UQYzgYK9ziGcerWqZOmEn9VNg==,
      }
    dependencies:
      is-bigint: 1.0.4
      is-boolean-object: 1.1.2
      is-number-object: 1.0.7
      is-string: 1.0.7
      is-symbol: 1.0.4

  /which-module/2.0.0:
    resolution:
      {
        integrity: sha512-B+enWhmw6cjfVC7kS8Pj9pCrKSc5txArRyaYGe088shv/FGWH+0Rjx/xPgtsWfsUtS27FkP697E4DDhgrgoc0Q==,
      }
    dev: false

  /which-pm/2.0.0:
    resolution:
      {
        integrity: sha512-Lhs9Pmyph0p5n5Z3mVnN0yWcbQYUAD7rbQUiMsQxOJ3T57k7RFe35SUwWMf7dsbDZks1uOmw4AecB/JMDj3v/w==,
      }
    engines: { node: ">=8.15" }
    dependencies:
      load-yaml-file: 0.2.0
      path-exists: 4.0.0
    dev: false

  /which/1.3.1:
    resolution:
      {
        integrity: sha512-HxJdYWq1MTIQbJ3nw0cqssHoTNU267KlrDuGZ1WYlxDStUtKUhOaJmh112/TZmHxxUfuJqPXSOm7tDyas0OSIQ==,
      }
    hasBin: true
    dependencies:
      isexe: 2.0.0
    dev: false

  /which/2.0.2:
    resolution:
      {
        integrity: sha512-BLI3Tl1TW3Pvl70l3yq3Y64i+awpwXqsGBYWkkqMtnbXgrMD+yj7rhW0kuEDxzJaYXGjEW5ogapKNMEKNMjibA==,
      }
    engines: { node: ">= 8" }
    hasBin: true
    dependencies:
      isexe: 2.0.0

  /word-wrap/1.2.3:
    resolution:
      {
        integrity: sha512-Hz/mrNwitNRh/HUAtM/VT/5VH+ygD6DV7mYKZAtHOrbs8U7lvPS6xf7EJKMF0uW1KJCl0H701g3ZGus+muE5vQ==,
      }
    engines: { node: ">=0.10.0" }

  /wrap-ansi/6.2.0:
    resolution:
      {
        integrity: sha512-r6lPcBGxZXlIcymEu7InxDMhdW0KDxpLgoFLcguasxCaJ/SOIZwINatK9KY/tf+ZrlywOKU0UDj3ATXUBfxJXA==,
      }
    engines: { node: ">=8" }
    dependencies:
      ansi-styles: 4.3.0
      string-width: 4.2.3
      strip-ansi: 6.0.1
    dev: false

  /wrap-ansi/7.0.0:
    resolution:
      {
        integrity: sha512-YVGIj2kamLSTxw6NsZjoBxfSwsn0ycdesmc4p+Q21c5zPuZ1pl+NfxVdxPtdHvmNVOQ6XSYG4AUtyt/Fi7D16Q==,
      }
    engines: { node: ">=10" }
    dependencies:
      ansi-styles: 4.3.0
      string-width: 4.2.3
      strip-ansi: 6.0.1

  /wrappy/1.0.2:
    resolution:
      {
        integrity: sha512-l4Sp/DRseor9wL6EvV2+TuQn63dMkPjZ/sp9XkghTEbV9KlPS1xUsZ3u7/IQO4wxtcFB4bgpQPRcR3QCvezPcQ==,
      }

  /xtend/4.0.2:
    resolution:
      {
        integrity: sha512-LKYU1iAXJXUgAXn9URjiu+MWhyUXHsvfp7mcuYm9dSUKK0/CjtrUwFAxD82/mCWbtLsGjFIad0wIsod4zrTAEQ==,
      }
    engines: { node: ">=0.4" }

  /y18n/4.0.3:
    resolution:
      {
        integrity: sha512-JKhqTOwSrqNA1NY5lSztJ1GrBiUodLMmIZuLiDaMRJ+itFd+ABVE8XBjOvIWL+rSqNDC74LCSFmlb/U4UZ4hJQ==,
      }
    dev: false

  /y18n/5.0.8:
    resolution:
      {
        integrity: sha512-0pfFzegeDWJHJIAmTLRP2DwHjdF5s7jo9tuztdQxAhINCdvS+3nGINqPd00AphqJR/0LhANUS6/+7SCb98YOfA==,
      }
    engines: { node: ">=10" }

  /yallist/2.1.2:
    resolution:
      {
        integrity: sha512-ncTzHV7NvsQZkYe1DW7cbDLm0YpzHmZF5r/iyP3ZnQtMiJ+pjzisCiMNI+Sj+xQF5pXhSHxSB3uDbsBTzY/c2A==,
      }
    dev: false

  /yallist/3.1.1:
    resolution:
      {
        integrity: sha512-a4UGQaWPH59mOXUYnAG2ewncQS4i4F43Tv3JoAM+s2VDAmS9NsK8GpDMLrCHPksFT7h3K6TOoUNn2pb7RoXx4g==,
      }

  /yallist/4.0.0:
    resolution:
      {
        integrity: sha512-3wdGidZyq5PB084XLES5TpOSRA3wjXAlIWMhum2kRcv/41Sn2emQ0dycQW4uZXLejwKvg6EsvbdlVL+FYEct7A==,
      }

  /yaml/1.10.2:
    resolution:
      {
        integrity: sha512-r3vXyErRCYJ7wg28yvBY5VSoAF8ZvlcW9/BwUzEtUsjvX/DKs24dIkuwjtuprwJJHsbyUbLApepYTR1BN4uHrg==,
      }
    engines: { node: ">= 6" }

  /yargs-parser/18.1.3:
    resolution:
      {
        integrity: sha512-o50j0JeToy/4K6OZcaQmW6lyXXKhq7csREXcDwk2omFPJEwUNOVtJKvmDr9EI1fAJZUyZcRF7kxGBWmRXudrCQ==,
      }
    engines: { node: ">=6" }
    dependencies:
      camelcase: 5.3.1
      decamelize: 1.2.0
    dev: false

  /yargs-parser/20.2.9:
    resolution:
      {
        integrity: sha512-y11nGElTIV+CT3Zv9t7VKl+Q3hTQoT9a1Qzezhhl6Rp21gJ/IVTW7Z3y9EWXhuUBC2Shnf+DX0antecpAwSP8w==,
      }
    engines: { node: ">=10" }

  /yargs-parser/21.1.1:
    resolution:
      {
        integrity: sha512-tVpsJW7DdjecAiFpbIB1e3qxIQsE6NoPc5/eTdrbbIC4h0LVsWhnoa3g+m2HclBIujHzsxZ4VJVA+GUuc2/LBw==,
      }
    engines: { node: ">=12" }

  /yargs/15.4.1:
    resolution:
      {
        integrity: sha512-aePbxDmcYW++PaqBsJ+HYUFwCdv4LVvdnhBy78E57PIor8/OVvhMrADFFEDh8DHDFRv/O9i3lPhsENjO7QX0+A==,
      }
    engines: { node: ">=8" }
    dependencies:
      cliui: 6.0.0
      decamelize: 1.2.0
      find-up: 4.1.0
      get-caller-file: 2.0.5
      require-directory: 2.1.1
      require-main-filename: 2.0.0
      set-blocking: 2.0.0
      string-width: 4.2.3
      which-module: 2.0.0
      y18n: 4.0.3
      yargs-parser: 18.1.3
    dev: false

  /yargs/16.2.0:
    resolution:
      {
        integrity: sha512-D1mvvtDG0L5ft/jGWkLpG1+m0eQxOfaBvTNELraWj22wSVUMWxZUvYgJYcKh6jGGIkJFhH4IZPQhR4TKpc8mBw==,
      }
    engines: { node: ">=10" }
    dependencies:
      cliui: 7.0.4
      escalade: 3.1.1
      get-caller-file: 2.0.5
      require-directory: 2.1.1
      string-width: 4.2.3
      y18n: 5.0.8
      yargs-parser: 20.2.9
    dev: false

  /yargs/17.6.2:
    resolution:
      {
        integrity: sha512-1/9UrdHjDZc0eOU0HxOHoS78C69UD3JRMvzlJ7S79S2nTaWRA/whGCTV8o9e/N/1Va9YIV7Q4sOxD8VV4pCWOw==,
      }
    engines: { node: ">=12" }
    dependencies:
      cliui: 8.0.1
      escalade: 3.1.1
      get-caller-file: 2.0.5
      require-directory: 2.1.1
      string-width: 4.2.3
      y18n: 5.0.8
      yargs-parser: 21.1.1

  /yn/3.1.1:
    resolution:
      {
        integrity: sha512-Ux4ygGWsu2c7isFWe8Yu1YluJmqVhxqK2cLXNQA5AcC3QfbGNpM7fu0Y8b/z16pXLnFxZYvWhd3fhBY9DLmC6Q==,
      }
    engines: { node: ">=6" }

  /yocto-queue/0.1.0:
    resolution:
      {
        integrity: sha512-rVksvsnNCdJ/ohGc6xgPwyN8eheCxsiLM8mxuE/t/mOVqJewPuO1miLpTHQiRgTKCLexL4MeAFVagts7HmNZ2Q==,
      }
    engines: { node: ">=10" }

  /yoga-layout-prebuilt/1.10.0:
    resolution:
      {
        integrity: sha512-YnOmtSbv4MTf7RGJMK0FvZ+KD8OEe/J5BNnR0GHhD8J/XcG/Qvxgszm0Un6FTHWW4uHlTgP0IztiXQnGyIR45g==,
      }
    engines: { node: ">=8" }
    dependencies:
      "@types/yoga-layout": 1.9.2
    dev: false

  /yoga-wasm-web/0.1.2:
    resolution:
      {
        integrity: sha512-8SkgawHcA0RUbMrnhxbaQkZDBi8rMed8pQHixkFF9w32zGhAwZ9/cOHWlpYfr6RCx42Yp3siV45/jPEkJxsk6w==,
      }
    dev: false

  /zod/3.20.2:
    resolution:
      {
        integrity: sha512-1MzNQdAvO+54H+EaK5YpyEy0T+Ejo/7YLHS93G3RnYWh5gaotGHwGeN/ZO687qEDU2y4CdStQYXVHIgrUl5UVQ==,
      }
    dev: false

  /zwitch/2.0.4:
    resolution:
      {
        integrity: sha512-bXE4cR/kVZhKZX/RjPEflHaKVhUVl85noU3v6b8apfQEc1x4A+zBxjZ4lN8LqGd6WZ3dl98pY4o717VFmoPp+A==,
      }<|MERGE_RESOLUTION|>--- conflicted
+++ resolved
@@ -4,10 +4,6 @@
   .:
     specifiers:
       "@babel/core": ^7.20.7
-<<<<<<< HEAD
-=======
-      "@changesets/changelog-github": ^0.4.8
->>>>>>> fa3af5d0
       "@changesets/cli": ^2.26.0
       "@commitlint/cli": ^17.3.0
       "@commitlint/config-conventional": ^17.3.0
@@ -35,10 +31,6 @@
       typescript: 4.7.4
     dependencies:
       "@babel/core": 7.20.7
-<<<<<<< HEAD
-=======
-      "@changesets/changelog-github": 0.4.8
->>>>>>> fa3af5d0
       "@changesets/cli": 2.26.0
       "@ianvs/prettier-plugin-sort-imports": 3.7.1_prettier@2.8.1
       "@tailwindcss/line-clamp": 0.4.2_tailwindcss@3.2.4
@@ -779,22 +771,6 @@
       "@changesets/types": 5.2.1
     dev: false
 
-<<<<<<< HEAD
-=======
-  /@changesets/changelog-github/0.4.8:
-    resolution:
-      {
-        integrity: sha512-jR1DHibkMAb5v/8ym77E4AMNWZKB5NPzw5a5Wtqm1JepAuIF+hrKp2u04NKM14oBZhHglkCfrla9uq8ORnK/dw==,
-      }
-    dependencies:
-      "@changesets/get-github-info": 0.5.2
-      "@changesets/types": 5.2.1
-      dotenv: 8.6.0
-    transitivePeerDependencies:
-      - encoding
-    dev: false
-
->>>>>>> fa3af5d0
   /@changesets/cli/2.26.0:
     resolution:
       {
@@ -874,21 +850,6 @@
       semver: 5.7.1
     dev: false
 
-<<<<<<< HEAD
-=======
-  /@changesets/get-github-info/0.5.2:
-    resolution:
-      {
-        integrity: sha512-JppheLu7S114aEs157fOZDjFqUDpm7eHdq5E8SSR0gUBTEK0cNSHsrSR5a66xs0z3RWuo46QvA3vawp8BxDHvg==,
-      }
-    dependencies:
-      dataloader: 1.4.0
-      node-fetch: 2.6.9
-    transitivePeerDependencies:
-      - encoding
-    dev: false
-
->>>>>>> fa3af5d0
   /@changesets/get-release-plan/3.0.16:
     resolution:
       {
@@ -1596,7 +1557,6 @@
     optional: true
 
   /@esbuild/freebsd-x64/0.17.10:
-<<<<<<< HEAD
     resolution:
       {
         integrity: sha512-0m0YX1IWSLG9hWh7tZa3kdAugFbZFFx9XrvfpaCMMvrswSTvUZypp0NFKriUurHpBA3xsHVE9Qb/0u2Bbi/otg==,
@@ -1609,49 +1569,20 @@
     optional: true
 
   /@esbuild/freebsd-x64/0.17.3:
-=======
->>>>>>> fa3af5d0
-    resolution:
-      {
-        integrity: sha512-0m0YX1IWSLG9hWh7tZa3kdAugFbZFFx9XrvfpaCMMvrswSTvUZypp0NFKriUurHpBA3xsHVE9Qb/0u2Bbi/otg==,
+    resolution:
+      {
+        integrity: sha512-feq+K8TxIznZE+zhdVurF3WNJ/Sa35dQNYbaqM/wsCbWdzXr5lyq+AaTUSER2cUR+SXPnd/EY75EPRjf4s1SLg==,
       }
     engines: { node: ">=12" }
     cpu: [x64]
     os: [freebsd]
     requiresBuild: true
-    dev: true
     optional: true
 
-<<<<<<< HEAD
   /@esbuild/linux-arm/0.17.10:
     resolution:
       {
         integrity: sha512-whRdrrl0X+9D6o5f0sTZtDM9s86Xt4wk1bf7ltx6iQqrIIOH+sre1yjpcCdrVXntQPCNw/G+XqsD4HuxeS+2QA==,
-=======
-  /@esbuild/freebsd-x64/0.17.3:
-    resolution:
-      {
-        integrity: sha512-feq+K8TxIznZE+zhdVurF3WNJ/Sa35dQNYbaqM/wsCbWdzXr5lyq+AaTUSER2cUR+SXPnd/EY75EPRjf4s1SLg==,
->>>>>>> fa3af5d0
-      }
-    engines: { node: ">=12" }
-    cpu: [x64]
-    os: [freebsd]
-    requiresBuild: true
-    dev: true
-    optional: true
-
-<<<<<<< HEAD
-  /@esbuild/linux-arm/0.17.3:
-    resolution:
-      {
-        integrity: sha512-CLP3EgyNuPcg2cshbwkqYy5bbAgK+VhyfMU7oIYyn+x4Y67xb5C5ylxsNUjRmr8BX+MW3YhVNm6Lq6FKtRTWHQ==,
-=======
-  /@esbuild/linux-arm/0.17.10:
-    resolution:
-      {
-        integrity: sha512-whRdrrl0X+9D6o5f0sTZtDM9s86Xt4wk1bf7ltx6iQqrIIOH+sre1yjpcCdrVXntQPCNw/G+XqsD4HuxeS+2QA==,
->>>>>>> fa3af5d0
       }
     engines: { node: ">=12" }
     cpu: [arm]
@@ -1660,15 +1591,6 @@
     dev: true
     optional: true
 
-<<<<<<< HEAD
-  /@esbuild/linux-arm64/0.17.10:
-    resolution:
-      {
-        integrity: sha512-g1EZJR1/c+MmCgVwpdZdKi4QAJ8DCLP5uTgLWSAVd9wlqk9GMscaNMEViG3aE1wS+cNMzXXgdWiW/VX4J+5nTA==,
-      }
-    engines: { node: ">=12" }
-    cpu: [arm64]
-=======
   /@esbuild/linux-arm/0.17.3:
     resolution:
       {
@@ -1676,23 +1598,14 @@
       }
     engines: { node: ">=12" }
     cpu: [arm]
->>>>>>> fa3af5d0
     os: [linux]
     requiresBuild: true
-    dev: true
     optional: true
 
-<<<<<<< HEAD
-  /@esbuild/linux-arm64/0.17.3:
-    resolution:
-      {
-        integrity: sha512-JHeZXD4auLYBnrKn6JYJ0o5nWJI9PhChA/Nt0G4MvLaMrvXuWnY93R3a7PiXeJQphpL1nYsaMcoV2QtuvRnF/g==,
-=======
   /@esbuild/linux-arm64/0.17.10:
     resolution:
       {
         integrity: sha512-g1EZJR1/c+MmCgVwpdZdKi4QAJ8DCLP5uTgLWSAVd9wlqk9GMscaNMEViG3aE1wS+cNMzXXgdWiW/VX4J+5nTA==,
->>>>>>> fa3af5d0
       }
     engines: { node: ">=12" }
     cpu: [arm64]
@@ -1701,15 +1614,6 @@
     dev: true
     optional: true
 
-<<<<<<< HEAD
-  /@esbuild/linux-ia32/0.17.10:
-    resolution:
-      {
-        integrity: sha512-1vKYCjfv/bEwxngHERp7huYfJ4jJzldfxyfaF7hc3216xiDA62xbXJfRlradiMhGZbdNLj2WA1YwYFzs9IWNPw==,
-      }
-    engines: { node: ">=12" }
-    cpu: [ia32]
-=======
   /@esbuild/linux-arm64/0.17.3:
     resolution:
       {
@@ -1717,23 +1621,14 @@
       }
     engines: { node: ">=12" }
     cpu: [arm64]
->>>>>>> fa3af5d0
     os: [linux]
     requiresBuild: true
-    dev: true
     optional: true
 
-<<<<<<< HEAD
-  /@esbuild/linux-ia32/0.17.3:
-    resolution:
-      {
-        integrity: sha512-FyXlD2ZjZqTFh0sOQxFDiWG1uQUEOLbEh9gKN/7pFxck5Vw0qjWSDqbn6C10GAa1rXJpwsntHcmLqydY9ST9ZA==,
-=======
   /@esbuild/linux-ia32/0.17.10:
     resolution:
       {
         integrity: sha512-1vKYCjfv/bEwxngHERp7huYfJ4jJzldfxyfaF7hc3216xiDA62xbXJfRlradiMhGZbdNLj2WA1YwYFzs9IWNPw==,
->>>>>>> fa3af5d0
       }
     engines: { node: ">=12" }
     cpu: [ia32]
@@ -1742,15 +1637,6 @@
     dev: true
     optional: true
 
-<<<<<<< HEAD
-  /@esbuild/linux-loong64/0.17.10:
-    resolution:
-      {
-        integrity: sha512-mvwAr75q3Fgc/qz3K6sya3gBmJIYZCgcJ0s7XshpoqIAIBszzfXsqhpRrRdVFAyV1G9VUjj7VopL2HnAS8aHFA==,
-      }
-    engines: { node: ">=12" }
-    cpu: [loong64]
-=======
   /@esbuild/linux-ia32/0.17.3:
     resolution:
       {
@@ -1758,15 +1644,10 @@
       }
     engines: { node: ">=12" }
     cpu: [ia32]
->>>>>>> fa3af5d0
     os: [linux]
     requiresBuild: true
-    dev: true
     optional: true
 
-<<<<<<< HEAD
-  /@esbuild/linux-loong64/0.17.3:
-=======
   /@esbuild/linux-loong64/0.17.10:
     resolution:
       {
@@ -1872,116 +1753,6 @@
     optional: true
 
   /@esbuild/linux-s390x/0.17.3:
->>>>>>> fa3af5d0
-    resolution:
-      {
-        integrity: sha512-OrDGMvDBI2g7s04J8dh8/I7eSO+/E7nMDT2Z5IruBfUO/RiigF1OF6xoH33Dn4W/OwAWSUf1s2nXamb28ZklTA==,
-      }
-    engines: { node: ">=12" }
-    cpu: [loong64]
-    os: [linux]
-    requiresBuild: true
-    optional: true
-
-<<<<<<< HEAD
-  /@esbuild/linux-mips64el/0.17.10:
-=======
-  /@esbuild/linux-x64/0.17.10:
-    resolution:
-      {
-        integrity: sha512-zJUfJLebCYzBdIz/Z9vqwFjIA7iSlLCFvVi7glMgnu2MK7XYigwsonXshy9wP9S7szF+nmwrelNaP3WGanstEg==,
-      }
-    engines: { node: ">=12" }
-    cpu: [x64]
-    os: [linux]
-    requiresBuild: true
-    dev: true
-    optional: true
-
-  /@esbuild/linux-x64/0.17.3:
->>>>>>> fa3af5d0
-    resolution:
-      {
-        integrity: sha512-XilKPgM2u1zR1YuvCsFQWl9Fc35BqSqktooumOY2zj7CSn5czJn279j9TE1JEqSqz88izJo7yE4x3LSf7oxHzg==,
-      }
-    engines: { node: ">=12" }
-    cpu: [mips64el]
-    os: [linux]
-    requiresBuild: true
-    dev: true
-    optional: true
-
-<<<<<<< HEAD
-  /@esbuild/linux-mips64el/0.17.3:
-    resolution:
-      {
-        integrity: sha512-DcnUpXnVCJvmv0TzuLwKBC2nsQHle8EIiAJiJ+PipEVC16wHXaPEKP0EqN8WnBe0TPvMITOUlP2aiL5YMld+CQ==,
-      }
-    engines: { node: ">=12" }
-    cpu: [mips64el]
-    os: [linux]
-    requiresBuild: true
-    optional: true
-
-  /@esbuild/linux-ppc64/0.17.10:
-    resolution:
-      {
-        integrity: sha512-kM4Rmh9l670SwjlGkIe7pYWezk8uxKHX4Lnn5jBZYBNlWpKMBCVfpAgAJqp5doLobhzF3l64VZVrmGeZ8+uKmQ==,
-      }
-    engines: { node: ">=12" }
-    cpu: [ppc64]
-    os: [linux]
-    requiresBuild: true
-    dev: true
-    optional: true
-
-  /@esbuild/linux-ppc64/0.17.3:
-    resolution:
-      {
-        integrity: sha512-BDYf/l1WVhWE+FHAW3FzZPtVlk9QsrwsxGzABmN4g8bTjmhazsId3h127pliDRRu5674k1Y2RWejbpN46N9ZhQ==,
-      }
-    engines: { node: ">=12" }
-    cpu: [ppc64]
-    os: [linux]
-    requiresBuild: true
-    optional: true
-
-  /@esbuild/linux-riscv64/0.17.10:
-    resolution:
-      {
-        integrity: sha512-r1m9ZMNJBtOvYYGQVXKy+WvWd0BPvSxMsVq8Hp4GzdMBQvfZRvRr5TtX/1RdN6Va8JMVQGpxqde3O+e8+khNJQ==,
-      }
-    engines: { node: ">=12" }
-    cpu: [riscv64]
-    os: [linux]
-    requiresBuild: true
-    dev: true
-    optional: true
-
-  /@esbuild/linux-riscv64/0.17.3:
-    resolution:
-      {
-        integrity: sha512-WViAxWYMRIi+prTJTyV1wnqd2mS2cPqJlN85oscVhXdb/ZTFJdrpaqm/uDsZPGKHtbg5TuRX/ymKdOSk41YZow==,
-      }
-    engines: { node: ">=12" }
-    cpu: [riscv64]
-    os: [linux]
-    requiresBuild: true
-    optional: true
-
-  /@esbuild/linux-s390x/0.17.10:
-    resolution:
-      {
-        integrity: sha512-LsY7QvOLPw9WRJ+fU5pNB3qrSfA00u32ND5JVDrn/xG5hIQo3kvTxSlWFRP0NJ0+n6HmhPGG0Q4jtQsb6PFoyg==,
-      }
-    engines: { node: ">=12" }
-    cpu: [s390x]
-    os: [linux]
-    requiresBuild: true
-    dev: true
-    optional: true
-
-  /@esbuild/linux-s390x/0.17.3:
     resolution:
       {
         integrity: sha512-Iw8lkNHUC4oGP1O/KhumcVy77u2s6+KUjieUqzEU3XuWJqZ+AY7uVMrrCbAiwWTkpQHkr00BuXH5RpC6Sb/7Ug==,
@@ -2015,8 +1786,6 @@
     requiresBuild: true
     optional: true
 
-=======
->>>>>>> fa3af5d0
   /@esbuild/netbsd-x64/0.17.10:
     resolution:
       {
@@ -5135,40 +4904,6 @@
     dev: false
 
   /buffer/6.0.3:
-<<<<<<< HEAD
-=======
-    resolution:
-      {
-        integrity: sha512-FTiCpNxtwiZZHEZbcbTIcZjERVICn9yq/pDFkTl95/AxzD1naBctN7YO68riM/gLSDY7sdrMby8hofADYuuqOA==,
-      }
-    dependencies:
-      base64-js: 1.5.1
-      ieee754: 1.2.1
-    dev: false
-
-  /bundle-require/4.0.1_esbuild@0.17.10:
-    resolution:
-      {
-        integrity: sha512-9NQkRHlNdNpDBGmLpngF3EFDcwodhMUuLz9PaWYciVcQF9SE4LFjM2DB/xV1Li5JiuDMv7ZUWuC3rGbqR0MAXQ==,
-      }
-    engines: { node: ^12.20.0 || ^14.13.1 || >=16.0.0 }
-    peerDependencies:
-      esbuild: ">=0.17"
-    dependencies:
-      esbuild: 0.17.10
-      load-tsconfig: 0.2.3
-    dev: true
-
-  /cac/6.7.14:
-    resolution:
-      {
-        integrity: sha512-b6Ilus+c3RrdDk+JhLKUAQfzzgLEPy6wcXqS7f/xe1EETvsDP6GORG7SFuOs6cID5YkqchW/LXZbX5bc8j7ZcQ==,
-      }
-    engines: { node: ">=8" }
-    dev: true
-
-  /call-bind/1.0.2:
->>>>>>> fa3af5d0
     resolution:
       {
         integrity: sha512-FTiCpNxtwiZZHEZbcbTIcZjERVICn9yq/pDFkTl95/AxzD1naBctN7YO68riM/gLSDY7sdrMby8hofADYuuqOA==,
@@ -5717,7 +5452,6 @@
         integrity: sha512-dcKFX3jn0MpIaXjisoRvexIJVEKzaq7z2rZKxf+MSr9TkdmHmsU4m2lcLojrj/FHl8mk5VxMmYA+ftRkP/3oKQ==,
       }
 
-<<<<<<< HEAD
   /cross-env/7.0.3:
     resolution:
       {
@@ -5729,8 +5463,6 @@
       cross-spawn: 7.0.3
     dev: false
 
-=======
->>>>>>> fa3af5d0
   /cross-spawn/5.1.0:
     resolution:
       {
@@ -8112,19 +7844,6 @@
     resolution:
       {
         integrity: sha512-2AT6j+gXe/1ueqbW6fLZJiIw3F8iXGJtt0yDrZaBhAZEG1raiTxKWU+IPqMCzQAXOUCKdA4UDMgacKH25XG2Cw==,
-<<<<<<< HEAD
-      }
-    engines: { node: ">=4" }
-    dependencies:
-      better-path-resolve: 1.0.0
-    dev: false
-
-  /is-symbol/1.0.4:
-    resolution:
-      {
-        integrity: sha512-C/CPBqKWnvdcxqIARxyOh4v1UUEOCHpgDa0WYgpKDFMszcrPcffg5uhwSgPCLD2WWxmq6isisz87tzT01tuGhg==,
-=======
->>>>>>> fa3af5d0
       }
     engines: { node: ">=4" }
     dependencies:
@@ -10680,22 +10399,6 @@
       normalize-package-data: 2.5.0
       parse-json: 5.2.0
       type-fest: 0.6.0
-<<<<<<< HEAD
-
-  /read-yaml-file/1.1.0:
-    resolution:
-      {
-        integrity: sha512-VIMnQi/Z4HT2Fxuwg5KrY174U1VdUIASQVWXXyqtNRtxSr9IYkn1rsI6Tb6HsrHCmB7gVpNwX6JxPTHcH6IoTA==,
-      }
-    engines: { node: ">=6" }
-    dependencies:
-      graceful-fs: 4.2.10
-      js-yaml: 3.14.1
-      pify: 4.0.1
-      strip-bom: 3.0.0
-    dev: false
-=======
->>>>>>> fa3af5d0
 
   /read-yaml-file/1.1.0:
     resolution:
@@ -11032,20 +10735,6 @@
       supports-preserve-symlinks-flag: 1.0.0
 
   /restore-cursor/4.0.0:
-<<<<<<< HEAD
-=======
-    resolution:
-      {
-        integrity: sha512-I9fPXU9geO9bHOt9pHHOhOkYerIMsmVaWB0rA2AI9ERh/+x/i7MV5HKBNrg+ljO5eoPVgCcnFuRjJ9uH6I/3eg==,
-      }
-    engines: { node: ^12.20.0 || ^14.13.1 || >=16.0.0 }
-    dependencies:
-      onetime: 5.1.2
-      signal-exit: 3.0.7
-    dev: false
-
-  /reusify/1.0.4:
->>>>>>> fa3af5d0
     resolution:
       {
         integrity: sha512-I9fPXU9geO9bHOt9pHHOhOkYerIMsmVaWB0rA2AI9ERh/+x/i7MV5HKBNrg+ljO5eoPVgCcnFuRjJ9uH6I/3eg==,
@@ -11966,16 +11655,6 @@
       }
     dev: false
 
-<<<<<<< HEAD
-=======
-  /tr46/0.0.3:
-    resolution:
-      {
-        integrity: sha512-N3WMsuqV66lT30CrXNbEjx4GEwlow3v6rr4mCcv6prnfwhS01rkgyFdjPNBYd9br7LpXV1+Emh01fHnq2Gdgrw==,
-      }
-    dev: false
-
->>>>>>> fa3af5d0
   /tr46/1.0.1:
     resolution:
       {
@@ -12758,16 +12437,6 @@
     engines: { node: ">= 8" }
     dev: false
 
-<<<<<<< HEAD
-=======
-  /webidl-conversions/3.0.1:
-    resolution:
-      {
-        integrity: sha512-2JAn3z8AR6rjK8Sm8orRC0h/bcl/DqL7tRPdGZ4I1CjdF+EaMLmYxBHyXuKL849eucPFhvBoxMsflfOb8kxaeQ==,
-      }
-    dev: false
-
->>>>>>> fa3af5d0
   /webidl-conversions/4.0.2:
     resolution:
       {
@@ -12775,19 +12444,6 @@
       }
     dev: true
 
-<<<<<<< HEAD
-=======
-  /whatwg-url/5.0.0:
-    resolution:
-      {
-        integrity: sha512-saE57nupxk6v3HY35+jzBwYa0rKSy0XR8JSxZPwgLr7ys0IBzhGviA1/TUGJLmSVqs8pb9AnvICXEuOHLprYTw==,
-      }
-    dependencies:
-      tr46: 0.0.3
-      webidl-conversions: 3.0.1
-    dev: false
-
->>>>>>> fa3af5d0
   /whatwg-url/7.1.0:
     resolution:
       {
