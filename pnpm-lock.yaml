--- conflicted
+++ resolved
@@ -455,7 +455,7 @@
         version: 0.105.0-alpha.4(react@18.2.0)
       next:
         specifier: ^13.4.8
-        version: 13.4.8(@babel/core@7.22.1)(@opentelemetry/api@1.4.1)(react-dom@18.2.0)(react@18.2.0)
+        version: 13.4.8(@babel/core@7.22.6)(react-dom@18.2.0)(react@18.2.0)
       next-themes:
         specifier: ^0.2.1
         version: 0.2.1(next@13.4.8)(react-dom@18.2.0)(react@18.2.0)
@@ -923,13 +923,13 @@
     engines: {node: '>=6.9.0'}
     dependencies:
       regenerator-runtime: 0.13.11
+    dev: false
 
   /@babel/runtime@7.22.6:
     resolution: {integrity: sha512-wDb5pWm4WDdF6LFUde3Jl8WzPA+3ZbxYqkC6xAXuD3irdEHN1k0NfTRrJD8ZD378SJ61miMLCqIOXYhd8x+AJQ==}
     engines: {node: '>=6.9.0'}
     dependencies:
       regenerator-runtime: 0.13.11
-    dev: false
 
   /@babel/template@7.21.9:
     resolution: {integrity: sha512-MK0X5k8NKOuWRamiEfc3KEJiHMTkGZNUjzMipqCGDDc6ijRl/B7RGSKVGncu4Ro/HdyzzY6cmoXuKI2Gffk7vQ==}
@@ -4800,7 +4800,7 @@
     resolution: {integrity: sha512-6t10qk83GOG8p0vKmaCr8eiilZwO171AvbROMtvvNiwrTly62t+7XkA8RdIIVbpMhCASAsxgAzdRSwh6nw/5Dg==}
     engines: {node: '>=4'}
     dependencies:
-      tslib: 2.5.2
+      tslib: 2.6.0
     dev: false
 
   /astring@1.8.5:
@@ -6182,11 +6182,7 @@
     peerDependencies:
       eslint: ^3 || ^4 || ^5 || ^6 || ^7 || ^8
     dependencies:
-<<<<<<< HEAD
-      '@babel/runtime': 7.22.3
-=======
       '@babel/runtime': 7.22.6
->>>>>>> 57d404b5
       aria-query: 5.1.3
       array-includes: 3.1.6
       array.prototype.flatmap: 1.3.1
@@ -8719,7 +8715,7 @@
       react: '*'
       react-dom: '*'
     dependencies:
-      next: 13.4.8(@babel/core@7.22.1)(@opentelemetry/api@1.4.1)(react-dom@18.2.0)(react@18.2.0)
+      next: 13.4.8(@babel/core@7.22.6)(react-dom@18.2.0)(react@18.2.0)
       react: 18.2.0
       react-dom: 18.2.0(react@18.2.0)
     dev: false
@@ -8779,8 +8775,6 @@
       - babel-plugin-macros
     dev: false
 
-<<<<<<< HEAD
-=======
   /next@14.0.4(@babel/core@7.22.1)(@opentelemetry/api@1.4.1)(react-dom@18.2.0)(react@18.2.0):
     resolution: {integrity: sha512-qbwypnM7327SadwFtxXnQdGiKpkuhaRLE2uq62/nRul9cj9KhQ5LhHmlziTNqUidZotw/Q1I9OjirBROdUJNgA==}
     engines: {node: '>=18.17.0'}
@@ -8822,7 +8816,6 @@
       - babel-plugin-macros
     dev: false
 
->>>>>>> 57d404b5
   /no-case@3.0.4:
     resolution: {integrity: sha512-fgAN3jGAh+RoxUGZHTSOLJIqUc2wmoBwGR4tbpNAKmmovFoWq0OdRkb0VkldReO2a2iBT/OEulG9XSUc10r3zg==}
     dependencies:
@@ -9554,7 +9547,7 @@
       '@types/react': 18.2.7
       react: 18.2.0
       react-style-singleton: 2.2.1(@types/react@18.2.7)(react@18.2.0)
-      tslib: 2.5.2
+      tslib: 2.6.0
     dev: false
 
   /react-remove-scroll@2.5.4(@types/react@18.2.7)(react@18.2.0):
@@ -9644,7 +9637,7 @@
       get-nonce: 1.0.1
       invariant: 2.2.4
       react: 18.2.0
-      tslib: 2.5.2
+      tslib: 2.6.0
     dev: false
 
   /react-transition-group@2.9.0(react-dom@18.2.0)(react@18.2.0):
@@ -10061,7 +10054,7 @@
   /rxjs@7.8.1:
     resolution: {integrity: sha512-AA3TVj+0A2iuIoQkWEK/tqFjBq2j+6PO6Y0zJcvzLAFhEFIO3HL0vls9hWLncZbAAbK0mar7oZ4V079I/qPMxg==}
     dependencies:
-      tslib: 2.5.2
+      tslib: 2.6.0
     dev: false
 
   /sade@1.8.1:
@@ -10514,6 +10507,24 @@
         optional: true
     dependencies:
       '@babel/core': 7.22.1
+      client-only: 0.0.1
+      react: 18.2.0
+    dev: false
+
+  /styled-jsx@5.1.1(@babel/core@7.22.6)(react@18.2.0):
+    resolution: {integrity: sha512-pW7uC1l4mBZ8ugbiZrcIsiIvVx1UmTfw7UkC3Um2tmfUq9Bhk8IiyEIPl6F8agHgjzku6j0xQEZbfA5uSgSaCw==}
+    engines: {node: '>= 12.0.0'}
+    peerDependencies:
+      '@babel/core': '*'
+      babel-plugin-macros: '*'
+      react: '>= 16.8.0 || 17.x.x || ^18.0.0-0'
+    peerDependenciesMeta:
+      '@babel/core':
+        optional: true
+      babel-plugin-macros:
+        optional: true
+    dependencies:
+      '@babel/core': 7.22.6
       client-only: 0.0.1
       react: 18.2.0
     dev: false
@@ -11197,7 +11208,7 @@
     dependencies:
       '@types/react': 18.2.7
       react: 18.2.0
-      tslib: 2.5.2
+      tslib: 2.6.0
     dev: false
 
   /use-sidecar@1.1.2(@types/react@18.2.7)(react@18.2.0):
@@ -11213,7 +11224,7 @@
       '@types/react': 18.2.7
       detect-node-es: 1.1.0
       react: 18.2.0
-      tslib: 2.5.2
+      tslib: 2.6.0
     dev: false
 
   /util-deprecate@1.0.2:
@@ -11393,7 +11404,7 @@
     dependencies:
       '@types/node': 17.0.45
       esbuild: 0.17.19
-      postcss: 8.4.24
+      postcss: 8.4.31
       rollup: 3.23.0
     optionalDependencies:
       fsevents: 2.3.3
@@ -11719,8 +11730,4 @@
     dev: false
 
   /zwitch@2.0.4:
-    resolution: {integrity: sha512-bXE4cR/kVZhKZX/RjPEflHaKVhUVl85noU3v6b8apfQEc1x4A+zBxjZ4lN8LqGd6WZ3dl98pY4o717VFmoPp+A==}
-
-settings:
-  autoInstallPeers: true
-  excludeLinksFromLockfile: false+    resolution: {integrity: sha512-bXE4cR/kVZhKZX/RjPEflHaKVhUVl85noU3v6b8apfQEc1x4A+zBxjZ4lN8LqGd6WZ3dl98pY4o717VFmoPp+A==}