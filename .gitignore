--- conflicted
+++ resolved
@@ -35,11 +35,7 @@
 .contentlayer
 tsconfig.tsbuildinfo
 
-<<<<<<< HEAD
-#vscode
-=======
 # ide
 .idea
 .fleet
->>>>>>> a2abc4ad
 .vscode