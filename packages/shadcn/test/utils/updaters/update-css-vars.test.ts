import { describe, expect, test } from "vitest"

import {
  isLocalHSLValue,
  transformCssVars,
} from "../../../src/utils/updaters/update-css-vars"

describe("transformCssVars", () => {
  test("should add light and dark css vars if not present", async () => {
    expect(
      await transformCssVars(
        `@tailwind base;
@tailwind components;
@tailwind utilities;
  `,
        {
          light: {
            background: "white",
            foreground: "black",
          },
          dark: {
            background: "black",
            foreground: "white",
          },
        },
        {
          tailwind: {
            cssVariables: true,
          },
        }
      )
    ).toMatchInlineSnapshot(`
      "@tailwind base;
      @tailwind components;
      @tailwind utilities;

      @layer base {
        :root {
          --background: white;
          --foreground: black
        }
        .dark {
          --background: black;
          --foreground: white
        }
      }

      @layer base {
        * {
          @apply border-border outline-ring/50;
        }
        body {
          @apply bg-background text-foreground;
        }
      }
        "
    `)
  })

  test("should update light and dark css vars if present", async () => {
    expect(
      await transformCssVars(
        `@tailwind base;
@tailwind components;
@tailwind utilities;

@layer base{
  :root{
    --background: 210 40% 98%;
  }

  .dark{
    --background: 222.2 84% 4.9%;
  }
}
  `,
        {
          light: {
            background: "215 20.2% 65.1%",
            foreground: "222.2 84% 4.9%",
          },
          dark: {
            foreground: "60 9.1% 97.8%",
          },
        },
        {
          tailwind: {
            cssVariables: true,
          },
        }
      )
    ).toMatchInlineSnapshot(`
      "@tailwind base;
      @tailwind components;
      @tailwind utilities;

      @layer base{
        :root{
          --background: 215 20.2% 65.1%;
          --foreground: 222.2 84% 4.9%;
        }

        .dark{
          --background: 222.2 84% 4.9%;
          --foreground: 60 9.1% 97.8%;
        }
      }



      @layer base {
        * {
          @apply border-border outline-ring/50;
        }
        body {
          @apply bg-background text-foreground;
        }
      }
        "
    `)
  })

  test("should not add the base layer if it is already present", async () => {
    expect(
      await transformCssVars(
        `@tailwind base;
@tailwind components;
@tailwind utilities;

@layer base{
  :root{
    --background: 210 40% 98%;
  }

  .dark{
    --background: 222.2 84% 4.9%;
  }
}

@layer base {
  * {
    @apply border-border;
  }
  body {
    @apply bg-background text-foreground;
  }
}
  `,
        {},
        {
          tailwind: {
            cssVariables: true,
          },
        }
      )
    ).toMatchInlineSnapshot(`
      "@tailwind base;
      @tailwind components;
      @tailwind utilities;

      @layer base{
        :root{
          --background: 210 40% 98%;
        }

        .dark{
          --background: 222.2 84% 4.9%;
        }
      }

      @layer base {
        * {
          @apply border-border;
        }
        body {
          @apply bg-background text-foreground;
        }
      }



      @layer base {
        * {
          @apply border-border outline-ring/50;
        }
        body {
          @apply bg-background text-foreground;
        }
      }
        "
    `)
  })
})

describe("transformCssVarsV4", () => {
  test("should transform css vars for v4", async () => {
    expect(
      await transformCssVars(
        `@import "tailwindcss";
        `,
        {
          light: {
            background: "0 0% 100%",
            foreground: "240 10% 3.9%",
          },
          dark: {
            background: "240 10% 3.9%",
            foreground: "0 0% 98%",
          },
        },
        { tailwind: { cssVariables: true } },
        { tailwindVersion: "v4" }
      )
    ).toMatchInlineSnapshot(`
      "@import "tailwindcss";

      @custom-variant dark (&:is(.dark *));

      :root {
        --background: light-dark(hsl(0 0% 100%), hsl(240 10% 3.9%));
        --foreground: light-dark(hsl(240 10% 3.9%), hsl(0 0% 98%));
      }

      @theme inline {
        --color-background: var(--background);
        --color-foreground: var(--foreground);
      }

      @layer base {
        * {
          @apply border-border outline-ring/50;
        }
        body {
          @apply bg-background text-foreground;
        }
      }
              "
    `)
  })

  test("should update light and dark css vars if present", async () => {
    expect(
      await transformCssVars(
        `@import "tailwindcss";
        :root {
          --background: hsl(210 40% 98%);
        }

        .dark {
          --background: hsl(222.2 84% 4.9%);
        }
        `,
        {
          light: {
            background: "215 20.2% 65.1%",
            foreground: "222.2 84% 4.9%",
            primary: "215 20.2% 65.1%",
          },
          dark: {
            foreground: "60 9.1% 97.8%",
            primary: "oklch(0.72 0.11 178)",
          },
        },
        { tailwind: { cssVariables: true } },
        { tailwindVersion: "v4" }
      )
    ).toMatchInlineSnapshot(`
      "@import "tailwindcss";

      @custom-variant dark (&:is(.dark *));
              :root {
<<<<<<< HEAD
                --background: light-dark(hsl(215 20.2% 65.1%), hsl(222.2 84% 4.9%));
                --foreground: light-dark(hsl(222.2 84% 4.9%), hsl(60 9.1% 97.8%));
                --primary: light-dark(hsl(215 20.2% 65.1%), oklch(0.72 0.11 178));
=======
                --background: hsl(210 40% 98%);
                --foreground: hsl(222.2 84% 4.9%);
                --primary: hsl(215 20.2% 65.1%);
              }

              .dark {
                --background: hsl(222.2 84% 4.9%);
                --foreground: hsl(60 9.1% 97.8%);
                --primary: oklch(0.72 0.11 178);
>>>>>>> 7d2499c8
              }

              @theme inline {
                --color-background: var(--background);
                --color-foreground: var(--foreground);
                --color-primary: var(--primary);
      }

              @layer base {
        * {
          @apply border-border outline-ring/50;
                }
        body {
          @apply bg-background text-foreground;
                }
      }
              "
    `)
  })

  test("should update theme vars if present", async () => {
    expect(
      await transformCssVars(
        `@import "tailwindcss";
        :root {
          --background: hsl(210 40% 98%);
        }

        .dark {
          --background: hsl(222.2 84% 4.9%);
        }

        @theme inline {
          --color-background: var(--background);
        }
        `,
        {
          light: {
            background: "215 20.2% 65.1%",
            foreground: "222.2 84% 4.9%",
            primary: "215 20.2% 65.1%",
          },
          dark: {
            foreground: "60 9.1% 97.8%",
            primary: "222.2 84% 4.9%",
          },
        },
        { tailwind: { cssVariables: true } },
        { tailwindVersion: "v4" }
      )
    ).toMatchInlineSnapshot(`
      "@import "tailwindcss";

      @custom-variant dark (&:is(.dark *));
              :root {
<<<<<<< HEAD
                --background: light-dark(hsl(215 20.2% 65.1%), hsl(222.2 84% 4.9%));
                --foreground: light-dark(hsl(222.2 84% 4.9%), hsl(60 9.1% 97.8%));
                --primary: light-dark(hsl(215 20.2% 65.1%), hsl(222.2 84% 4.9%));
=======
                --background: hsl(210 40% 98%);
                --foreground: hsl(222.2 84% 4.9%);
                --primary: hsl(215 20.2% 65.1%);
              }

              .dark {
                --background: hsl(222.2 84% 4.9%);
                --foreground: hsl(60 9.1% 97.8%);
                --primary: hsl(222.2 84% 4.9%);
>>>>>>> 7d2499c8
              }

              @theme inline {
                --color-background: var(--background);
                --color-primary: var(--primary);
                --color-foreground: var(--foreground);
              }

              @layer base {
        * {
          @apply border-border outline-ring/50;
                }
        body {
          @apply bg-background text-foreground;
                }
      }
              "
    `)
  })

  test("should only add hsl and color vars if color", async () => {
    expect(
      await transformCssVars(
        `@import "tailwindcss";
        :root {
          --background: hsl(210 40% 98%);
        }

        .dark {
          --background: hsl(222.2 84% 4.9%);
        }

        @theme inline {
          --color-background: var(--background);
        }
        `,
        {
          light: {
            background: "215 20.2% 65.1%",
            foreground: "222.2 84% 4.9%",
            primary: "215 20.2% 65.1%",
            foo: "0.5rem",
          },
          dark: {
            foreground: "60 9.1% 97.8%",
            primary: "222.2 84% 4.9%",
          },
        },
        { tailwind: { cssVariables: true } },
        { tailwindVersion: "v4" }
      )
    ).toMatchInlineSnapshot(`
      "@import "tailwindcss";

      @custom-variant dark (&:is(.dark *));
              :root {
<<<<<<< HEAD
                --background: light-dark(hsl(215 20.2% 65.1%), hsl(222.2 84% 4.9%));
                --foreground: light-dark(hsl(222.2 84% 4.9%), hsl(60 9.1% 97.8%));
                --primary: light-dark(hsl(215 20.2% 65.1%), hsl(222.2 84% 4.9%));
=======
                --background: hsl(210 40% 98%);
                --foreground: hsl(222.2 84% 4.9%);
                --primary: hsl(215 20.2% 65.1%);
>>>>>>> 7d2499c8
                --foo: 0.5rem;
              }

              @theme inline {
                --color-background: var(--background);
                --foo: var(--foo);
                --color-primary: var(--primary);
                --color-foreground: var(--foreground);
              }

              @layer base {
        * {
          @apply border-border outline-ring/50;
                }
        body {
          @apply bg-background text-foreground;
                }
      }
              "
    `)
  })

  test("should not add base layer if it is already present", async () => {
    expect(
      await transformCssVars(
        `@import "tailwindcss";
        :root {
          --background: hsl(210 40% 98%);
        }

        .dark {
          --background: hsl(222.2 84% 4.9%);
        }

        @theme inline {
          --color-background: var(--background);
        }

        @layer base {
          * {
            @apply border-border;
          }
          body {
            @apply bg-background text-foreground;
          }
        }
        `,
        {
          light: {
            background: "215 20.2% 65.1%",
            foreground: "222.2 84% 4.9%",
            primary: "215 20.2% 65.1%",
          },
          dark: {
            foreground: "60 9.1% 97.8%",
            primary: "222.2 84% 4.9%",
          },
        },
        { tailwind: { cssVariables: true } },
        { tailwindVersion: "v4" }
      )
    ).toMatchInlineSnapshot(`
      "@import "tailwindcss";

      @custom-variant dark (&:is(.dark *));
              :root {
<<<<<<< HEAD
                --background: light-dark(hsl(215 20.2% 65.1%), hsl(222.2 84% 4.9%));
                --foreground: light-dark(hsl(222.2 84% 4.9%), hsl(60 9.1% 97.8%));
                --primary: light-dark(hsl(215 20.2% 65.1%), hsl(222.2 84% 4.9%));
=======
                --background: hsl(210 40% 98%);
                --foreground: hsl(222.2 84% 4.9%);
                --primary: hsl(215 20.2% 65.1%);
              }

              .dark {
                --background: hsl(222.2 84% 4.9%);
                --foreground: hsl(60 9.1% 97.8%);
                --primary: hsl(222.2 84% 4.9%);
>>>>>>> 7d2499c8
              }

              @theme inline {
                --color-background: var(--background);
                --color-primary: var(--primary);
                --color-foreground: var(--foreground);
              }

              @layer base {
                * {
                  @apply border-border;
                }
                body {
                  @apply bg-background text-foreground;
                }
              }

              @layer base {
        * {
          @apply border-border outline-ring/50;
                }
        body {
          @apply bg-background text-foreground;
                }
      }
              "
    `)
  })

  test("it should add the dark @custom-variant if not present", async () => {
    expect(
      await transformCssVars(
        `@import "tailwindcss";
        `,
        {
          light: {
            background: "0 0% 100%",
            foreground: "240 10% 3.9%",
          },
          dark: {
            background: "240 10% 3.9%",
            foreground: "0 0% 98%",
          },
        },
        { tailwind: { cssVariables: true } },
        { tailwindVersion: "v4" }
      )
    ).toMatchInlineSnapshot(`
      "@import "tailwindcss";

      @custom-variant dark (&:is(.dark *));

      :root {
        --background: light-dark(hsl(0 0% 100%), hsl(240 10% 3.9%));
        --foreground: light-dark(hsl(240 10% 3.9%), hsl(0 0% 98%));
      }

      @theme inline {
        --color-background: var(--background);
        --color-foreground: var(--foreground);
      }

      @layer base {
        * {
          @apply border-border outline-ring/50;
        }
        body {
          @apply bg-background text-foreground;
        }
      }
              "
    `)
  })

  test("it should only add hsl() if not already present", async () => {
    expect(
      await transformCssVars(
        `@import "tailwindcss";
        `,
        {
          light: {
            background: "0 0% 100%",
            foreground: "hsl(240 10% 3.9%)",
          },
          dark: {
            background: "hsl(240 10% 3.9%)",
            foreground: "0 0% 98%",
          },
        },
        { tailwind: { cssVariables: true } },
        { tailwindVersion: "v4" }
      )
    ).toMatchInlineSnapshot(`
      "@import "tailwindcss";

      @custom-variant dark (&:is(.dark *));

      :root {
        --background: light-dark(hsl(0 0% 100%), hsl(240 10% 3.9%));
        --foreground: light-dark(hsl(240 10% 3.9%), hsl(0 0% 98%));
      }

      @theme inline {
        --color-background: var(--background);
        --color-foreground: var(--foreground);
      }

      @layer base {
        * {
          @apply border-border outline-ring/50;
        }
        body {
          @apply bg-background text-foreground;
        }
      }
              "
    `)
  })

  test("it should only add hsl() for rgb and hex values", async () => {
    expect(
      await transformCssVars(
        `@import "tailwindcss";
        `,
        {
          light: {
            background: "rgb(255, 255, 255)",
            foreground: "hsl(240 10% 3.9%)",
          },
          dark: {
            background: "hsl(240 10% 3.9%)",
            foreground: "#000fff",
          },
        },
        { tailwind: { cssVariables: true } },
        { tailwindVersion: "v4" }
      )
    ).toMatchInlineSnapshot(`
      "@import "tailwindcss";

      @custom-variant dark (&:is(.dark *));

      :root {
        --background: light-dark(rgb(255, 255, 255), hsl(240 10% 3.9%));
        --foreground: light-dark(hsl(240 10% 3.9%), #000fff);
      }

      @theme inline {
        --color-background: var(--background);
        --color-foreground: var(--foreground);
      }

      @layer base {
        * {
          @apply border-border outline-ring/50;
        }
        body {
          @apply bg-background text-foreground;
        }
      }
              "
    `)
  })

  test("should add --radius-* if radius present", async () => {
    expect(
      await transformCssVars(
        `@import "tailwindcss";
        `,
        {
          light: {
            radius: "0.125rem",
          },
          dark: {
            radius: "0.5rem",
          },
        },
        { tailwind: { cssVariables: true } },
        { tailwindVersion: "v4" }
      )
    ).toMatchInlineSnapshot(`
      "@import "tailwindcss";

      @custom-variant dark (&:is(.dark *));

      :root {
        --radius: 0.125rem;
      }

      .dark {
        --radius: 0.5rem;
      }

      @theme inline {
        --radius-sm: calc(var(--radius) - 4px);
        --radius-md: calc(var(--radius) - 2px);
        --radius-lg: var(--radius);
        --radius-xl: calc(var(--radius) + 4px);
      }

      @layer base {
        * {
          @apply border-border outline-ring/50;
        }
        body {
          @apply bg-background text-foreground;
        }
      }
              "
    `)
  })

  test("should NOT add --radius-* if already present", async () => {
    expect(
      await transformCssVars(
        `@import "tailwindcss";
      @custom-variant dark (&:is(.dark *));
      :root {
        --radius: 0.125rem;
      }
      @theme inline {
        --radius-sm: calc(var(--radius) - 4px);
        --radius-md: calc(var(--radius) - 2px);
        --radius-lg: var(--radius);
        --radius-xl: calc(var(--radius) + 4px);
      }
        `,
        {
          light: {
            radius: "0.125rem",
          },
        },
        { tailwind: { cssVariables: true } },
        { tailwindVersion: "v4" }
      )
    ).toMatchInlineSnapshot(`
      "@import "tailwindcss";
            @custom-variant dark (&:is(.dark *));
            :root {
              --radius: 0.125rem;
            }
            @theme inline {
              --radius-sm: calc(var(--radius) - 4px);
              --radius-md: calc(var(--radius) - 2px);
              --radius-lg: var(--radius);
              --radius-xl: calc(var(--radius) + 4px);
            }

            @layer base {
        * {
          @apply border-border outline-ring/50;
              }
        body {
          @apply bg-background text-foreground;
              }
      }
              "
    `)
  })

  test("should use --sidebar for --sidebar-background", async () => {
    expect(
      await transformCssVars(
        `@import "tailwindcss";
        `,
        {
          light: {
            "sidebar-background": "hsl(0 0% 98%)",
          },
          dark: {
            "sidebar-background": "hsl(0 0% 10%)",
          },
        },
        { tailwind: { cssVariables: true } },
        { tailwindVersion: "v4" }
      )
    ).toMatchInlineSnapshot(`
      "@import "tailwindcss";

      @custom-variant dark (&:is(.dark *));

      :root {
        --sidebar: light-dark(hsl(0 0% 98%), hsl(0 0% 10%));
      }

      @theme inline {
        --color-sidebar: var(--sidebar);
      }

      @layer base {
        * {
          @apply border-border outline-ring/50;
        }
        body {
          @apply bg-background text-foreground;
        }
      }
              "
    `)
  })

  test("should add plugin if not present", async () => {
    expect(
      await transformCssVars(
        `@import "tailwindcss";
        `,
        {},
        { tailwind: { cssVariables: true } },
        {
          tailwindVersion: "v4",
          tailwindConfig: { plugins: ['require("tailwindcss-animate")'] },
        }
      )
    ).toMatchInlineSnapshot(`
      "@import "tailwindcss";

      @plugin "tailwindcss-animate";

      @custom-variant dark (&:is(.dark *));

      @layer base {
        * {
          @apply border-border outline-ring/50;
        }
        body {
          @apply bg-background text-foreground;
        }
      }
              "
    `)
  })

  test("should NOT add plugin if already present", async () => {
    expect(
      await transformCssVars(
        `@import "tailwindcss";
        @plugin "tailwindcss-animate";
        `,
        {},
        { tailwind: { cssVariables: true } },
        {
          tailwindVersion: "v4",
          tailwindConfig: {
            plugins: [
              'require("tailwindcss-animate")',
              'require("@tailwindcss/typography")',
            ],
          },
        }
      )
    ).toMatchInlineSnapshot(`
      "@import "tailwindcss";

      @custom-variant dark (&:is(.dark *));
              @plugin "tailwindcss-animate";

              @plugin "@tailwindcss/typography";

              @layer base {
        * {
          @apply border-border outline-ring/50;
        }
        body {
          @apply bg-background text-foreground;
        }
      }
              "
    `)
  })

  test("should preserve quotes", async () => {
    expect(
      await transformCssVars(
        `@import 'tailwindcss';
        `,
        {},
        { tailwind: { cssVariables: true } },
        {
          tailwindVersion: "v4",
          tailwindConfig: {
            plugins: [
              'require("tailwindcss-animate")',
              'require("@tailwindcss/typography")',
            ],
          },
        }
      )
    ).toMatchInlineSnapshot(`
      "@import 'tailwindcss';

      @plugin '@tailwindcss/typography';

      @plugin 'tailwindcss-animate';

      @custom-variant dark (&:is(.dark *));

      @layer base {
        * {
          @apply border-border outline-ring/50;
        }
        body {
          @apply bg-background text-foreground;
        }
      }
              "
    `)
  })

  test("should add @keyframes if not present", async () => {
    expect(
      await transformCssVars(
        `@import "tailwindcss";
        `,
        {},
        { tailwind: { cssVariables: true } },
        {
          tailwindVersion: "v4",
          tailwindConfig: {
            theme: {
              extend: {
                keyframes: {
                  "accordion-down": {
                    from: { height: "0" },
                    to: { height: "var(--radix-accordion-content-height)" },
                  },
                  "accordion-up": {
                    from: { height: "var(--radix-accordion-content-height)" },
                    to: { height: "0" },
                  },
                },
              },
            },
          },
        }
      )
    ).toMatchInlineSnapshot(`
      "@import "tailwindcss";

      @custom-variant dark (&:is(.dark *));

      @theme inline {

        @keyframes accordion-down {
          from {
            height: 0;
          }
          to {
            height: var(--radix-accordion-content-height);
          }
        }

        @keyframes accordion-up {
          from {
            height: var(--radix-accordion-content-height);
          }
          to {
            height: 0;
          }
        }
      }

      @layer base {
        * {
          @apply border-border outline-ring/50;
        }
        body {
          @apply bg-background text-foreground;
        }
      }
              "
    `)
  })

  test("should NOT add @keyframes if already present", async () => {
    expect(
      await transformCssVars(
        `@import "tailwindcss";

        @theme inline {
          @keyframes accordion-down {
          from {
            height: 0;
          }
          to {
            height: var(--radix-accordion-content-height);
          }
        }
        }
        `,
        {},
        { tailwind: { cssVariables: true } },
        {
          tailwindVersion: "v4",
          tailwindConfig: {
            theme: {
              extend: {
                keyframes: {
                  "accordion-down": {
                    from: { height: "0" },
                    to: { height: "var(--radix-accordion-content-height)" },
                  },
                  "accordion-up": {
                    from: { height: "var(--radix-accordion-content-height)" },
                    to: { height: "0" },
                  },
                },
              },
            },
          },
        }
      )
    ).toMatchInlineSnapshot(`
      "@import "tailwindcss";

      @custom-variant dark (&:is(.dark *));

              @theme inline {
                @keyframes accordion-down {
                from {
                  height: 0;
                }
                to {
                  height: var(--radix-accordion-content-height);
                }
              }

        @keyframes accordion-up {
          from {
            height: var(--radix-accordion-content-height);
                          }
          to {
            height: 0;
                          }
                }
              }

              @layer base {
        * {
          @apply border-border outline-ring/50;
                }
        body {
          @apply bg-background text-foreground;
                }
      }
              "
    `)
  })

  test("should add --animate if not present", async () => {
    expect(
      await transformCssVars(
        `@import "tailwindcss";
        `,
        {},
        { tailwind: { cssVariables: true } },
        {
          tailwindVersion: "v4",
          tailwindConfig: {
            theme: {
              extend: {
                keyframes: {
                  "accordion-down": {
                    from: { height: "0" },
                    to: { height: "var(--radix-accordion-content-height)" },
                  },
                  "accordion-up": {
                    from: { height: "var(--radix-accordion-content-height)" },
                    to: { height: "0" },
                  },
                },
                animation: {
                  "accordion-down": "accordion-down 0.2s ease-out",
                  "accordion-up": "accordion-up 0.2s ease-out",
                },
              },
            },
          },
        }
      )
    ).toMatchInlineSnapshot(`
      "@import "tailwindcss";

      @custom-variant dark (&:is(.dark *));

      @theme inline {
        --animate-accordion-down: accordion-down 0.2s ease-out;
        --animate-accordion-up: accordion-up 0.2s ease-out;

        @keyframes accordion-down {
          from {
            height: 0;
          }
          to {
            height: var(--radix-accordion-content-height);
          }
        }

        @keyframes accordion-up {
          from {
            height: var(--radix-accordion-content-height);
          }
          to {
            height: 0;
          }
        }
      }

      @layer base {
        * {
          @apply border-border outline-ring/50;
        }
        body {
          @apply bg-background text-foreground;
        }
      }
              "
    `)
  })

  test("should NOT add --animate if already present", async () => {
    expect(
      await transformCssVars(
        `@import "tailwindcss";
        @theme inline {
          --animate-accordion-up: accordion-up 0.3s ease-out;
        }
        `,
        {},
        { tailwind: { cssVariables: true } },
        {
          tailwindVersion: "v4",
          tailwindConfig: {
            theme: {
              extend: {
                keyframes: {
                  "accordion-down": {
                    from: { height: "0" },
                    to: { height: "var(--radix-accordion-content-height)" },
                  },
                  "accordion-up": {
                    from: { height: "var(--radix-accordion-content-height)" },
                    to: { height: "0" },
                  },
                },
                animation: {
                  "accordion-down": "accordion-down 0.2s ease-out",
                  "accordion-up": "accordion-up 0.2s ease-out",
                },
              },
            },
          },
        }
      )
    ).toMatchInlineSnapshot(`
      "@import "tailwindcss";

      @custom-variant dark (&:is(.dark *));
              @theme inline {
                --animate-accordion-up: accordion-up 0.3s ease-out;
        --animate-accordion-down: accordion-down 0.2s ease-out;

        @keyframes accordion-down {
          from {
            height: 0;
                          }
          to {
            height: var(--radix-accordion-content-height);
                          }
                }

        @keyframes accordion-up {
          from {
            height: var(--radix-accordion-content-height);
                          }
          to {
            height: 0;
                          }
                }
              }

              @layer base {
        * {
          @apply border-border outline-ring/50;
                }
        body {
          @apply bg-background text-foreground;
                }
      }
              "
    `)
  })
})

describe("isLocalHSLValue", () => {
  test.each([
    ["210 40% 98%", true],
    ["rgb(210 40% 98%)", false],
    ["oklch(210 40% 98%)", false],
    ["10 42 98%", false],
    ["hsl(210 40% 98% / 0.5)", false],
  ])("%s -> %s", (value, expected) => {
    expect(isLocalHSLValue(value)).toBe(expected)
  })
})<|MERGE_RESOLUTION|>--- conflicted
+++ resolved
@@ -269,21 +269,9 @@
 
       @custom-variant dark (&:is(.dark *));
               :root {
-<<<<<<< HEAD
-                --background: light-dark(hsl(215 20.2% 65.1%), hsl(222.2 84% 4.9%));
+                --background: light-dark(hsl(210 40% 98%), hsl(222.2 84% 4.9%));
                 --foreground: light-dark(hsl(222.2 84% 4.9%), hsl(60 9.1% 97.8%));
                 --primary: light-dark(hsl(215 20.2% 65.1%), oklch(0.72 0.11 178));
-=======
-                --background: hsl(210 40% 98%);
-                --foreground: hsl(222.2 84% 4.9%);
-                --primary: hsl(215 20.2% 65.1%);
-              }
-
-              .dark {
-                --background: hsl(222.2 84% 4.9%);
-                --foreground: hsl(60 9.1% 97.8%);
-                --primary: oklch(0.72 0.11 178);
->>>>>>> 7d2499c8
               }
 
               @theme inline {
@@ -339,21 +327,9 @@
 
       @custom-variant dark (&:is(.dark *));
               :root {
-<<<<<<< HEAD
-                --background: light-dark(hsl(215 20.2% 65.1%), hsl(222.2 84% 4.9%));
+                --background: light-dark(hsl(210 40% 98%), hsl(222.2 84% 4.9%));
                 --foreground: light-dark(hsl(222.2 84% 4.9%), hsl(60 9.1% 97.8%));
                 --primary: light-dark(hsl(215 20.2% 65.1%), hsl(222.2 84% 4.9%));
-=======
-                --background: hsl(210 40% 98%);
-                --foreground: hsl(222.2 84% 4.9%);
-                --primary: hsl(215 20.2% 65.1%);
-              }
-
-              .dark {
-                --background: hsl(222.2 84% 4.9%);
-                --foreground: hsl(60 9.1% 97.8%);
-                --primary: hsl(222.2 84% 4.9%);
->>>>>>> 7d2499c8
               }
 
               @theme inline {
@@ -410,15 +386,9 @@
 
       @custom-variant dark (&:is(.dark *));
               :root {
-<<<<<<< HEAD
-                --background: light-dark(hsl(215 20.2% 65.1%), hsl(222.2 84% 4.9%));
+                --background: light-dark(hsl(210 40% 98%), hsl(222.2 84% 4.9%));
                 --foreground: light-dark(hsl(222.2 84% 4.9%), hsl(60 9.1% 97.8%));
                 --primary: light-dark(hsl(215 20.2% 65.1%), hsl(222.2 84% 4.9%));
-=======
-                --background: hsl(210 40% 98%);
-                --foreground: hsl(222.2 84% 4.9%);
-                --primary: hsl(215 20.2% 65.1%);
->>>>>>> 7d2499c8
                 --foo: 0.5rem;
               }
 
@@ -485,21 +455,9 @@
 
       @custom-variant dark (&:is(.dark *));
               :root {
-<<<<<<< HEAD
-                --background: light-dark(hsl(215 20.2% 65.1%), hsl(222.2 84% 4.9%));
+                --background: light-dark(hsl(210 40% 98%), hsl(222.2 84% 4.9%));
                 --foreground: light-dark(hsl(222.2 84% 4.9%), hsl(60 9.1% 97.8%));
                 --primary: light-dark(hsl(215 20.2% 65.1%), hsl(222.2 84% 4.9%));
-=======
-                --background: hsl(210 40% 98%);
-                --foreground: hsl(222.2 84% 4.9%);
-                --primary: hsl(215 20.2% 65.1%);
-              }
-
-              .dark {
-                --background: hsl(222.2 84% 4.9%);
-                --foreground: hsl(60 9.1% 97.8%);
-                --primary: hsl(222.2 84% 4.9%);
->>>>>>> 7d2499c8
               }
 
               @theme inline {
