--- conflicted
+++ resolved
@@ -187,18 +187,8 @@
       @custom-variant dark (&:is(.dark *));
 
       :root {
-<<<<<<< HEAD
         --background: light-dark(hsl(0 0% 100%), hsl(240 10% 3.9%));
         --foreground: light-dark(hsl(240 10% 3.9%), hsl(0 0% 98%));
-=======
-          --background: hsl(0 0% 100%);
-          --foreground: hsl(240 10% 3.9%);
-      }
-
-      .dark {
-          --background: hsl(240 10% 3.9%);
-          --foreground: hsl(0 0% 98%);
->>>>>>> ccafdaf7
       }
 
       @theme inline {
@@ -568,18 +558,8 @@
       @custom-variant dark (&:is(.dark *));
 
       :root {
-<<<<<<< HEAD
         --background: light-dark(hsl(0 0% 100%), hsl(240 10% 3.9%));
         --foreground: light-dark(hsl(240 10% 3.9%), hsl(0 0% 98%));
-=======
-          --background: hsl(0 0% 100%);
-          --foreground: hsl(240 10% 3.9%);
-      }
-
-      .dark {
-          --background: hsl(240 10% 3.9%);
-          --foreground: hsl(0 0% 98%);
->>>>>>> ccafdaf7
       }
 
       @theme inline {
@@ -614,18 +594,8 @@
       @custom-variant dark (&:is(.dark *));
 
       :root {
-<<<<<<< HEAD
         --background: light-dark(hsl(0 0% 100%), hsl(240 10% 3.9%));
         --foreground: light-dark(hsl(240 10% 3.9%), hsl(0 0% 98%));
-=======
-          --background: hsl(0 0% 100%);
-          --foreground: hsl(240 10% 3.9%);
-      }
-
-      .dark {
-          --background: hsl(240 10% 3.9%);
-          --foreground: hsl(0 0% 98%);
->>>>>>> ccafdaf7
       }
 
       @theme inline {
@@ -660,18 +630,8 @@
       @custom-variant dark (&:is(.dark *));
 
       :root {
-<<<<<<< HEAD
         --background: light-dark(rgb(255, 255, 255), hsl(240 10% 3.9%));
         --foreground: light-dark(hsl(240 10% 3.9%), #000fff);
-=======
-          --background: rgb(255, 255, 255);
-          --foreground: hsl(240 10% 3.9%);
-      }
-
-      .dark {
-          --background: hsl(240 10% 3.9%);
-          --foreground: #000fff;
->>>>>>> ccafdaf7
       }
 
       @theme inline {
@@ -788,15 +748,7 @@
       @custom-variant dark (&:is(.dark *));
 
       :root {
-<<<<<<< HEAD
         --sidebar: light-dark(hsl(0 0% 98%), hsl(0 0% 10%));
-=======
-          --sidebar: hsl(0 0% 98%);
-      }
-
-      .dark {
-          --sidebar: hsl(0 0% 10%);
->>>>>>> ccafdaf7
       }
 
       @theme inline {
