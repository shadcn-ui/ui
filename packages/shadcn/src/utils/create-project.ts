import os from "os"
import path from "path"
import { initOptionsSchema } from "@/src/commands/init"
<<<<<<< HEAD
import { getPackageManager, PackageManager } from "@/src/utils/get-package-manager"
=======
import { fetchRegistry } from "@/src/registry/api"
import { getPackageManager } from "@/src/utils/get-package-manager"
>>>>>>> 13fe24e1
import { handleError } from "@/src/utils/handle-error"
import { highlighter } from "@/src/utils/highlighter"
import { logger } from "@/src/utils/logger"
import { spinner } from "@/src/utils/spinner"
import { execa } from "execa"
import fs from "fs-extra"
import prompts from "prompts"
import { z } from "zod"

const MONOREPO_TEMPLATE_URL =
  "https://codeload.github.com/shadcn-ui/ui/tar.gz/main"

export async function createProject(
  options: Pick<
    z.infer<typeof initOptionsSchema>,
    "cwd" | "force" | "srcDir" | "components"
  >
) {
  options = {
    srcDir: false,
    ...options,
  }

  let projectType: "next" | "monorepo" = "next"
  let projectName: string = "my-app"
  let nextVersion = "15.1.0"

  const isRemoteComponent =
    options.components?.length === 1 &&
    !!options.components[0].match(/\/chat\/b\//)

  if (options.components && isRemoteComponent) {
    try {
      const [result] = await fetchRegistry(options.components)
      const { meta } = z
        .object({
          meta: z.object({
            nextVersion: z.string(),
          }),
        })
        .parse(result)
      nextVersion = meta.nextVersion
    } catch (error) {
      logger.break()
      handleError(error)
    }
  }

  if (!options.force) {
    const { type, name } = await prompts([
      {
        type: "select",
        name: "type",
        message: `The path ${highlighter.info(
          options.cwd
        )} does not contain a package.json file.\n  Would you like to start a new project?`,
        choices: [
          { title: "Next.js", value: "next" },
          { title: "Next.js (Monorepo)", value: "monorepo" },
        ],
        initial: 0,
      },
      {
        type: "text",
        name: "name",
        message: "What is your project named?",
        initial: projectName,
        format: (value: string) => value.trim(),
        validate: (value: string) =>
          value.length > 128
            ? `Name should be less than 128 characters.`
            : true,
      },
    ])

    projectType = type
    projectName = name
  }

  const packageManager = await getPackageManager(options.cwd, {
    withFallback: true,
  })

  const projectPath = `${options.cwd}/${projectName}`

  // Check if path is writable.
  try {
    await fs.access(options.cwd, fs.constants.W_OK)
  } catch (error) {
    logger.break()
    logger.error(`The path ${highlighter.info(options.cwd)} is not writable.`)
    logger.error(
      `It is likely you do not have write permissions for this folder or the path ${highlighter.info(
        options.cwd
      )} does not exist.`
    )
    logger.break()
    process.exit(1)
  }

  if (fs.existsSync(path.resolve(options.cwd, projectName, "package.json"))) {
    logger.break()
    logger.error(
      `A project with the name ${highlighter.info(projectName)} already exists.`
    )
    logger.error(`Please choose a different name and try again.`)
    logger.break()
    process.exit(1)
  }

  if (projectType === "next") {
    await createNextProject(projectPath, {
      version: nextVersion,
      cwd: options.cwd,
      packageManager,
      srcDir: !!options.srcDir,
    })
  }

  if (projectType === "monorepo") {
    await createMonorepoProject(projectPath, {
      packageManager,
    })
  }

  return {
    projectPath,
    projectName,
    projectType,
  }
}

async function createNextProject(
  projectPath: string,
  options: {
    version: string
    cwd: string
    packageManager: PackageManager
    srcDir: boolean
  }
) {
  const createSpinner = spinner(
    `Creating a new Next.js project. This may take a few minutes.`
  ).start()

  // Note: pnpm fails here. Fallback to npx with --use-PACKAGE-MANAGER.
  // if this happens to run in a rush monorepo, use npm because "--use-rush" is a invalid flag for Next.js CLI
  const nextPackageManager: PackageManager = options.packageManager === 'rush' ? 'npm' : options.packageManager;

  const args = [
    "--tailwind",
    "--eslint",
    "--typescript",
    "--app",
    options.srcDir ? "--src-dir" : "--no-src-dir",
    "--no-import-alias",
    `--use-${nextPackageManager}`,
  ]

  if (options.version.startsWith("15")) {
    args.push("--turbopack")
  }

  try {
    await execa(
      "npx",
      [`create-next-app@${options.version}`, projectPath, "--silent", ...args],
      {
        cwd: options.cwd,
      }
    )
  } catch (error) {
    logger.break()
    logger.error(
      `Something went wrong creating a new Next.js project. Please try again.`
    )
    process.exit(1)
  }

  createSpinner?.succeed("Creating a new Next.js project.")
}

async function createMonorepoProject(
  projectPath: string,
  options: {
    packageManager: string
  }
) {
  const createSpinner = spinner(
    `Creating a new Next.js monorepo. This may take a few minutes.`
  ).start()

  try {
    // Get the template.
    const templatePath = path.join(os.tmpdir(), `shadcn-template-${Date.now()}`)
    await fs.ensureDir(templatePath)
    const response = await fetch(MONOREPO_TEMPLATE_URL)
    if (!response.ok) {
      throw new Error(`Failed to download template: ${response.statusText}`)
    }

    // Write the tar file
    const tarPath = path.resolve(templatePath, "template.tar.gz")
    await fs.writeFile(tarPath, Buffer.from(await response.arrayBuffer()))
    await execa("tar", [
      "-xzf",
      tarPath,
      "-C",
      templatePath,
      "--strip-components=2",
      "ui-main/templates/monorepo-next",
    ])
    const extractedPath = path.resolve(templatePath, "monorepo-next")
    await fs.move(extractedPath, projectPath)
    await fs.remove(templatePath)

    // Run install.
    await execa(options.packageManager, ["install"], {
      cwd: projectPath,
    })

    // Try git init.
    const cwd = process.cwd()
    await execa("git", ["--version"], { cwd: projectPath })
    await execa("git", ["init"], { cwd: projectPath })
    await execa("git", ["add", "-A"], { cwd: projectPath })
    await execa("git", ["commit", "-m", "Initial commit"], {
      cwd: projectPath,
    })
    await execa("cd", [cwd])

    createSpinner?.succeed("Creating a new Next.js monorepo.")
  } catch (error) {
    createSpinner?.fail("Something went wrong creating a new Next.js monorepo.")
    handleError(error)
  }
}<|MERGE_RESOLUTION|>--- conflicted
+++ resolved
@@ -1,12 +1,8 @@
 import os from "os"
 import path from "path"
 import { initOptionsSchema } from "@/src/commands/init"
-<<<<<<< HEAD
 import { getPackageManager, PackageManager } from "@/src/utils/get-package-manager"
-=======
 import { fetchRegistry } from "@/src/registry/api"
-import { getPackageManager } from "@/src/utils/get-package-manager"
->>>>>>> 13fe24e1
 import { handleError } from "@/src/utils/handle-error"
 import { highlighter } from "@/src/utils/highlighter"
 import { logger } from "@/src/utils/logger"
