import path from "path"
import { FRAMEWORKS, Framework } from "@/src/utils/frameworks"
import {
  Config,
  RawConfig,
  getConfig,
  resolveConfigPaths,
} from "@/src/utils/get-config"
import { getPackageInfo } from "@/src/utils/get-package-info"
import fg from "fast-glob"
import fs from "fs-extra"
import { loadConfig } from "tsconfig-paths"
import { z } from "zod"

export type TailwindVersion = "v3" | "v4" | null

type ProjectInfo = {
  framework: Framework
  isSrcDir: boolean
  isRSC: boolean
  isTsx: boolean
  tailwindConfigFile: string | null
  tailwindCssFile: string | null
<<<<<<< HEAD
  tailwindVersion: TailwindVersion
=======
  tailwindVersion: "v3" | "v4" | null
>>>>>>> 8f6a64f1
  aliasPrefix: string | null
}

const PROJECT_SHARED_IGNORE = [
  "**/node_modules/**",
  ".next",
  "public",
  "dist",
  "build",
]

const TS_CONFIG_SCHEMA = z.object({
  compilerOptions: z.object({
    paths: z.record(z.string().or(z.array(z.string()))),
  }),
})

export async function getProjectInfo(cwd: string): Promise<ProjectInfo | null> {
  const [
    configFiles,
    isSrcDir,
    isTsx,
    tailwindConfigFile,
    tailwindCssFile,
    tailwindVersion,
    aliasPrefix,
    packageJson,
  ] = await Promise.all([
    fg.glob("**/{next,vite,astro}.config.*|gatsby-config.*|composer.json", {
      cwd,
      deep: 3,
      ignore: PROJECT_SHARED_IGNORE,
    }),
    fs.pathExists(path.resolve(cwd, "src")),
    isTypeScriptProject(cwd),
    getTailwindConfigFile(cwd),
    getTailwindCssFile(cwd),
    getTailwindVersion(cwd),
    getTsConfigAliasPrefix(cwd),
    getPackageInfo(cwd, false),
  ])

  const isUsingAppDir = await fs.pathExists(
    path.resolve(cwd, `${isSrcDir ? "src/" : ""}app`)
  )

  const type: ProjectInfo = {
    framework: FRAMEWORKS["manual"],
    isSrcDir,
    isRSC: false,
    isTsx,
    tailwindConfigFile,
    tailwindCssFile,
    tailwindVersion,
    aliasPrefix,
  }

  // Next.js.
  if (configFiles.find((file) => file.startsWith("next.config."))?.length) {
    type.framework = isUsingAppDir
      ? FRAMEWORKS["next-app"]
      : FRAMEWORKS["next-pages"]
    type.isRSC = isUsingAppDir
    return type
  }

  // Astro.
  if (configFiles.find((file) => file.startsWith("astro.config."))?.length) {
    type.framework = FRAMEWORKS["astro"]
    return type
  }

  // Gatsby.
  if (configFiles.find((file) => file.startsWith("gatsby-config."))?.length) {
    type.framework = FRAMEWORKS["gatsby"]
    return type
  }

  // Laravel.
  if (configFiles.find((file) => file.startsWith("composer.json"))?.length) {
    type.framework = FRAMEWORKS["laravel"]
    return type
  }

  // Remix.
  if (
    Object.keys(packageJson?.dependencies ?? {}).find((dep) =>
      dep.startsWith("@remix-run/")
    )
  ) {
    type.framework = FRAMEWORKS["remix"]
    return type
  }

  // Vite.
  // Some Remix templates also have a vite.config.* file.
  // We'll assume that it got caught by the Remix check above.
  if (configFiles.find((file) => file.startsWith("vite.config."))?.length) {
    type.framework = FRAMEWORKS["vite"]
    return type
  }

  return type
}

export async function getTailwindVersion(
  cwd: string
): Promise<ProjectInfo["tailwindVersion"]> {
  const packageInfo = getPackageInfo(cwd)

  if (
    !packageInfo?.dependencies?.tailwindcss &&
    !packageInfo?.devDependencies?.tailwindcss
  ) {
    return null
  }

  if (
    /^(?:\^|~)?3(?:\.\d+)*(?:-.*)?$/.test(
      packageInfo?.dependencies?.tailwindcss ||
        packageInfo?.devDependencies?.tailwindcss ||
        ""
    )
  ) {
    return "v3"
  }

  return "v4"
}

export async function getTailwindCssFile(cwd: string) {
  const [files, tailwindVersion] = await Promise.all([
    fg.glob(["**/*.css", "**/*.scss"], {
      cwd,
      deep: 5,
      ignore: PROJECT_SHARED_IGNORE,
    }),
    getTailwindVersion(cwd),
  ])

  if (!files.length) {
    return null
  }

  const needle =
    tailwindVersion === "v4" ? `@import "tailwindcss"` : "@tailwind base"
  for (const file of files) {
    const contents = await fs.readFile(path.resolve(cwd, file), "utf8")
<<<<<<< HEAD
    if (
      contents.includes(`@import "tailwindcss"`) ||
      contents.includes(`@import 'tailwindcss'`) ||
      contents.includes(`@tailwind base`)
    ) {
=======
    if (contents.includes(needle)) {
>>>>>>> 8f6a64f1
      return file
    }
  }

  return null
}

export async function getTailwindConfigFile(cwd: string) {
  const files = await fg.glob("tailwind.config.*", {
    cwd,
    deep: 3,
    ignore: PROJECT_SHARED_IGNORE,
  })

  if (!files.length) {
    return null
  }

  return files[0]
}

export async function getTsConfigAliasPrefix(cwd: string) {
  const tsConfig = await loadConfig(cwd)

  if (
    tsConfig?.resultType === "failed" ||
    !Object.entries(tsConfig?.paths).length
  ) {
    return null
  }

  // This assume that the first alias is the prefix.
  for (const [alias, paths] of Object.entries(tsConfig.paths)) {
    if (
      paths.includes("./*") ||
      paths.includes("./src/*") ||
      paths.includes("./app/*") ||
      paths.includes("./resources/js/*") // Laravel.
    ) {
      return alias.replace(/\/\*$/, "") ?? null
    }
  }

  // Use the first alias as the prefix.
  return Object.keys(tsConfig?.paths)?.[0].replace(/\/\*$/, "") ?? null
}

export async function isTypeScriptProject(cwd: string) {
  const files = await fg.glob("tsconfig.*", {
    cwd,
    deep: 1,
    ignore: PROJECT_SHARED_IGNORE,
  })

  return files.length > 0
}

export async function getTsConfig(cwd: string) {
  for (const fallback of [
    "tsconfig.json",
    "tsconfig.web.json",
    "tsconfig.app.json",
  ]) {
    const filePath = path.resolve(cwd, fallback)
    if (!(await fs.pathExists(filePath))) {
      continue
    }

    // We can't use fs.readJSON because it doesn't support comments.
    const contents = await fs.readFile(filePath, "utf8")
    const cleanedContents = contents.replace(/\/\*\s*\*\//g, "")
    const result = TS_CONFIG_SCHEMA.safeParse(JSON.parse(cleanedContents))

    if (result.error) {
      continue
    }

    return result.data
  }

  return null
}

export async function getProjectConfig(
  cwd: string,
  defaultProjectInfo: ProjectInfo | null = null
): Promise<Config | null> {
  // Check for existing component config.
  const [existingConfig, projectInfo] = await Promise.all([
    getConfig(cwd),
    !defaultProjectInfo
      ? getProjectInfo(cwd)
      : Promise.resolve(defaultProjectInfo),
  ])

  if (existingConfig) {
    return existingConfig
  }

  if (
    !projectInfo ||
    !projectInfo.tailwindCssFile ||
    (projectInfo.tailwindVersion === "v3" && !projectInfo.tailwindConfigFile)
  ) {
    return null
  }

  const config: RawConfig = {
    $schema: "https://ui.shadcn.com/schema.json",
    rsc: projectInfo.isRSC,
    tsx: projectInfo.isTsx,
    style: "new-york",
    tailwind: {
      config: projectInfo.tailwindConfigFile ?? "",
      baseColor: "zinc",
      css: projectInfo.tailwindCssFile,
      cssVariables: true,
      prefix: "",
    },
    iconLibrary: "lucide",
    aliases: {
      components: `${projectInfo.aliasPrefix}/components`,
      ui: `${projectInfo.aliasPrefix}/components/ui`,
      hooks: `${projectInfo.aliasPrefix}/hooks`,
      lib: `${projectInfo.aliasPrefix}/lib`,
      utils: `${projectInfo.aliasPrefix}/lib/utils`,
    },
  }

  return await resolveConfigPaths(cwd, config)
}

export async function getProjectTailwindVersionFromConfig(
  config: Config
): Promise<TailwindVersion> {
  if (!config.resolvedPaths.cwd) {
    return "v3"
  }

  const projectInfo = await getProjectInfo(config.resolvedPaths.cwd)

  if (!projectInfo?.tailwindVersion) {
    return null
  }

  return projectInfo.tailwindVersion
}<|MERGE_RESOLUTION|>--- conflicted
+++ resolved
@@ -21,11 +21,7 @@
   isTsx: boolean
   tailwindConfigFile: string | null
   tailwindCssFile: string | null
-<<<<<<< HEAD
   tailwindVersion: TailwindVersion
-=======
-  tailwindVersion: "v3" | "v4" | null
->>>>>>> 8f6a64f1
   aliasPrefix: string | null
 }
 
@@ -174,15 +170,11 @@
     tailwindVersion === "v4" ? `@import "tailwindcss"` : "@tailwind base"
   for (const file of files) {
     const contents = await fs.readFile(path.resolve(cwd, file), "utf8")
-<<<<<<< HEAD
     if (
       contents.includes(`@import "tailwindcss"`) ||
       contents.includes(`@import 'tailwindcss'`) ||
       contents.includes(`@tailwind base`)
     ) {
-=======
-    if (contents.includes(needle)) {
->>>>>>> 8f6a64f1
       return file
     }
   }
