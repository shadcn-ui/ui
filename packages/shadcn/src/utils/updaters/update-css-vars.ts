import { promises as fs } from "fs"
import path from "path"
import {
  registryItemCssVarsSchema,
  registryItemTailwindSchema,
} from "@/src/registry/schema"
import { Config } from "@/src/utils/get-config"
import { TailwindVersion } from "@/src/utils/get-project-info"
import { highlighter } from "@/src/utils/highlighter"
import { spinner } from "@/src/utils/spinner"
import postcss from "postcss"
import AtRule from "postcss/lib/at-rule"
import Root from "postcss/lib/root"
import Rule from "postcss/lib/rule"
import { z } from "zod"

export async function updateCssVars(
  cssVars: z.infer<typeof registryItemCssVarsSchema> | undefined,
  config: Config,
  options: {
    cleanupDefaultNextStyles?: boolean
    silent?: boolean
    tailwindVersion?: TailwindVersion
    tailwindConfig?: z.infer<typeof registryItemTailwindSchema>["config"]
  }
) {
  if (!config.resolvedPaths.tailwindCss) {
    return
  }

  options = {
    cleanupDefaultNextStyles: false,
    silent: false,
    tailwindVersion: "v3",
    ...options,
  }
  const cssFilepath = config.resolvedPaths.tailwindCss
  const cssFilepathRelative = path.relative(
    config.resolvedPaths.cwd,
    cssFilepath
  )
  const cssVarsSpinner = spinner(
    `Updating ${highlighter.info(cssFilepathRelative)}`,
    {
      silent: options.silent,
    }
  ).start()
  const raw = await fs.readFile(cssFilepath, "utf8")
  let output = await transformCssVars(raw, cssVars ?? {}, config, {
    cleanupDefaultNextStyles: options.cleanupDefaultNextStyles,
    tailwindVersion: options.tailwindVersion,
    tailwindConfig: options.tailwindConfig,
  })
  await fs.writeFile(cssFilepath, output, "utf8")
  cssVarsSpinner.succeed()
}

export async function transformCssVars(
  input: string,
  cssVars: z.infer<typeof registryItemCssVarsSchema>,
  config: Config,
  options: {
    cleanupDefaultNextStyles?: boolean
    tailwindVersion?: TailwindVersion
    tailwindConfig?: z.infer<typeof registryItemTailwindSchema>["config"]
  } = {
    cleanupDefaultNextStyles: false,
    tailwindVersion: "v3",
    tailwindConfig: undefined,
  }
) {
  options = {
    cleanupDefaultNextStyles: false,
    tailwindVersion: "v3",
    tailwindConfig: undefined,
    ...options,
  }

  let plugins = [updateCssVarsPlugin(cssVars)]

  if (options.cleanupDefaultNextStyles) {
    plugins.push(cleanupDefaultNextStylesPlugin())
  }

  if (options.tailwindVersion === "v4") {
    plugins = [addCustomVariant({ params: "dark (&:is(.dark *))" })]

    if (options.cleanupDefaultNextStyles) {
      plugins.push(cleanupDefaultNextStylesPlugin())
    }

    plugins.push(updateCssVarsPluginV4(cssVars))
    plugins.push(updateThemePlugin(cssVars))

    if (options.tailwindConfig) {
      plugins.push(updateTailwindConfigPlugin(options.tailwindConfig))
      plugins.push(updateTailwindConfigAnimationPlugin(options.tailwindConfig))
      plugins.push(updateTailwindConfigKeyframesPlugin(options.tailwindConfig))
    }
  }

  if (config.tailwind.cssVariables) {
    plugins.push(updateBaseLayerPlugin())
  }

  const result = await postcss(plugins).process(input, {
    from: undefined,
  })

  let output = result.css

  output = output.replace(/\/\* ---break--- \*\//g, "")

  if (options.tailwindVersion === "v4") {
    output = output.replace(/(\n\s*\n)+/g, "\n\n")
  }

  return output
}

function updateBaseLayerPlugin() {
  return {
    postcssPlugin: "update-base-layer",
    Once(root: Root) {
      const requiredRules = [
        { selector: "*", apply: "border-border outline-ring/50" },
        { selector: "body", apply: "bg-background text-foreground" },
      ]

      let baseLayer = root.nodes.find(
        (node): node is AtRule =>
          node.type === "atrule" &&
          node.name === "layer" &&
          node.params === "base" &&
          requiredRules.every(({ selector, apply }) =>
            node.nodes?.some(
              (rule): rule is Rule =>
                rule.type === "rule" &&
                rule.selector === selector &&
                rule.nodes.some(
                  (applyRule): applyRule is AtRule =>
                    applyRule.type === "atrule" &&
                    applyRule.name === "apply" &&
                    applyRule.params === apply
                )
            )
          )
      ) as AtRule | undefined

      if (!baseLayer) {
        baseLayer = postcss.atRule({
          name: "layer",
          params: "base",
          raws: { semicolon: true, between: " ", before: "\n" },
        })
        root.append(baseLayer)
        root.insertBefore(baseLayer, postcss.comment({ text: "---break---" }))
      }

      requiredRules.forEach(({ selector, apply }) => {
        const existingRule = baseLayer?.nodes?.find(
          (node): node is Rule =>
            node.type === "rule" && node.selector === selector
        )

        if (!existingRule) {
          baseLayer?.append(
            postcss.rule({
              selector,
              nodes: [
                postcss.atRule({
                  name: "apply",
                  params: apply,
                  raws: { semicolon: true, before: "\n    " },
                }),
              ],
              raws: { semicolon: true, between: " ", before: "\n  " },
            })
          )
        }
      })
    },
  }
}

function updateCssVarsPlugin(
  cssVars: z.infer<typeof registryItemCssVarsSchema>
) {
  return {
    postcssPlugin: "update-css-vars",
    Once(root: Root) {
      let baseLayer = root.nodes.find(
        (node) =>
          node.type === "atrule" &&
          node.name === "layer" &&
          node.params === "base"
      ) as AtRule | undefined

      if (!(baseLayer instanceof AtRule)) {
        baseLayer = postcss.atRule({
          name: "layer",
          params: "base",
          nodes: [],
          raws: {
            semicolon: true,
            before: "\n",
            between: " ",
          },
        })
        root.append(baseLayer)
        root.insertBefore(baseLayer, postcss.comment({ text: "---break---" }))
      }

      if (baseLayer !== undefined) {
        // Add variables for each key in cssVars
        Object.entries(cssVars).forEach(([key, vars]) => {
          const selector = key === "light" ? ":root" : `.${key}`
          // TODO: Fix typecheck.
          addOrUpdateVars(baseLayer as AtRule, selector, vars)
        })
      }
    },
  }
}

function removeConflictVars(root: Rule | Root) {
  const rootRule = root.nodes.find(
    (node): node is Rule => node.type === "rule" && node.selector === ":root"
  )

  if (rootRule) {
    const propsToRemove = ["--background", "--foreground"]

    rootRule.nodes
      .filter(
        (node): node is postcss.Declaration =>
          node.type === "decl" && propsToRemove.includes(node.prop)
      )
      .forEach((node) => node.remove())

    if (rootRule.nodes.length === 0) {
      rootRule.remove()
    }
  }
}

function cleanupDefaultNextStylesPlugin() {
  return {
    postcssPlugin: "cleanup-default-next-styles",
    Once(root: Root) {
      const bodyRule = root.nodes.find(
        (node): node is Rule => node.type === "rule" && node.selector === "body"
      )
      if (bodyRule) {
        // Remove color from the body node.
        bodyRule.nodes
          .find(
            (node): node is postcss.Declaration =>
              node.type === "decl" &&
              node.prop === "color" &&
              ["rgb(var(--foreground-rgb))", "var(--foreground)"].includes(
                node.value
              )
          )
          ?.remove()

        // Remove background: linear-gradient.
        bodyRule.nodes
          .find((node): node is postcss.Declaration => {
            return (
              node.type === "decl" &&
              node.prop === "background" &&
              // This is only going to run on create project, so all good.
              (node.value.startsWith("linear-gradient") ||
                node.value === "var(--background)")
            )
          })
          ?.remove()

        // Remove font-family: Arial, Helvetica, sans-serif;
        bodyRule.nodes
          .find(
            (node): node is postcss.Declaration =>
              node.type === "decl" &&
              node.prop === "font-family" &&
              node.value === "Arial, Helvetica, sans-serif"
          )
          ?.remove()

        // If the body rule is empty, remove it.
        if (bodyRule.nodes.length === 0) {
          bodyRule.remove()
        }
      }

      removeConflictVars(root)

      const darkRootRule = root.nodes.find(
        (node): node is Rule =>
          node.type === "atrule" &&
          node.params === "(prefers-color-scheme: dark)"
      )

      if (darkRootRule) {
        removeConflictVars(darkRootRule)
        if (darkRootRule.nodes.length === 0) {
          darkRootRule.remove()
        }
      }
    },
  }
}

function addOrUpdateVars(
  baseLayer: AtRule,
  selector: string,
  vars: Record<string, string>
) {
  let ruleNode = baseLayer.nodes?.find(
    (node): node is Rule => node.type === "rule" && node.selector === selector
  )

  if (!ruleNode) {
    if (Object.keys(vars).length > 0) {
      ruleNode = postcss.rule({
        selector,
        raws: { between: " ", before: "\n  " },
      })
      baseLayer.append(ruleNode)
    }
  }

  Object.entries(vars).forEach(([key, value]) => {
    const prop = `--${key.replace(/^--/, "")}`
    const newDecl = postcss.decl({
      prop,
      value,
      raws: { semicolon: true },
    })

    const existingDecl = ruleNode?.nodes.find(
      (node): node is postcss.Declaration =>
        node.type === "decl" && node.prop === prop
    )

    existingDecl ? existingDecl.replaceWith(newDecl) : ruleNode?.append(newDecl)
  })
}

function updateCssVarsPluginV4(
  cssVars: z.infer<typeof registryItemCssVarsSchema>
) {
  return {
    postcssPlugin: "update-css-vars-v4",
    Once(root: Root) {
      let newCssVars = new Map<
        string,
        { light?: string; dark?: string; color: boolean }
      >()

      function extractVars(selector: string, key: "light" | "dark") {
        root.walkRules(selector, (rule) => {
          rule.walkDecls((decl) => {
            if (!decl.prop.startsWith("--") || !isColorValue(decl.value)) return
            const name = decl.prop.substring(2)
            if (!newCssVars.has(name)) {
              newCssVars.set(name, { color: true })
            }
            newCssVars.get(name)![key] = decl.value
          })
        })
      }

      // Extract existing CSS variables
      extractVars(":root", "light")
      extractVars(".dark", "dark")

      // Merge new variables
      for (const [key, vars] of Object.entries(cssVars)) {
        for (const [v, value] of Object.entries(vars)) {
          const isColor = isColorValue(value) || isLocalHSLValue(value)
          if (!newCssVars.has(v)) {
            newCssVars.set(v, { color: isColor })
          }
          newCssVars.get(v)![key as keyof typeof cssVars] = value
        }
      }

      // Ensure root and dark rules exist if needed
      function getOrCreateRule(selector: string) {
        let rule = root.nodes?.find(
          (node): node is Rule =>
            node.type === "rule" && node.selector === selector
        )
        if (!rule && newCssVars.size > 0) {
          rule = postcss.rule({
            selector,
            nodes: [],
            raws: { semicolon: true, between: " ", before: "\n" },
          })
          root.append(rule)
          root.insertBefore(rule, postcss.comment({ text: "---break---" }))
        }
        return rule
      }

      const rootRuleNode = getOrCreateRule(":root")
      const darkRuleNode = getOrCreateRule(".dark")

      // Insert CSS variables
      newCssVars.forEach((value, key) => {
        let prop = `--${key.replace(/^--/, "")}`
        if (prop === "--sidebar-background") prop = "--sidebar"

        const formatValue = (val: string) =>
          isLocalHSLValue(val) ? `hsl(${val})` : val
        const createDecl = (val: string) =>
          postcss.decl({
            prop,
            value: formatValue(val),
            raws: { semicolon: true },
          })
<<<<<<< HEAD

        if (value.light && value.dark) {
          if (value.color) {
            const newDecl = createDecl(
              `light-dark(${formatValue(value.light)}, ${formatValue(
                value.dark
              )})`
            )
            rootRuleNode?.nodes
              .find((n) => n.type === "decl" && n.prop === prop)
              ?.replaceWith(newDecl) || rootRuleNode?.append(newDecl)
            darkRuleNode?.nodes
              .find((n) => n.type === "decl" && n.prop === prop)
              ?.remove()
          } else {
            const lightDecl = createDecl(value.light)
            const darkDecl = createDecl(value.dark)
            rootRuleNode?.nodes
              .find((n) => n.type === "decl" && n.prop === prop)
              ?.replaceWith(lightDecl) || rootRuleNode?.append(lightDecl)
            darkRuleNode?.nodes
              .find((n) => n.type === "decl" && n.prop === prop)
              ?.replaceWith(darkDecl) || darkRuleNode?.append(darkDecl)
          }
        } else {
          const val = value.light || value.dark
          const newDecl = createDecl(val!)
          const targetRule = value.light ? rootRuleNode : darkRuleNode
          targetRule?.nodes
            .find((n) => n.type === "decl" && n.prop === prop)
            ?.replaceWith(newDecl) || targetRule?.append(newDecl)
        }
=======
          const existingDecl = ruleNode?.nodes.find(
            (node): node is postcss.Declaration =>
              node.type === "decl" && node.prop === prop
          )

          // Do not override existing declarations.
          // We do not want new components to override existing vars.
          // Keep user defined vars.
          if (!existingDecl) {
            ruleNode?.append(newDecl)
          }
        })
>>>>>>> 7d2499c8
      })

      // Remove empty .dark rule
      if (darkRuleNode?.nodes.length === 0) darkRuleNode.remove()
    },
  }
}

function updateThemePlugin(cssVars: z.infer<typeof registryItemCssVarsSchema>) {
  return {
    postcssPlugin: "update-theme",
    Once(root: Root) {
      // Find unique color names from light and dark.
      const variables = Array.from(
        new Set(
          Object.keys(cssVars).flatMap((key) =>
            Object.keys(cssVars[key as keyof typeof cssVars] || {})
          )
        )
      )

      if (!variables.length) {
        return
      }

      const themeNode = upsertThemeNode(root)

      const themeVarNodes = themeNode.nodes?.filter(
        (node): node is postcss.Declaration =>
          node.type === "decl" && node.prop.startsWith("--")
      )

      for (const variable of variables) {
        const value = Object.values(cssVars).find((vars) => vars[variable])?.[
          variable
        ]

        if (!value) {
          continue
        }

        if (variable === "radius") {
          const radiusVariables = {
            sm: "calc(var(--radius) - 4px)",
            md: "calc(var(--radius) - 2px)",
            lg: "var(--radius)",
            xl: "calc(var(--radius) + 4px)",
          }
          for (const [key, value] of Object.entries(radiusVariables)) {
            const cssVarNode = postcss.decl({
              prop: `--radius-${key}`,
              value,
              raws: { semicolon: true },
            })
            if (
              themeNode?.nodes?.find(
                (node): node is postcss.Declaration =>
                  node.type === "decl" && node.prop === cssVarNode.prop
              )
            ) {
              continue
            }
            themeNode?.append(cssVarNode)
          }
          continue
        }

        let prop =
          isLocalHSLValue(value) || isColorValue(value)
            ? `--color-${variable.replace(/^--/, "")}`
            : `--${variable.replace(/^--/, "")}`
        if (prop === "--color-sidebar-background") {
          prop = "--color-sidebar"
        }

        let propValue = `var(--${variable})`
        if (prop === "--color-sidebar") {
          propValue = "var(--sidebar)"
        }

        const cssVarNode = postcss.decl({
          prop,
          value: propValue,
          raws: { semicolon: true },
        })
        const existingDecl = themeNode?.nodes?.find(
          (node): node is postcss.Declaration =>
            node.type === "decl" && node.prop === cssVarNode.prop
        )
        if (!existingDecl) {
          if (themeVarNodes?.length) {
            themeNode?.insertAfter(
              themeVarNodes[themeVarNodes.length - 1],
              cssVarNode
            )
          } else {
            themeNode?.append(cssVarNode)
          }
        }
      }
    },
  }
}

function upsertThemeNode(root: Root): AtRule {
  let themeNode = root.nodes.find(
    (node): node is AtRule =>
      node.type === "atrule" &&
      node.name === "theme" &&
      node.params === "inline"
  )

  if (!themeNode) {
    themeNode = postcss.atRule({
      name: "theme",
      params: "inline",
      nodes: [],
      raws: { semicolon: true, between: " ", before: "\n" },
    })
    root.append(themeNode)
    root.insertBefore(themeNode, postcss.comment({ text: "---break---" }))
  }

  return themeNode
}

function addCustomVariant({ params }: { params: string }) {
  return {
    postcssPlugin: "add-custom-variant",
    Once(root: Root) {
      const customVariant = root.nodes.find(
        (node): node is AtRule =>
          node.type === "atrule" && node.name === "custom-variant"
      )
      if (!customVariant) {
        const variantNode = postcss.atRule({
          name: "custom-variant",
          params,
          raws: { semicolon: true, before: "\n" },
        })
        root.insertAfter(root.nodes[0], variantNode)
        root.insertBefore(variantNode, postcss.comment({ text: "---break---" }))
      }
    },
  }
}

function updateTailwindConfigPlugin(
  tailwindConfig: z.infer<typeof registryItemTailwindSchema>["config"]
) {
  return {
    postcssPlugin: "update-tailwind-config",
    Once(root: Root) {
      if (!tailwindConfig?.plugins) {
        return
      }

      const quoteType = getQuoteType(root)
      const quote = quoteType === "single" ? "'" : '"'

      const pluginNodes = root.nodes.filter(
        (node): node is AtRule =>
          node.type === "atrule" && node.name === "plugin"
      )

      const lastPluginNode =
        pluginNodes[pluginNodes.length - 1] || root.nodes[0]

      for (const plugin of tailwindConfig.plugins) {
        const pluginName = plugin.replace(/^require\(["']|["']\)$/g, "")

        // Check if the plugin is already present.
        if (
          pluginNodes.some((node) => {
            return node.params.replace(/["']/g, "") === pluginName
          })
        ) {
          continue
        }

        const pluginNode = postcss.atRule({
          name: "plugin",
          params: `${quote}${pluginName}${quote}`,
          raws: { semicolon: true, before: "\n" },
        })
        root.insertAfter(lastPluginNode, pluginNode)
        root.insertBefore(pluginNode, postcss.comment({ text: "---break---" }))
      }
    },
  }
}

function updateTailwindConfigKeyframesPlugin(
  tailwindConfig: z.infer<typeof registryItemTailwindSchema>["config"]
) {
  return {
    postcssPlugin: "update-tailwind-config-keyframes",
    Once(root: Root) {
      if (!tailwindConfig?.theme?.extend?.keyframes) {
        return
      }

      const themeNode = upsertThemeNode(root)
      const existingKeyFrameNodes = themeNode.nodes?.filter(
        (node): node is AtRule =>
          node.type === "atrule" && node.name === "keyframes"
      )

      const keyframeValueSchema = z.record(
        z.string(),
        z.record(z.string(), z.string())
      )

      for (const [keyframeName, keyframeValue] of Object.entries(
        tailwindConfig.theme.extend.keyframes
      )) {
        if (typeof keyframeName !== "string") {
          continue
        }

        const parsedKeyframeValue = keyframeValueSchema.safeParse(keyframeValue)

        if (!parsedKeyframeValue.success) {
          continue
        }

        if (
          existingKeyFrameNodes?.find(
            (node): node is postcss.AtRule =>
              node.type === "atrule" &&
              node.name === "keyframes" &&
              node.params === keyframeName
          )
        ) {
          continue
        }

        const keyframeNode = postcss.atRule({
          name: "keyframes",
          params: keyframeName,
          nodes: [],
          raws: { semicolon: true, between: " ", before: "\n  " },
        })

        for (const [key, values] of Object.entries(parsedKeyframeValue.data)) {
          const rule = postcss.rule({
            selector: key,
            nodes: Object.entries(values).map(([key, value]) =>
              postcss.decl({
                prop: key,
                value,
                raws: { semicolon: true, before: "\n      ", between: ": " },
              })
            ),
            raws: { semicolon: true, between: " ", before: "\n    " },
          })
          keyframeNode.append(rule)
        }

        themeNode.append(keyframeNode)
        themeNode.insertBefore(
          keyframeNode,
          postcss.comment({ text: "---break---" })
        )
      }
    },
  }
}

function updateTailwindConfigAnimationPlugin(
  tailwindConfig: z.infer<typeof registryItemTailwindSchema>["config"]
) {
  return {
    postcssPlugin: "update-tailwind-config-animation",
    Once(root: Root) {
      if (!tailwindConfig?.theme?.extend?.animation) {
        return
      }

      const themeNode = upsertThemeNode(root)
      const existingAnimationNodes = themeNode.nodes?.filter(
        (node): node is postcss.Declaration =>
          node.type === "decl" && node.prop.startsWith("--animate-")
      )

      const parsedAnimationValue = z
        .record(z.string(), z.string())
        .safeParse(tailwindConfig.theme.extend.animation)
      if (!parsedAnimationValue.success) {
        return
      }

      for (const [key, value] of Object.entries(parsedAnimationValue.data)) {
        const prop = `--animate-${key}`
        if (
          existingAnimationNodes?.find(
            (node): node is postcss.Declaration => node.prop === prop
          )
        ) {
          continue
        }

        const animationNode = postcss.decl({
          prop,
          value,
          raws: { semicolon: true, between: ": ", before: "\n  " },
        })
        themeNode.append(animationNode)
      }
    },
  }
}

function getQuoteType(root: Root): "single" | "double" {
  const firstNode = root.nodes[0]
  const raw = firstNode.toString()

  if (raw.includes("'")) {
    return "single"
  }
  return "double"
}

export function isLocalHSLValue(value: string) {
  if (
    value.startsWith("hsl") ||
    value.startsWith("rgb") ||
    value.startsWith("#") ||
    value.startsWith("oklch")
  ) {
    return false
  }

  const chunks = value.split(" ")

  return (
    chunks.length === 3 &&
    chunks.slice(1, 3).every((chunk) => chunk.includes("%"))
  )
}

export function isColorValue(value: string) {
  return (
    value.startsWith("hsl") ||
    value.startsWith("rgb") ||
    value.startsWith("#") ||
    value.startsWith("oklch")
  )
}<|MERGE_RESOLUTION|>--- conflicted
+++ resolved
@@ -420,7 +420,6 @@
             value: formatValue(val),
             raws: { semicolon: true },
           })
-<<<<<<< HEAD
 
         if (value.light && value.dark) {
           if (value.color) {
@@ -429,44 +428,50 @@
                 value.dark
               )})`
             )
-            rootRuleNode?.nodes
-              .find((n) => n.type === "decl" && n.prop === prop)
-              ?.replaceWith(newDecl) || rootRuleNode?.append(newDecl)
+
+            const existingDecl = rootRuleNode?.nodes.find(
+              (n) => n.type === "decl" && n.prop === prop
+            )
+
+            existingDecl
+              ? existingDecl.replaceWith(newDecl)
+              : rootRuleNode?.append(newDecl)
+
             darkRuleNode?.nodes
               .find((n) => n.type === "decl" && n.prop === prop)
               ?.remove()
           } else {
             const lightDecl = createDecl(value.light)
             const darkDecl = createDecl(value.dark)
-            rootRuleNode?.nodes
-              .find((n) => n.type === "decl" && n.prop === prop)
-              ?.replaceWith(lightDecl) || rootRuleNode?.append(lightDecl)
-            darkRuleNode?.nodes
-              .find((n) => n.type === "decl" && n.prop === prop)
-              ?.replaceWith(darkDecl) || darkRuleNode?.append(darkDecl)
+
+            const existingRootDecl = rootRuleNode?.nodes.find(
+              (n) => n.type === "decl" && n.prop === prop
+            )
+
+            existingRootDecl
+              ? existingRootDecl.replaceWith(lightDecl)
+              : rootRuleNode?.append(lightDecl)
+            
+
+            const existingDarkDecl = darkRuleNode?.nodes.find(
+              (n) => n.type === "decl" && n.prop === prop
+            )
+
+            existingDarkDecl
+              ? existingDarkDecl.replaceWith(darkDecl)
+              : darkRuleNode?.append(darkDecl)
           }
         } else {
           const val = value.light || value.dark
           const newDecl = createDecl(val!)
           const targetRule = value.light ? rootRuleNode : darkRuleNode
-          targetRule?.nodes
-            .find((n) => n.type === "decl" && n.prop === prop)
-            ?.replaceWith(newDecl) || targetRule?.append(newDecl)
-        }
-=======
-          const existingDecl = ruleNode?.nodes.find(
-            (node): node is postcss.Declaration =>
-              node.type === "decl" && node.prop === prop
+          const existingDecl = targetRule?.nodes.find(
+            (n) => n.type === "decl" && n.prop === prop
           )
-
-          // Do not override existing declarations.
-          // We do not want new components to override existing vars.
-          // Keep user defined vars.
-          if (!existingDecl) {
-            ruleNode?.append(newDecl)
-          }
-        })
->>>>>>> 7d2499c8
+          existingDecl
+            ? existingDecl.replaceWith(newDecl)
+            : targetRule?.append(newDecl)
+        }
       })
 
       // Remove empty .dark rule
