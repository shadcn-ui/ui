--- conflicted
+++ resolved
@@ -399,7 +399,6 @@
   return {
     postcssPlugin: "update-css-vars-v4",
     Once(root: Root) {
-<<<<<<< HEAD
       let newCssVars = new Map<
         string,
         { light?: string; dark?: string; color: boolean }
@@ -421,48 +420,12 @@
       // Extract existing CSS variables
       extractVars(":root", "light")
       extractVars(".dark", "dark")
-=======
-      Object.entries(cssVars).forEach(([key, vars]) => {
-        let selector = key === "light" ? ":root" : `.${key}`
-
-        if (key === "theme") {
-          selector = "@theme"
-          const themeNode = upsertThemeNode(root)
-          Object.entries(vars).forEach(([key, value]) => {
-            const prop = `--${key.replace(/^--/, "")}`
-            const newDecl = postcss.decl({
-              prop,
-              value,
-              raws: { semicolon: true },
-            })
-
-            const existingDecl = themeNode?.nodes?.find(
-              (node): node is postcss.Declaration =>
-                node.type === "decl" && node.prop === prop
-            )
-
-            // Only overwrite if overwriteCssVars is true
-            // i.e for registry:theme and registry:style
-            // We do not want new components to overwrite existing vars.
-            // Keep user defined vars.
-            if (options.overwriteCssVars) {
-              if (existingDecl) {
-                existingDecl.replaceWith(newDecl)
-              } else {
-                themeNode?.append(newDecl)
-              }
-            } else {
-              if (!existingDecl) {
-                themeNode?.append(newDecl)
-              }
-            }
-          })
-          return
-        }
->>>>>>> 799a7f8a
 
       // Add new variables
       for (const [variant, vars] of Object.entries(cssVars)) {
+        // skip theme variables, updated later with no light-dark,
+        // since there aren't variants
+        if (variant === 'theme') continue; 
         for (const [cssVarName, value] of Object.entries(vars)) {
           const isColor = isColorValue(value) || isLocalHSLValue(value)
           if (!newCssVars.has(cssVarName)) {
@@ -471,10 +434,9 @@
           // Do not override existing declarations.
           // We do not want new components to override existing vars.
           // Keep user defined vars.
-          if (variant in newCssVars.get(cssVarName)!) {
-            continue
+          if (options.overwriteCssVars || !(variant in newCssVars.get(cssVarName)!)) {
+            newCssVars.get(cssVarName)![variant as 'light' | 'dark'] = value
           }
-          newCssVars.get(cssVarName)![variant as keyof typeof cssVars] = value
         }
       }
 
@@ -499,72 +461,21 @@
       const rootRuleNode = getOrCreateRule(":root")
       const darkRuleNode = getOrCreateRule(".dark")
 
-      // Insert CSS variables
-      newCssVars.forEach((cssVar, cssVarName) => {
-        let prop = `--${cssVarName.replace(/^--/, "")}`
-
-        // Special case for sidebar-background.
-        if (prop === "--sidebar-background") {
-          prop = "--sidebar"
-        }
-
-        const formatValue = (val: string) =>
-          isLocalHSLValue(val) ? `hsl(${val})` : val
-
-        const createDecl = (val: string) =>
-          postcss.decl({
+      if (cssVars.theme) {
+        const themeNode = upsertThemeNode(root)
+        Object.entries(cssVars.theme).forEach(([key, value]) => {
+          const prop = `--${key.replace(/^--/, "")}`
+          const newDecl = postcss.decl({
             prop,
-            value: formatValue(val),
+            value,
             raws: { semicolon: true },
           })
 
-<<<<<<< HEAD
-        if (cssVar.light && cssVar.dark) {
-          if (cssVar.color) {
-            // if css var has both a light and dark value and is a color
-            // use light-dark() function
-
-            const newDecl = createDecl(
-              `light-dark(${formatValue(cssVar.light)}, ${formatValue(
-                cssVar.dark
-              )})`
-            )
-
-            const existingDecl = rootRuleNode?.nodes.find(
-              (n) => n.type === "decl" && n.prop === prop
-            )
-
-            existingDecl
-              ? existingDecl.replaceWith(newDecl)
-              : rootRuleNode?.append(newDecl)
-
-            darkRuleNode?.nodes
-              .find((n) => n.type === "decl" && n.prop === prop)
-              ?.remove()
-          } else {
-            // if not a color, but a light and dark variant exist,
-            // light-dark() cannot be used on non-colors and the
-            // dark variant must be put in the .dark class
-
-            const lightDecl = createDecl(cssVar.light)
-            const darkDecl = createDecl(cssVar.dark)
-
-            const existingRootDecl = rootRuleNode?.nodes.find(
-              (n) => n.type === "decl" && n.prop === prop
-            )
-
-            existingRootDecl
-              ? existingRootDecl.replaceWith(lightDecl)
-              : rootRuleNode?.append(lightDecl)
-
-            const existingDarkDecl = darkRuleNode?.nodes.find(
-              (n) => n.type === "decl" && n.prop === prop
-            )
-
-            existingDarkDecl
-              ? existingDarkDecl.replaceWith(darkDecl)
-              : darkRuleNode?.append(darkDecl)
-=======
+          const existingDecl = themeNode?.nodes?.find(
+            (node): node is postcss.Declaration =>
+              node.type === "decl" && node.prop === prop
+          )
+
           // Only overwrite if overwriteCssVars is true
           // i.e for registry:theme and registry:style
           // We do not want new components to overwrite existing vars.
@@ -573,13 +484,80 @@
             if (existingDecl) {
               existingDecl.replaceWith(newDecl)
             } else {
-              ruleNode?.append(newDecl)
+              themeNode?.append(newDecl)
             }
           } else {
             if (!existingDecl) {
-              ruleNode?.append(newDecl)
+              themeNode?.append(newDecl)
             }
->>>>>>> 799a7f8a
+          }
+        })
+      }
+
+      // Insert CSS variables
+      newCssVars.forEach((cssVar, cssVarName) => {
+        let prop = `--${cssVarName.replace(/^--/, "")}`
+
+        // Special case for sidebar-background.
+        if (prop === "--sidebar-background") {
+          prop = "--sidebar"
+        }
+
+        const formatValue = (val: string) =>
+          isLocalHSLValue(val) ? `hsl(${val})` : val
+
+        const createDecl = (val: string) =>
+          postcss.decl({
+            prop,
+            value: formatValue(val),
+            raws: { semicolon: true },
+          })
+
+        if (cssVar.light && cssVar.dark) {
+          if (cssVar.color) {
+            // if css var has both a light and dark value and is a color
+            // use light-dark() function
+
+            const newDecl = createDecl(
+              `light-dark(${formatValue(cssVar.light)}, ${formatValue(
+                cssVar.dark
+              )})`
+            )
+
+            const existingDecl = rootRuleNode?.nodes.find(
+              (n) => n.type === "decl" && n.prop === prop
+            )
+
+            existingDecl
+              ? existingDecl.replaceWith(newDecl)
+              : rootRuleNode?.append(newDecl)
+
+            darkRuleNode?.nodes
+              .find((n) => n.type === "decl" && n.prop === prop)
+              ?.remove()
+          } else {
+            // if not a color, but a light and dark variant exist,
+            // light-dark() cannot be used on non-colors and the
+            // dark variant must be put in the .dark class
+
+            const lightDecl = createDecl(cssVar.light)
+            const darkDecl = createDecl(cssVar.dark)
+
+            const existingRootDecl = rootRuleNode?.nodes.find(
+              (n) => n.type === "decl" && n.prop === prop
+            )
+
+            existingRootDecl
+              ? existingRootDecl.replaceWith(lightDecl)
+              : rootRuleNode?.append(lightDecl)
+
+            const existingDarkDecl = darkRuleNode?.nodes.find(
+              (n) => n.type === "decl" && n.prop === prop
+            )
+
+            existingDarkDecl
+              ? existingDarkDecl.replaceWith(darkDecl)
+              : darkRuleNode?.append(darkDecl)
           }
         } else {
           // if only one of the two variants is present,
