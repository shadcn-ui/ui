--- conflicted
+++ resolved
@@ -2,12 +2,8 @@
 import { getPackageManager } from "@/src/utils/get-package-manager"
 import { RegistryItem } from "@/src/utils/registry/schema"
 import { spinner } from "@/src/utils/spinner"
-<<<<<<< HEAD
 import prompts from "prompts"
 import { installDependencies } from "../package-manager-commands"
-=======
-import { execa } from "execa"
->>>>>>> 2c043e70
 
 export async function updateDependencies(
   dependencies: RegistryItem["dependencies"],
@@ -29,45 +25,9 @@
   const dependenciesSpinner = spinner(`Installing dependencies.`, {
     silent: options.silent,
   })?.start()
-  const packageManager = await getPackageManager(config.resolvedPaths.cwd)
 
-<<<<<<< HEAD
-  // Offer to use --force or --legacy-peer-deps if using React 19 with npm.
-  let flag = ""
-  if (isUsingReact19(config) && packageManager === "npm") {
-    dependenciesSpinner.stopAndPersist()
-    logger.warn(
-      "\nIt looks like you are using React 19. \nSome packages may fail to install due to peer dependency issues (see https://ui.shadcn.com/react-19).\n"
-    )
-    const confirmation = await prompts([
-      {
-        type: "select",
-        name: "flag",
-        message: "How would you like to proceed?",
-        choices: [
-          { title: "Use --force", value: "force" },
-          { title: "Use --legacy-peer-deps", value: "legacy-peer-deps" },
-        ],
-      },
-    ])
-
-    if (confirmation) {
-      flag = confirmation.flag
-    }
-  }
-
-  dependenciesSpinner?.start()
 
   await installDependencies({dependencies},{cwd: config.resolvedPaths.cwd})
 
-=======
-  await execa(
-    packageManager,
-    [packageManager === "npm" ? "install" : "add", ...dependencies],
-    {
-      cwd: config.resolvedPaths.cwd,
-    }
-  )
->>>>>>> 2c043e70
   dependenciesSpinner?.succeed()
 }