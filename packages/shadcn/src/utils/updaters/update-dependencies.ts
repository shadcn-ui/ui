import { Config } from "@/src/utils/get-config"
import { getPackageManager } from "@/src/utils/get-package-manager"
import { logger } from "@/src/utils/logger"
import { RegistryItem } from "@/src/utils/registry/schema"
import { spinner } from "@/src/utils/spinner"
import prompts from "prompts"
import { installDependencies } from "../package-manager-commands"
import { getPackageInfo } from "../get-package-info"

export async function updateDependencies(
  dependencies: RegistryItem["dependencies"],
  config: Config,
  options: {
    silent?: boolean
  }
) {
  dependencies = Array.from(new Set(dependencies))
  if (!dependencies?.length) {
    return
  }

  options = {
    silent: false,
    ...options,
  }

  const dependenciesSpinner = spinner(`Installing dependencies.`, {
    silent: options.silent,
  })?.start()
  const packageManager = await getPackageManager(config.resolvedPaths.cwd)
  // Offer to use --force or --legacy-peer-deps if using React 19 with npm.
  let flag = ""
  if (isUsingReact19(config) && packageManager === "npm") {
    dependenciesSpinner.stopAndPersist()
    logger.warn(
      "\nIt looks like you are using React 19. \nSome packages may fail to install due to peer dependency issues in npm (see https://ui.shadcn.com/react-19).\n"
    )
    const confirmation = await prompts([
      {
        type: "select",
        name: "flag",
        message: "How would you like to proceed?",
        choices: [
          { title: "Use --force", value: "force" },
          { title: "Use --legacy-peer-deps", value: "legacy-peer-deps" },
        ],
      },
    ])

    if (confirmation) {
      flag = confirmation.flag
    }
  }

  dependenciesSpinner?.start()

<<<<<<< HEAD

  await installDependencies({dependencies},{cwd: config.resolvedPaths.cwd})
=======
  await execa(
    packageManager,
    [
      packageManager === "npm" ? "install" : "add",
      ...(packageManager === "npm" && flag ? [`--${flag}`] : []),
      ...dependencies,
    ],
    {
      cwd: config.resolvedPaths.cwd,
    }
  )
>>>>>>> 10815362

  dependenciesSpinner?.succeed()
}

function isUsingReact19(config: Config) {
  const packageInfo = getPackageInfo(config.resolvedPaths.cwd)

  if (!packageInfo?.dependencies?.react) {
    return false
  }

  return /^(?:\^|~)?19(?:\.\d+)*(?:-.*)?$/.test(packageInfo.dependencies.react)
}<|MERGE_RESOLUTION|>--- conflicted
+++ resolved
@@ -4,7 +4,7 @@
 import { RegistryItem } from "@/src/utils/registry/schema"
 import { spinner } from "@/src/utils/spinner"
 import prompts from "prompts"
-import { installDependencies } from "../package-manager-commands"
+import { installDependencies, PackageManagerFlags } from "../package-manager-commands"
 import { getPackageInfo } from "../get-package-info"
 
 export async function updateDependencies(
@@ -54,22 +54,14 @@
 
   dependenciesSpinner?.start()
 
-<<<<<<< HEAD
 
-  await installDependencies({dependencies},{cwd: config.resolvedPaths.cwd})
-=======
-  await execa(
-    packageManager,
-    [
-      packageManager === "npm" ? "install" : "add",
-      ...(packageManager === "npm" && flag ? [`--${flag}`] : []),
-      ...dependencies,
-    ],
-    {
-      cwd: config.resolvedPaths.cwd,
-    }
-  )
->>>>>>> 10815362
+  // include the flag if package manager is npm and --force or --legacy-peer-deps are selected by user
+  const flags: PackageManagerFlags = {};
+  if (flag) {
+    flags[packageManager] = [`--${flag}`]
+  }
+
+  await installDependencies({ dependencies }, { cwd: config.resolvedPaths.cwd, flags })
 
   dependenciesSpinner?.succeed()
 }
