import { RegistryItem } from "@/src/registry/schema"
import { Config } from "@/src/utils/get-config"
import { getPackageInfo } from "@/src/utils/get-package-info"
import { getPackageManager } from "@/src/utils/get-package-manager"
import { logger } from "@/src/utils/logger"
import { spinner } from "@/src/utils/spinner"
import { execa } from "execa"
import prompts from "prompts"

export async function updateDependencies(
  dependencies: RegistryItem["dependencies"],
  devDependencies: RegistryItem["devDependencies"],
  config: Config,
  options: {
    silent?: boolean
  }
) {
  dependencies = Array.from(new Set(dependencies))
  devDependencies = Array.from(new Set(devDependencies))

  if (!dependencies?.length && !devDependencies?.length) {
    return
  }

  options = {
    silent: false,
    ...options,
  }

  const dependenciesSpinner = spinner(`Installing dependencies.`, {
    silent: options.silent,
  })?.start()
  const packageManager = await getPackageManager(config.resolvedPaths.cwd)

  // Offer to use --force or --legacy-peer-deps if using React 19 with npm.
  let flag = ""
  if (isUsingReact19(config) && packageManager === "npm") {
    if (options.silent) {
      flag = "force"
    } else {
      dependenciesSpinner.stopAndPersist()
      logger.warn(
        "\nIt looks like you are using React 19. \nSome packages may fail to install due to peer dependency issues in npm (see https://ui.shadcn.com/react-19).\n"
      )
      const confirmation = await prompts([
        {
          type: "select",
          name: "flag",
          message: "How would you like to proceed?",
          choices: [
            { title: "Use --force", value: "force" },
            { title: "Use --legacy-peer-deps", value: "legacy-peer-deps" },
          ],
        },
      ])

      if (confirmation) {
        flag = confirmation.flag
      }
    }
  }

  dependenciesSpinner?.start()

<<<<<<< HEAD
  await execa(
    packageManager,
    [
      packageManager === "npm" ? "install" : "add",
      ...(packageManager === "npm" && flag ? [`--${flag}`] : []),
      ...(packageManager === "deno" ? dependencies.map((dep) => `npm:${dep}`) : dependencies),
    ],
    {
      cwd: config.resolvedPaths.cwd,
    }
  )
=======
  if (dependencies?.length) {
    await execa(
      packageManager,
      [
        packageManager === "npm" ? "install" : "add",
        ...(packageManager === "npm" && flag ? [`--${flag}`] : []),
        ...dependencies,
      ],
      {
        cwd: config.resolvedPaths.cwd,
      }
    )
  }

  if (devDependencies?.length) {
    await execa(
      packageManager,
      [
        packageManager === "npm" ? "install" : "add",
        ...(packageManager === "npm" && flag ? [`--${flag}`] : []),
        "-D",
        ...devDependencies,
      ],
      {
        cwd: config.resolvedPaths.cwd,
      }
    )
  }
>>>>>>> d0306774

  dependenciesSpinner?.succeed()
}

function isUsingReact19(config: Config) {
  const packageInfo = getPackageInfo(config.resolvedPaths.cwd)

  if (!packageInfo?.dependencies?.react) {
    return false
  }

  return /^(?:\^|~)?19(?:\.\d+)*(?:-.*)?$/.test(packageInfo.dependencies.react)
}<|MERGE_RESOLUTION|>--- conflicted
+++ resolved
@@ -62,26 +62,15 @@
 
   dependenciesSpinner?.start()
 
-<<<<<<< HEAD
-  await execa(
-    packageManager,
-    [
-      packageManager === "npm" ? "install" : "add",
-      ...(packageManager === "npm" && flag ? [`--${flag}`] : []),
-      ...(packageManager === "deno" ? dependencies.map((dep) => `npm:${dep}`) : dependencies),
-    ],
-    {
-      cwd: config.resolvedPaths.cwd,
-    }
-  )
-=======
   if (dependencies?.length) {
     await execa(
       packageManager,
       [
         packageManager === "npm" ? "install" : "add",
         ...(packageManager === "npm" && flag ? [`--${flag}`] : []),
-        ...dependencies,
+        ...(packageManager === "deno"
+          ? dependencies.map((dep) => `npm:${dep}`)
+          : dependencies),
       ],
       {
         cwd: config.resolvedPaths.cwd,
@@ -96,14 +85,15 @@
         packageManager === "npm" ? "install" : "add",
         ...(packageManager === "npm" && flag ? [`--${flag}`] : []),
         "-D",
-        ...devDependencies,
+        ...(packageManager === "deno"
+          ? devDependencies.map((dep) => `npm:${dep}`)
+          : devDependencies),
       ],
       {
         cwd: config.resolvedPaths.cwd,
       }
     )
   }
->>>>>>> d0306774
 
   dependenciesSpinner?.succeed()
 }
