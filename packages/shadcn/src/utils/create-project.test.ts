import { fetchRegistry } from "@/src/registry/api"
import { spinner } from "@/src/utils/spinner"
import { execa } from "execa"
import fs from "fs-extra"
import prompts from "prompts"
<<<<<<< HEAD
import path, { resolve } from "path"
import { afterEach, beforeEach, describe, expect, it, vi } from "vitest"
import { logger } from "@/src/utils/logger"
=======
import {
  afterEach,
  beforeEach,
  describe,
  expect,
  it,
  vi,
  type MockInstance,
} from "vitest"
>>>>>>> 4698ee96

import { TEMPLATES, createProject } from "./create-project"

// Mock dependencies
vi.mock("fs-extra")
vi.mock("execa")
vi.mock("prompts")
vi.mock("@/src/registry/api")
vi.mock("@/src/utils/get-package-manager", () => ({
  getPackageManager: vi.fn().mockResolvedValue("npm"),
}))
vi.mock("@/src/utils/spinner")
vi.mock("@/src/utils/logger", () => ({
  logger: {
    break: vi.fn(),
    error: vi.fn(),
    info: vi.fn(),
  },
}))

describe("createProject", () => {
<<<<<<< HEAD
  let mockLoggerError: ReturnType<typeof vi.spyOn>;
  let mockExit: any;

  beforeEach(() => {
    vi.clearAllMocks()
    
    mockLoggerError = vi.spyOn(logger, 'error').mockImplementation(() => {});
    mockExit = vi.spyOn(process, "exit").mockImplementation(() => {
      return undefined as never
    })
=======
  let mockExit: MockInstance

  beforeEach(() => {
    vi.clearAllMocks()

    // Reset all fs mocks
    vi.mocked(fs.access).mockResolvedValue(undefined)
    vi.mocked(fs.existsSync).mockReturnValue(false)
    vi.mocked(fs.ensureDir).mockResolvedValue(undefined)
    vi.mocked(fs.writeFile).mockResolvedValue(undefined)
    vi.mocked(fs.move).mockResolvedValue(undefined)
    vi.mocked(fs.remove).mockResolvedValue(undefined)

    // Mock execa to resolve immediately without actual execution
    vi.mocked(execa).mockResolvedValue({
      stdout: "",
      stderr: "",
      exitCode: 0,
      signal: undefined,
      signalDescription: undefined,
      command: "",
      escapedCommand: "",
      failed: false,
      timedOut: false,
      isCanceled: false,
      killed: false,
    } as any)

    // Mock fetch for monorepo template
    global.fetch = vi.fn().mockResolvedValue({
      ok: true,
      arrayBuffer: () => Promise.resolve(new ArrayBuffer(0)),
    } as any)

    // Reset prompts mock
    vi.mocked(prompts).mockResolvedValue({ type: "next", name: "my-app" })

    // Reset registry mock
    vi.mocked(fetchRegistry).mockResolvedValue([])

    // Mock spinner function
    const mockSpinner = {
      start: vi.fn().mockReturnThis(),
      succeed: vi.fn().mockReturnThis(),
      fail: vi.fn().mockReturnThis(),
      stop: vi.fn().mockReturnThis(),
      text: "",
      prefixText: "",
      suffixText: "",
      color: "cyan" as const,
      indent: 0,
      spinner: "dots" as const,
      isSpinning: false,
      interval: 100,
      stream: process.stderr,
      clear: vi.fn(),
      render: vi.fn(),
      frame: vi.fn(),
      stopAndPersist: vi.fn(),
      warn: vi.fn(),
      info: vi.fn(),
    }
    vi.mocked(spinner).mockReturnValue(mockSpinner as any)
>>>>>>> 4698ee96
  })

  afterEach(() => {
    vi.resetAllMocks()
<<<<<<< HEAD
    
    mockLoggerError.mockRestore();
    mockExit.mockRestore();
=======
    mockExit?.mockRestore()
    delete (global as any).fetch
>>>>>>> 4698ee96
  })

  it("should create a Next.js project with default options", async () => {
    vi.mocked(prompts).mockResolvedValue({ type: "next", name: "my-app" })

    const result = await createProject({
      cwd: path.resolve("/test"),
      force: false,
      srcDir: false,
    })

    const cwd = "/test"
    const projectPath = "my-app"
    const resolvedPath = path.resolve(cwd, projectPath)

    expect(result).toEqual({
      projectPath: resolvedPath,
      projectName: projectPath,
      template: TEMPLATES.next,
    })

    expect(execa).toHaveBeenCalledWith(
      "npx",
      expect.arrayContaining(["create-next-app@latest", resolvedPath]),
      expect.any(Object)
    )
  })

  it("should create a monorepo project when selected", async () => {
    vi.mocked(prompts).mockResolvedValue({
      type: "next-monorepo",
      name: "my-monorepo",
    })

    const result = await createProject({
      cwd: path.resolve("/test"),
      force: false,
      srcDir: false,
    })

    expect(result).toEqual({
      projectPath: path.resolve("/test", "my-monorepo"),
      projectName: "my-monorepo",
      template: TEMPLATES["next-monorepo"],
    })
  })

  it("should handle remote components and force next template", async () => {
    vi.mocked(fetchRegistry).mockResolvedValue([
      {
        meta: { nextVersion: "13.0.0" },
      },
    ])

    const result = await createProject({
      cwd: "/test",
      force: true,
      components: ["/chat/b/some-component"],
    })

    expect(result.template).toBe(TEMPLATES.next)
  })

<<<<<<< HEAD
  it('should throw error if project path already exists and is not empty (error EEXIST)', async () => {
    const cwd = '/test';
    const projectName = 'existing-app';
    const projectPath = path.resolve(cwd, projectName);

    let mockedDirHandle: any;

    vi.mocked(prompts).mockResolvedValue({ type: 'next', name: projectName });

    vi.mocked(fs.mkdirSync).mockImplementation((pathArg) => {
      const resolvedArg = path.resolve(cwd, String(pathArg));
      if (resolvedArg === projectPath) {
        const error: any = new Error('File already exists');
        error.code = 'EEXIST';
        throw error;
      }
      return undefined;
    });

    vi.mocked(fs.opendirSync).mockImplementation((pathArg) => {
      const resolvedArg = path.resolve(cwd, String(pathArg));
      if (resolvedArg === projectPath) {
        mockedDirHandle = {
          readSync: vi.fn().mockReturnValueOnce({ name: 'somefile.txt' }).mockReturnValue(null),
          closeSync: vi.fn(),
        } as any;
        return mockedDirHandle;
      }
      return {
        readSync: vi.fn().mockReturnValue(null),
        closeSync: vi.fn(),
      } as any;
    });

    await createProject({ cwd, force: false });

    expect(mockLoggerError).toHaveBeenCalledWith(`Directory ${projectName} already exists and is not empty.`);
    expect(mockExit).toHaveBeenCalledWith(1);
    expect(fs.opendirSync).toHaveBeenCalledWith(projectPath);
    expect(mockedDirHandle.closeSync).toHaveBeenCalled();
  });

  it("should throw error if path is not writable (mkdir fails with EACCES)", async () => {
    const cwd = "/test-unwritable"
    const projectName = "my-app"
    const projectPath = path.resolve(cwd, projectName)

    vi.mocked(prompts).mockResolvedValue({ type: "next", name: projectName })
    vi.mocked(fs.mkdirSync).mockImplementation((pathArg) => {
      const resolvedArg = path.resolve(cwd, String(pathArg));
      if (resolvedArg === projectPath) {
        const error: any = new Error("Permission denied")
        error.code = "EACCES"
        throw error
      }
      return undefined
=======
  it("should throw error if project path already exists", async () => {
    // Mock fs.existsSync to return true only for the specific package.json path
    vi.mocked(fs.existsSync).mockImplementation((path: any) => {
      return path.toString().includes("existing-app/package.json")
    })
    vi.mocked(prompts).mockResolvedValue({ type: "next", name: "existing-app" })

    mockExit = vi
      .spyOn(process, "exit")
      .mockImplementation(() => undefined as never)

    await createProject({
      cwd: "/test",
      force: false,
>>>>>>> 4698ee96
    })

    await createProject({ cwd, force: false })
    
    
    expect(mockLoggerError).toHaveBeenCalledWith(`Path ${cwd} is not writable.`);
    expect(mockExit).toHaveBeenCalledWith(1)
  })

<<<<<<< HEAD
=======
  it("should throw error if path is not writable", async () => {
    vi.mocked(fs.access).mockRejectedValue(new Error("Permission denied"))
    vi.mocked(prompts).mockResolvedValue({ type: "next", name: "my-app" })

    mockExit = vi
      .spyOn(process, "exit")
      .mockImplementation(() => undefined as never)

    await createProject({
      cwd: "/test",
      force: false,
    })
>>>>>>> 4698ee96

  it('should proceed if project path already exists but is empty (EEXIST handled gracefully)', async () => {
    const cwd = '/test';
    const projectName = 'empty-app';
    const projectPath = path.resolve(cwd, projectName);

    vi.mocked(prompts).mockResolvedValue({ type: 'next', name: projectName });

    vi.mocked(fs.mkdirSync).mockImplementation((pathArg) => {
      const resolvedArg = path.resolve(cwd, String(pathArg));
      if (resolvedArg === projectPath) {
        const error: any = new Error('File already exists');
        error.code = 'EEXIST';
        throw error;
      }
      return undefined;
    });

    vi.mocked(fs.opendirSync).mockImplementation((pathArg) => {
      const resolvedArg = path.resolve(cwd, String(pathArg));
      if (resolvedArg === projectPath) {
        return {
          readSync: vi.fn().mockReturnValue(null),
          closeSync: vi.fn(),
        } as any;
      }
      return {
        readSync: vi.fn().mockReturnValue(null),
        closeSync: vi.fn(),
      } as any;
    });

    await createProject({ cwd, force: false });

    expect(mockLoggerError).not.toHaveBeenCalled();
    expect(mockExit).not.toHaveBeenCalled();
    expect(fs.opendirSync).toHaveBeenCalledWith(projectPath);
  });
})<|MERGE_RESOLUTION|>--- conflicted
+++ resolved
@@ -1,13 +1,9 @@
 import { fetchRegistry } from "@/src/registry/api"
-import { spinner } from "@/src/utils/spinner"
 import { execa } from "execa"
 import fs from "fs-extra"
 import prompts from "prompts"
-<<<<<<< HEAD
-import path, { resolve } from "path"
-import { afterEach, beforeEach, describe, expect, it, vi } from "vitest"
+import path from "path"
 import { logger } from "@/src/utils/logger"
-=======
 import {
   afterEach,
   beforeEach,
@@ -17,7 +13,6 @@
   vi,
   type MockInstance,
 } from "vitest"
->>>>>>> 4698ee96
 
 import { TEMPLATES, createProject } from "./create-project"
 
@@ -39,9 +34,8 @@
 }))
 
 describe("createProject", () => {
-<<<<<<< HEAD
   let mockLoggerError: ReturnType<typeof vi.spyOn>;
-  let mockExit: any;
+  let mockExit: MockInstance;
 
   beforeEach(() => {
     vi.clearAllMocks()
@@ -50,83 +44,13 @@
     mockExit = vi.spyOn(process, "exit").mockImplementation(() => {
       return undefined as never
     })
-=======
-  let mockExit: MockInstance
-
-  beforeEach(() => {
-    vi.clearAllMocks()
-
-    // Reset all fs mocks
-    vi.mocked(fs.access).mockResolvedValue(undefined)
-    vi.mocked(fs.existsSync).mockReturnValue(false)
-    vi.mocked(fs.ensureDir).mockResolvedValue(undefined)
-    vi.mocked(fs.writeFile).mockResolvedValue(undefined)
-    vi.mocked(fs.move).mockResolvedValue(undefined)
-    vi.mocked(fs.remove).mockResolvedValue(undefined)
-
-    // Mock execa to resolve immediately without actual execution
-    vi.mocked(execa).mockResolvedValue({
-      stdout: "",
-      stderr: "",
-      exitCode: 0,
-      signal: undefined,
-      signalDescription: undefined,
-      command: "",
-      escapedCommand: "",
-      failed: false,
-      timedOut: false,
-      isCanceled: false,
-      killed: false,
-    } as any)
-
-    // Mock fetch for monorepo template
-    global.fetch = vi.fn().mockResolvedValue({
-      ok: true,
-      arrayBuffer: () => Promise.resolve(new ArrayBuffer(0)),
-    } as any)
-
-    // Reset prompts mock
-    vi.mocked(prompts).mockResolvedValue({ type: "next", name: "my-app" })
-
-    // Reset registry mock
-    vi.mocked(fetchRegistry).mockResolvedValue([])
-
-    // Mock spinner function
-    const mockSpinner = {
-      start: vi.fn().mockReturnThis(),
-      succeed: vi.fn().mockReturnThis(),
-      fail: vi.fn().mockReturnThis(),
-      stop: vi.fn().mockReturnThis(),
-      text: "",
-      prefixText: "",
-      suffixText: "",
-      color: "cyan" as const,
-      indent: 0,
-      spinner: "dots" as const,
-      isSpinning: false,
-      interval: 100,
-      stream: process.stderr,
-      clear: vi.fn(),
-      render: vi.fn(),
-      frame: vi.fn(),
-      stopAndPersist: vi.fn(),
-      warn: vi.fn(),
-      info: vi.fn(),
-    }
-    vi.mocked(spinner).mockReturnValue(mockSpinner as any)
->>>>>>> 4698ee96
   })
 
   afterEach(() => {
     vi.resetAllMocks()
-<<<<<<< HEAD
     
     mockLoggerError.mockRestore();
     mockExit.mockRestore();
-=======
-    mockExit?.mockRestore()
-    delete (global as any).fetch
->>>>>>> 4698ee96
   })
 
   it("should create a Next.js project with default options", async () => {
@@ -190,7 +114,6 @@
     expect(result.template).toBe(TEMPLATES.next)
   })
 
-<<<<<<< HEAD
   it('should throw error if project path already exists and is not empty (error EEXIST)', async () => {
     const cwd = '/test';
     const projectName = 'existing-app';
@@ -247,22 +170,6 @@
         throw error
       }
       return undefined
-=======
-  it("should throw error if project path already exists", async () => {
-    // Mock fs.existsSync to return true only for the specific package.json path
-    vi.mocked(fs.existsSync).mockImplementation((path: any) => {
-      return path.toString().includes("existing-app/package.json")
-    })
-    vi.mocked(prompts).mockResolvedValue({ type: "next", name: "existing-app" })
-
-    mockExit = vi
-      .spyOn(process, "exit")
-      .mockImplementation(() => undefined as never)
-
-    await createProject({
-      cwd: "/test",
-      force: false,
->>>>>>> 4698ee96
     })
 
     await createProject({ cwd, force: false })
@@ -272,21 +179,6 @@
     expect(mockExit).toHaveBeenCalledWith(1)
   })
 
-<<<<<<< HEAD
-=======
-  it("should throw error if path is not writable", async () => {
-    vi.mocked(fs.access).mockRejectedValue(new Error("Permission denied"))
-    vi.mocked(prompts).mockResolvedValue({ type: "next", name: "my-app" })
-
-    mockExit = vi
-      .spyOn(process, "exit")
-      .mockImplementation(() => undefined as never)
-
-    await createProject({
-      cwd: "/test",
-      force: false,
-    })
->>>>>>> 4698ee96
 
   it('should proceed if project path already exists but is empty (EEXIST handled gracefully)', async () => {
     const cwd = '/test';
