--- conflicted
+++ resolved
@@ -2,17 +2,10 @@
 module.exports = {
   darkMode: ["class"],
   content: [
-<<<<<<< HEAD
     "./pages/**/*.{ts,tsx}",
     "./components/**/*.{ts,tsx}",
     "./app/**/*.{ts,tsx}",
     "./src/**/*.{ts,tsx}",
-=======
-    './pages/**/*.{ts,tsx}',
-    './components/**/*.{ts,tsx}',
-    './app/**/*.{ts,tsx}',
-    './src/**/*.{ts,tsx}',
->>>>>>> 8f3b28f5
   ],
   theme: {
     container: {
