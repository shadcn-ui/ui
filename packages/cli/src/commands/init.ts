--- conflicted
+++ resolved
@@ -238,44 +238,21 @@
 
   const extension = config.tsx ? "ts" : "js"
 
-<<<<<<< HEAD
   const projectIsESM =
     require(path.resolve(cwd, "package.json")).type === "module"
-  const twConfigExtension = path.extname(config.tailwind.config)
+  const twConfigExtension = path.extname(config.resolvedPaths.tailwindConfig)
   let twConfigType: "esm" | "cjs" | "ts" = projectIsESM ? "esm" : "cjs"
   if (twConfigExtension === ".ts") twConfigType = "ts"
   if (twConfigExtension === ".cjs") twConfigType = "cjs"
   if (twConfigExtension === ".mjs") twConfigType = "esm"
-=======
-  const tailwindConfigExtension = path.extname(
-    config.resolvedPaths.tailwindConfig
-  )
-
-  let tailwindConfigTemplate: string
-  if (tailwindConfigExtension === ".ts") {
-    tailwindConfigTemplate = config.tailwind.cssVariables
-      ? templates.TAILWIND_CONFIG_TS_WITH_VARIABLES
-      : templates.TAILWIND_CONFIG_TS
-  } else {
-    tailwindConfigTemplate = config.tailwind.cssVariables
-      ? templates.TAILWIND_CONFIG_WITH_VARIABLES
-      : templates.TAILWIND_CONFIG
-  }
->>>>>>> 57d404b5
 
   // Write tailwind config.
   await fs.writeFile(
     config.resolvedPaths.tailwindConfig,
-<<<<<<< HEAD
     templates.tailwindConfig({
       cssVariables: config.tailwind.cssVariables,
       extension,
       configType: twConfigType,
-=======
-    template(tailwindConfigTemplate)({
-      extension,
-      prefix: config.tailwind.prefix,
->>>>>>> 57d404b5
     }),
     "utf8"
   )
