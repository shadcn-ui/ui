import { promises as fs } from "fs"
import { tmpdir } from "os"
import path from "path"
import { Config } from "@/src/utils/get-config"
import { registryBaseColorSchema } from "@/src/utils/registry/schema"
import { transformCssVars } from "@/src/utils/transformers/transform-css-vars"
import { transformImport } from "@/src/utils/transformers/transform-import"
import { transformJsx } from "@/src/utils/transformers/transform-jsx"
import { transformRsc } from "@/src/utils/transformers/transform-rsc"
import { Project, ScriptKind, type SourceFile } from "ts-morph"
import * as z from "zod"
import { transformTwPrefixes } from "./transform-tw-prefix"

export type TransformOpts = {
  filename: string
  raw: string
  config: Config
  baseColor?: z.infer<typeof registryBaseColorSchema>
}

export type Transformer<Output = SourceFile> = (
  opts: TransformOpts & {
    sourceFile: SourceFile
  }
) => Promise<Output>

const transformers: Transformer[] = [
  transformImport,
  transformRsc,
  transformCssVars,
  transformTwPrefixes
]

const project = new Project({
  compilerOptions: {},
})

async function createTempSourceFile(filename: string) {
  const dir = await fs.mkdtemp(path.join(tmpdir(), "shadcn-"))
  return path.join(dir, filename)
}

export async function transform(opts: TransformOpts) {
  const tempFile = await createTempSourceFile(opts.filename)
  const sourceFile = project.createSourceFile(tempFile, opts.raw, {
    scriptKind: ScriptKind.TSX,
  })

  for (const transformer of transformers) {
    transformer({ sourceFile, ...opts })
  }
<<<<<<< HEAD
  return sourceFile.getFullText()
=======

  return await transformJsx({
    sourceFile,
    ...opts,
  })
>>>>>>> 1cf5fad8
}<|MERGE_RESOLUTION|>--- conflicted
+++ resolved
@@ -49,13 +49,9 @@
   for (const transformer of transformers) {
     transformer({ sourceFile, ...opts })
   }
-<<<<<<< HEAD
-  return sourceFile.getFullText()
-=======
 
   return await transformJsx({
     sourceFile,
     ...opts,
   })
->>>>>>> 1cf5fad8
 }