--- conflicted
+++ resolved
@@ -6,9 +6,6 @@
 }
 `
 
-<<<<<<< HEAD
-export const TAILWIND_CONFIG = (prefix?: string) => `/** @type {import('tailwindcss').Config} */
-=======
 export const UTILS_JS = `import { clsx } from "clsx"
 import { twMerge } from "tailwind-merge"
 
@@ -18,7 +15,6 @@
 `
 
 export const TAILWIND_CONFIG = `/** @type {import('tailwindcss').Config} */
->>>>>>> 1cf5fad8
 module.exports = {
   darkMode: ["class"],
   content: [
@@ -247,12 +243,7 @@
       },
     },
   },
-<<<<<<< HEAD
-  plugins: [require("tailwindcss-animate")],  ${prefix ? `\n  prefix: "${prefix}",` : ""}
-}`
-=======
   plugins: [require("tailwindcss-animate")],
 } satisfies Config
 
-export default config`
->>>>>>> 1cf5fad8
+export default config`