--- conflicted
+++ resolved
@@ -13,11 +13,8 @@
 
   try {
     const tsconfig = await getTsConfig()
-<<<<<<< HEAD
     const paths = tsconfig?.compilerOptions?.paths
     const alias = paths ? Object.keys(paths).find(str => str.endsWith('*')).replace("*", "") : null
-=======
->>>>>>> dffbe89f
 
     return {
       tsconfig,
